--- conflicted
+++ resolved
@@ -218,19 +218,12 @@
 	if err != nil {
 		return errors.Annotatef(err, "cannot create leadership lease client")
 	}
-<<<<<<< HEAD
 	logger.Infof("starting leadership lease manager")
 	leadershipManager, err := lease.NewManager(lease.ManagerConfig{
 		Secretary: leadershipSecretary{},
 		Client:    leadershipClient,
 		Clock:     clock,
-=======
-	logger.Infof("starting leadership manager")
-	leadershipManager, err := leadership.NewManager(leadership.ManagerConfig{
-		Client:   leaseClient,
-		Clock:    clock,
-		MaxSleep: time.Minute,
->>>>>>> 9a3fb53c
+		MaxSleep:  time.Minute,
 	})
 	if err != nil {
 		return errors.Annotatef(err, "cannot create leadership lease manager")
