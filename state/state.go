--- conflicted
+++ resolved
@@ -270,12 +270,6 @@
 	return service.Unit(name)
 }
 
-<<<<<<< HEAD
-// addRelationNode creates the node for the relation represented by the
-// given endpoints, and returns the node name to be used as a relation key.
-// The provided endpoints are validated before the relation node is created.
-func (s *State) addRelationNode(endpoints ...RelationEndpoint) (relationKey string, err error) {
-=======
 // AssignUnit places the unit on a machine. Depending on the policy, and the
 // state of the environment, this may lead to new instances being launched
 // within the environment.
@@ -288,14 +282,14 @@
 	var m *Machine
 	switch policy {
 	case AssignLocal:
-		if m, err = s.Machine(0); err != nil {
+		if m, err = u.st.Machine(0); err != nil {
 			return
 		}
 	case AssignUnused:
 		if _, err = u.AssignToUnusedMachine(); err != noUnusedMachines {
 			return
 		}
-		if m, err = s.AddMachine(); err != nil {
+		if m, err = u.st.AddMachine(); err != nil {
 			return
 		}
 	default:
@@ -304,36 +298,10 @@
 	return u.AssignToMachine(m)
 }
 
-// addRelationNode creates the relation node.
-func (s *State) addRelationNode(scope RelationScope) (string, error) {
-	path, err := s.zk.Create("/relations/relation-", "", zookeeper.SEQUENCE, zkPermAll)
-	if err != nil {
-		return "", err
-	}
-	relationKey := strings.Split(path, "/")[2]
-	// Create the settings node only if the scope is global.
-	// In case of container scoped relations the creation per
-	// container occurs in ServiceRelation.AddUnit.
-	if scope == ScopeGlobal {
-		_, err = s.zk.Create(path+"/settings", "", 0, zkPermAll)
-		if err != nil {
-			return "", err
-		}
-	}
-	return relationKey, nil
-}
-
-// addRelationEndpointNode creates the endpoint role node below its relation node 
-// for the given relation endpoint.
-func (s *State) addRelationEndpointNode(relationKey string, endpoint RelationEndpoint) error {
-	path := fmt.Sprintf("/relations/%s/%s", relationKey, string(endpoint.RelationRole))
-	_, err := s.zk.Create(path, "", 0, zkPermAll)
-	return err
-}
-
-// AddRelation creates a new relation with the given endpoints.  
-func (s *State) AddRelation(endpoints ...RelationEndpoint) (rel *Relation, svcrels []*ServiceRelation, err error) {
->>>>>>> bd1c65ad
+// addRelationNode creates the node for the relation represented by the
+// given endpoints, and returns the node name to be used as a relation key.
+// The provided endpoints are validated before the relation node is created.
+func (s *State) addRelationNode(endpoints ...RelationEndpoint) (relationKey string, err error) {
 	switch len(endpoints) {
 	case 1:
 		if endpoints[0].RelationRole != RolePeer {
