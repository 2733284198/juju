// Copyright 2016 Canonical Ltd.
// Licensed under the AGPLv3, see LICENCE file for details.

package state

import (
	"fmt"
	"math/rand"
	"net"
	"strings"

	"github.com/juju/errors"
	"github.com/juju/utils/set"
	"gopkg.in/mgo.v2"
	"gopkg.in/mgo.v2/bson"
	"gopkg.in/mgo.v2/txn"

	"github.com/juju/juju/network"
)

// defaultSpaceName is the name of the default space to assign containers.
// Currently hard-coded to 'default', we may consider making this a model
// config
const defaultSpaceName = "default"

// LinkLayerDevice returns the link-layer device matching the given name. An
// error satisfying errors.IsNotFound() is returned when no such device exists
// on the machine.
func (m *Machine) LinkLayerDevice(name string) (*LinkLayerDevice, error) {
	linkLayerDevices, closer := m.st.getCollection(linkLayerDevicesC)
	defer closer()

	linkLayerDeviceDocID := m.linkLayerDeviceDocIDFromName(name)
	deviceAsString := m.deviceAsStringFromName(name)

	var doc linkLayerDeviceDoc
	err := linkLayerDevices.FindId(linkLayerDeviceDocID).One(&doc)
	if err == mgo.ErrNotFound {
		return nil, errors.NotFoundf("%s", deviceAsString)
	} else if err != nil {
		return nil, errors.Annotatef(err, "cannot get %s", deviceAsString)
	}
	return newLinkLayerDevice(m.st, doc), nil
}

func (m *Machine) linkLayerDeviceDocIDFromName(deviceName string) string {
	return m.st.docID(m.linkLayerDeviceGlobalKeyFromName(deviceName))
}

func (m *Machine) linkLayerDeviceGlobalKeyFromName(deviceName string) string {
	return linkLayerDeviceGlobalKey(m.doc.Id, deviceName)
}

func (m *Machine) deviceAsStringFromName(deviceName string) string {
	return fmt.Sprintf("device %q on machine %q", deviceName, m.doc.Id)
}

// AllLinkLayerDevices returns all exiting link-layer devices of the machine.
func (m *Machine) AllLinkLayerDevices() ([]*LinkLayerDevice, error) {
	var allDevices []*LinkLayerDevice
	callbackFunc := func(resultDoc *linkLayerDeviceDoc) {
		allDevices = append(allDevices, newLinkLayerDevice(m.st, *resultDoc))
	}

	if err := m.forEachLinkLayerDeviceDoc(nil, callbackFunc); err != nil {
		return nil, errors.Trace(err)
	}
	return allDevices, nil
}

func (m *Machine) forEachLinkLayerDeviceDoc(docFieldsToSelect bson.D, callbackFunc func(resultDoc *linkLayerDeviceDoc)) error {
	linkLayerDevices, closer := m.st.getCollection(linkLayerDevicesC)
	defer closer()

	query := linkLayerDevices.Find(bson.D{{"machine-id", m.doc.Id}})
	if docFieldsToSelect != nil {
		query = query.Select(docFieldsToSelect)
	}
	iter := query.Iter()

	var resultDoc linkLayerDeviceDoc
	for iter.Next(&resultDoc) {
		callbackFunc(&resultDoc)
	}

	return errors.Trace(iter.Close())
}

// AllProviderInterfaceInfos returns the provider details for all of
// the link layer devices belonging to this machine. These can be used
// to identify the devices when interacting with the provider
// directly (for example, releasing container addresses).
func (m *Machine) AllProviderInterfaceInfos() ([]network.ProviderInterfaceInfo, error) {
	devices, err := m.AllLinkLayerDevices()
	if err != nil {
		return nil, errors.Trace(err)
	}
	result := make([]network.ProviderInterfaceInfo, len(devices))
	for i, device := range devices {
		result[i].InterfaceName = device.Name()
		result[i].MACAddress = device.MACAddress()
		result[i].ProviderId = device.ProviderID()
	}
	return result, nil
}

// RemoveAllLinkLayerDevices removes all existing link-layer devices of the
// machine in a single transaction. No error is returned when some or all of the
// devices were already removed.
func (m *Machine) RemoveAllLinkLayerDevices() error {
	ops, err := m.removeAllLinkLayerDevicesOps()
	if err != nil {
		return errors.Trace(err)
	}

	return m.st.runTransaction(ops)
}

func (m *Machine) removeAllLinkLayerDevicesOps() ([]txn.Op, error) {
	var ops []txn.Op
	callbackFunc := func(resultDoc *linkLayerDeviceDoc) {
		removeOps := removeLinkLayerDeviceUnconditionallyOps(resultDoc.DocID)
		ops = append(ops, removeOps...)
		if resultDoc.ProviderID != "" {
			providerId := network.Id(resultDoc.ProviderID)
			op := m.st.networkEntityGlobalKeyRemoveOp("linklayerdevice", providerId)
			ops = append(ops, op)
		}
	}

	selectDocIDOnly := bson.D{{"_id", 1}}
	if err := m.forEachLinkLayerDeviceDoc(selectDocIDOnly, callbackFunc); err != nil {
		return nil, errors.Trace(err)
	}

	return ops, nil
}

// LinkLayerDeviceArgs contains the arguments accepted by Machine.SetLinkLayerDevices().
type LinkLayerDeviceArgs struct {
	// Name is the name of the device as it appears on the machine.
	Name string

	// MTU is the maximum transmission unit the device can handle.
	MTU uint

	// ProviderID is a provider-specific ID of the device. Empty when not
	// supported by the provider. Cannot be cleared once set.
	ProviderID network.Id

	// Type is the type of the underlying link-layer device.
	Type LinkLayerDeviceType

	// MACAddress is the media access control address for the device.
	MACAddress string

	// IsAutoStart is true if the device should be activated on boot.
	IsAutoStart bool

	// IsUp is true when the device is up (enabled).
	IsUp bool

	// ParentName is the name of the parent device, which may be empty. If set,
	// it needs to be an existing device on the same machine, unless the current
	// device is inside a container, in which case ParentName can be a global
	// key of a BridgeDevice on the host machine of the container. Traffic
	// originating from a device egresses from its parent device.
	ParentName string
}

// SetLinkLayerDevices sets link-layer devices on the machine, adding or
// updating existing devices as needed, in a single transaction. ProviderID
// field can be empty if not supported by the provider, but when set must be
// unique within the model, and cannot be unset once set. Errors are returned in
// the following cases:
// - Machine is no longer alive or is missing;
// - Model no longer alive;
// - errors.NotValidError, when any of the fields in args contain invalid values;
// - ErrProviderIDNotUnique, when one or more specified ProviderIDs are not unique;
// Setting new parent devices must be done in a separate call than setting their
// children on the same machine.
func (m *Machine) SetLinkLayerDevices(devicesArgs ...LinkLayerDeviceArgs) (err error) {
	defer errors.DeferredAnnotatef(&err, "cannot set link-layer devices to machine %q", m.doc.Id)

	if len(devicesArgs) == 0 {
		logger.Warningf("no device addresses to set")
		return nil
	}

	buildTxn := func(attempt int) ([]txn.Op, error) {
		newDocs, err := m.prepareToSetLinkLayerDevices(devicesArgs)
		if err != nil {
			return nil, errors.Trace(err)
		}

		if attempt > 0 {
			if err := checkModelActive(m.st); err != nil {
				return nil, errors.Trace(err)
			}
			if err := m.isStillAlive(); err != nil {
				return nil, errors.Trace(err)
			}
			allIds, err := m.st.allProviderIDsForLinkLayerDevices()
			if err != nil {
				return nil, errors.Trace(err)
			}
			for _, args := range devicesArgs {
				if allIds.Contains(string(args.ProviderID)) {
					err := NewProviderIDNotUniqueError(args.ProviderID)
					return nil, errors.Annotatef(err, "invalid device %q", args.Name)
				}
			}
		}

		ops := []txn.Op{
			assertModelActiveOp(m.st.ModelUUID()),
			m.assertAliveOp(),
		}

		setDevicesOps, err := m.setDevicesFromDocsOps(newDocs)
		if err != nil {
			return nil, errors.Trace(err)
		}
		return append(ops, setDevicesOps...), nil
	}
	if err := m.st.run(buildTxn); err != nil {
		return errors.Trace(err)
	}
	return nil
}

func (st *State) allProviderIDsForLinkLayerDevices() (set.Strings, error) {
	return st.allProviderIDsForEntity("linklayerdevice")
}

func (st *State) allProviderIDsForAddresses() (set.Strings, error) {
	return st.allProviderIDsForEntity("address")
}

func (st *State) allProviderIDsForEntity(entityName string) (set.Strings, error) {
	idCollection, closer := st.getCollection(providerIDsC)
	defer closer()

	allProviderIDs := set.NewStrings()
	var doc struct {
		ID string `bson:"_id"`
	}

	pattern := fmt.Sprintf("^%s:%s:.+$", st.ModelUUID(), entityName)
	modelProviderIDs := bson.D{{"_id", bson.D{{"$regex", pattern}}}}
	iter := idCollection.Find(modelProviderIDs).Iter()
	for iter.Next(&doc) {
		localProviderID := st.localID(doc.ID)[len(entityName)+1:]
		allProviderIDs.Add(localProviderID)
	}
	if err := iter.Close(); err != nil {
		return nil, errors.Trace(err)
	}
	return allProviderIDs, nil
}

func (m *Machine) prepareToSetLinkLayerDevices(devicesArgs []LinkLayerDeviceArgs) ([]linkLayerDeviceDoc, error) {
	var pendingDocs []linkLayerDeviceDoc
	pendingNames := set.NewStrings()

	for _, args := range devicesArgs {
		newDoc, err := m.prepareOneSetLinkLayerDeviceArgs(&args, pendingNames)
		if err != nil {
			return nil, errors.Trace(err)
		}
		pendingNames.Add(args.Name)
		pendingDocs = append(pendingDocs, *newDoc)
	}
	return pendingDocs, nil
}

func (m *Machine) prepareOneSetLinkLayerDeviceArgs(args *LinkLayerDeviceArgs, pendingNames set.Strings) (_ *linkLayerDeviceDoc, err error) {
	defer errors.DeferredAnnotatef(&err, "invalid device %q", args.Name)

	if err := m.validateSetLinkLayerDeviceArgs(args); err != nil {
		return nil, errors.Trace(err)
	}

	if pendingNames.Contains(args.Name) {
		return nil, errors.NewNotValid(nil, "Name specified more than once")
	}

	return m.newLinkLayerDeviceDocFromArgs(args), nil
}

func (m *Machine) validateSetLinkLayerDeviceArgs(args *LinkLayerDeviceArgs) error {
	if args.Name == "" {
		return errors.NotValidf("empty Name")
	}
	if !IsValidLinkLayerDeviceName(args.Name) {
		logger.Warningf(
			"link-layer device %q on machine %q has invalid name (using anyway)",
			args.Name, m.Id(),
		)
	}

	if args.ParentName != "" {
		if err := m.validateLinkLayerDeviceParent(args); err != nil {
			return errors.Trace(err)
		}
	}

	if !IsValidLinkLayerDeviceType(string(args.Type)) {
		return errors.NotValidf("Type %q", args.Type)
	}

	if args.MACAddress != "" {
		if _, err := net.ParseMAC(args.MACAddress); err != nil {
			return errors.NotValidf("MACAddress %q", args.MACAddress)
		}
	}
	return nil
}

func (m *Machine) validateLinkLayerDeviceParent(args *LinkLayerDeviceArgs) error {
	hostMachineID, parentDeviceName, err := parseLinkLayerDeviceParentNameAsGlobalKey(args.ParentName)
	if err != nil {
		return errors.Trace(err)
	} else if hostMachineID == "" {
		// Not a global key, so validate as usual.
		if err := m.validateParentDeviceNameWhenNotAGlobalKey(args); errors.IsNotFound(err) {
			return errors.NewNotValid(err, "ParentName not valid")
		} else if err != nil {
			return errors.Trace(err)
		}
		return nil
	}
	ourParentMachineID, hasParent := m.ParentId()
	if !hasParent {
		// Using global key for ParentName not allowed for non-container machine
		// devices.
		return errors.NotValidf("ParentName %q for non-container machine %q", args.ParentName, m.Id())
	}
	if hostMachineID != ourParentMachineID {
		// ParentName as global key only allowed when the key's machine ID is
		// the container's host machine.
		return errors.NotValidf("ParentName %q on non-host machine %q", args.ParentName, hostMachineID)
	}

	err = m.verifyHostMachineParentDeviceExistsAndIsABridgeDevice(hostMachineID, parentDeviceName)
	return errors.Trace(err)
}

func parseLinkLayerDeviceParentNameAsGlobalKey(parentName string) (hostMachineID, parentDeviceName string, err error) {
	hostMachineID, parentDeviceName, canBeGlobalKey := parseLinkLayerDeviceGlobalKey(parentName)
	if !canBeGlobalKey {
		return "", "", nil
	} else if hostMachineID == "" {
		return "", "", errors.NotValidf("ParentName %q format", parentName)
	}
	return hostMachineID, parentDeviceName, nil
}

func (m *Machine) verifyHostMachineParentDeviceExistsAndIsABridgeDevice(hostMachineID, parentDeviceName string) error {
	hostMachine, err := m.st.Machine(hostMachineID)
	if errors.IsNotFound(err) || err == nil && hostMachine.Life() != Alive {
		return errors.Errorf("host machine %q of parent device %q not found or not alive", hostMachineID, parentDeviceName)
	} else if err != nil {
		return errors.Trace(err)
	}

	parentDevice, err := hostMachine.LinkLayerDevice(parentDeviceName)
	if errors.IsNotFound(err) {
		return errors.NotFoundf("parent device %q on host machine %q", parentDeviceName, hostMachineID)
	} else if err != nil {
		return errors.Trace(err)
	}

	if parentDevice.Type() != BridgeDevice {
		errorMessage := fmt.Sprintf(
			"parent device %q on host machine %q must be of type %q, not type %q",
			parentDeviceName, hostMachineID, BridgeDevice, parentDevice.Type(),
		)
		return errors.NewNotValid(nil, errorMessage)
	}
	return nil
}

func (m *Machine) validateParentDeviceNameWhenNotAGlobalKey(args *LinkLayerDeviceArgs) error {
	if !IsValidLinkLayerDeviceName(args.ParentName) {
		logger.Warningf(
			"parent link-layer device %q on machine %q has invalid name (using anyway)",
			args.ParentName, m.Id(),
		)
	}
	if args.Name == args.ParentName {
		return errors.NewNotValid(nil, "Name and ParentName must be different")
	}
	if err := m.verifyParentDeviceExists(args.ParentName); err != nil {
		return errors.Trace(err)
	}
	return nil
}

func (m *Machine) verifyParentDeviceExists(parentName string) error {
	if _, err := m.LinkLayerDevice(parentName); err != nil {
		return errors.Trace(err)
	}
	return nil
}

func (m *Machine) newLinkLayerDeviceDocFromArgs(args *LinkLayerDeviceArgs) *linkLayerDeviceDoc {
	linkLayerDeviceDocID := m.linkLayerDeviceDocIDFromName(args.Name)

	providerID := string(args.ProviderID)
	modelUUID := m.st.ModelUUID()

	return &linkLayerDeviceDoc{
		DocID:       linkLayerDeviceDocID,
		Name:        args.Name,
		ModelUUID:   modelUUID,
		MTU:         args.MTU,
		ProviderID:  providerID,
		MachineID:   m.doc.Id,
		Type:        args.Type,
		MACAddress:  args.MACAddress,
		IsAutoStart: args.IsAutoStart,
		IsUp:        args.IsUp,
		ParentName:  args.ParentName,
	}
}

func (m *Machine) isStillAlive() error {
	if machineAlive, err := isAlive(m.st, machinesC, m.doc.Id); err != nil {
		return errors.Trace(err)
	} else if !machineAlive {
		return errors.Errorf("machine not found or not alive")
	}
	return nil
}

func (m *Machine) assertAliveOp() txn.Op {
	return txn.Op{
		C:      machinesC,
		Id:     m.doc.Id,
		Assert: isAliveDoc,
	}
}

func (m *Machine) setDevicesFromDocsOps(newDocs []linkLayerDeviceDoc) ([]txn.Op, error) {
	devices, closer := m.st.getCollection(linkLayerDevicesC)
	defer closer()

	var ops []txn.Op
	for _, newDoc := range newDocs {
		var existingDoc linkLayerDeviceDoc
		if err := devices.FindId(newDoc.DocID).One(&existingDoc); err == mgo.ErrNotFound {
			// Device does not exist yet - insert it.
			insertOps, err := m.insertLinkLayerDeviceOps(&newDoc)
			if err != nil {
				return nil, errors.Trace(err)
			}
			ops = append(ops, insertOps...)
		} else if err == nil {
			// Device already exists - update what's possible.
			updateOps, err := m.updateLinkLayerDeviceOps(&existingDoc, &newDoc)
			if err != nil {
				return nil, errors.Trace(err)
			}
			ops = append(ops, updateOps...)
		} else {
			return nil, errors.Trace(err)
		}
	}
	return ops, nil
}

func (m *Machine) insertLinkLayerDeviceOps(newDoc *linkLayerDeviceDoc) ([]txn.Op, error) {
	modelUUID, linkLayerDeviceDocID := newDoc.ModelUUID, newDoc.DocID

	var ops []txn.Op
	if newDoc.ParentName != "" {
		newParentDocID, err := m.parentDocIDFromDeviceDoc(newDoc)
		if err != nil {
			return nil, errors.Trace(err)
		}
		if newParentDocID != "" {
			ops = append(ops, assertLinkLayerDeviceExistsOp(newParentDocID))
			ops = append(ops, incrementDeviceNumChildrenOp(newParentDocID))
		}
	}
	if newDoc.ProviderID != "" {
		id := network.Id(newDoc.ProviderID)
		ops = append(ops, m.st.networkEntityGlobalKeyOp("linklayerdevice", id))
	}
	return append(ops,
		insertLinkLayerDeviceDocOp(newDoc),
		insertLinkLayerDevicesRefsOp(modelUUID, linkLayerDeviceDocID),
	), nil
}

func (m *Machine) parentDocIDFromDeviceDoc(doc *linkLayerDeviceDoc) (string, error) {
	hostMachineID, parentName, err := parseLinkLayerDeviceParentNameAsGlobalKey(doc.ParentName)
	if err != nil {
		return "", errors.Trace(err)
	}
	if parentName == "" {
		// doc.ParentName is not a global key, but on the same machine.
		return m.linkLayerDeviceDocIDFromName(doc.ParentName), nil
	}
	// doc.ParentName is a global key, on a different host machine.
	return m.st.docID(linkLayerDeviceGlobalKey(hostMachineID, parentName)), nil
}

func (m *Machine) updateLinkLayerDeviceOps(existingDoc, newDoc *linkLayerDeviceDoc) (ops []txn.Op, err error) {
	var newParentDocID string
	if newDoc.ParentName != "" {
		newParentDocID, err = m.parentDocIDFromDeviceDoc(newDoc)
		if err != nil {
			return nil, errors.Trace(err)
		}
	}
	var existingParentDocID string
	if existingDoc.ParentName != "" {
		existingParentDocID, err = m.parentDocIDFromDeviceDoc(existingDoc)
		if err != nil {
			return nil, errors.Trace(err)
		}
	}

	if newParentDocID != "" && existingParentDocID != "" && newParentDocID != existingParentDocID {
		ops = append(ops,
			assertLinkLayerDeviceExistsOp(newParentDocID),
			incrementDeviceNumChildrenOp(newParentDocID),
			assertLinkLayerDeviceExistsOp(existingParentDocID),
			decrementDeviceNumChildrenOp(existingParentDocID),
		)
	} else if newParentDocID != "" && existingParentDocID == "" {
		ops = append(ops, assertLinkLayerDeviceExistsOp(newParentDocID))
		ops = append(ops, incrementDeviceNumChildrenOp(newParentDocID))
	} else if newParentDocID == "" && existingParentDocID != "" {
		ops = append(ops, assertLinkLayerDeviceExistsOp(existingParentDocID))
		ops = append(ops, decrementDeviceNumChildrenOp(existingParentDocID))
	}
	ops = append(ops, updateLinkLayerDeviceDocOp(existingDoc, newDoc))

	if newDoc.ProviderID != "" {
		if existingDoc.ProviderID != "" && existingDoc.ProviderID != newDoc.ProviderID {
			return nil, errors.Errorf("cannot change ProviderID of link layer device %q", existingDoc.Name)
		}
		if existingDoc.ProviderID != newDoc.ProviderID {
			// Need to insert the new provider id in providerIDsC
			id := network.Id(newDoc.ProviderID)
			ops = append(ops, m.st.networkEntityGlobalKeyOp("linklayerdevice", id))
		}
	}
	return ops, nil
}

// LinkLayerDeviceAddress contains an IP address assigned to a link-layer
// device.
type LinkLayerDeviceAddress struct {
	// DeviceName is the name of the link-layer device that has this address.
	DeviceName string

	// ConfigMethod is the method used to configure this address.
	ConfigMethod AddressConfigMethod

	// ProviderID is the provider-specific ID of the address. Empty when not
	// supported. Cannot be changed once set to non-empty.
	ProviderID network.Id

	// CIDRAddress is the IP address assigned to the device, in CIDR format
	// (e.g. 10.20.30.5/24 or fc00:1234::/64).
	CIDRAddress string

	// DNSServers contains a list of DNS nameservers to use, which can be empty.
	DNSServers []string

	// DNSSearchDomains contains a list of DNS domain names to qualify
	// hostnames, and can be empty.
	DNSSearchDomains []string

	// GatewayAddress is the address of the gateway to use, which can be empty.
	GatewayAddress string
}

// SetDevicesAddresses sets the addresses of all devices in devicesAddresses,
// adding new or updating existing assignments as needed, in a single
// transaction. ProviderID field can be empty if not supported by the provider,
// but when set must be unique within the model. Errors are returned in the
// following cases:
// - Machine is no longer alive or is missing;
// - Subnet inferred from any CIDRAddress field in args is known but no longer
//   alive (no error reported if the CIDRAddress does not match a known subnet);
// - Model no longer alive;
// - errors.NotValidError, when any of the fields in args contain invalid values;
// - errors.NotFoundError, when any DeviceName in args refers to unknown device;
// - ErrProviderIDNotUnique, when one or more specified ProviderIDs are not unique.
func (m *Machine) SetDevicesAddresses(devicesAddresses ...LinkLayerDeviceAddress) (err error) {
	defer errors.DeferredAnnotatef(&err, "cannot set link-layer device addresses of machine %q", m.doc.Id)

	if len(devicesAddresses) == 0 {
		logger.Warningf("no device addresses to set")
		return nil
	}

	buildTxn := func(attempt int) ([]txn.Op, error) {
		newDocs, err := m.prepareToSetDevicesAddresses(devicesAddresses)
		if err != nil {
			return nil, errors.Trace(err)
		}

		if attempt > 0 {
			if err := checkModelActive(m.st); err != nil {
				return nil, errors.Trace(err)
			}
			if err := m.isStillAlive(); err != nil {
				return nil, errors.Trace(err)
			}
			allIds, err := m.st.allProviderIDsForAddresses()
			if err != nil {
				return nil, errors.Trace(err)
			}
			for _, args := range devicesAddresses {
				if allIds.Contains(string(args.ProviderID)) {
					err := NewProviderIDNotUniqueError(args.ProviderID)
					return nil, errors.Annotatef(err, "invalid address %q", args.CIDRAddress)
				}
			}
		}

		ops := []txn.Op{
			assertModelActiveOp(m.st.ModelUUID()),
			m.assertAliveOp(),
		}

		setAddressesOps, err := m.setDevicesAddressesFromDocsOps(newDocs)
		if err != nil {
			return nil, errors.Trace(err)
		}
		return append(ops, setAddressesOps...), nil
	}
	if err := m.st.run(buildTxn); err != nil {
		return errors.Trace(err)
	}
	return nil
}

func (m *Machine) prepareToSetDevicesAddresses(devicesAddresses []LinkLayerDeviceAddress) ([]ipAddressDoc, error) {
	var pendingDocs []ipAddressDoc
	for _, args := range devicesAddresses {
		newDoc, err := m.prepareOneSetDevicesAddresses(&args)
		if err != nil {
			return nil, errors.Trace(err)
		}
		pendingDocs = append(pendingDocs, *newDoc)
	}
	return pendingDocs, nil
}

func (m *Machine) prepareOneSetDevicesAddresses(args *LinkLayerDeviceAddress) (_ *ipAddressDoc, err error) {
	defer errors.DeferredAnnotatef(&err, "invalid address %q", args.CIDRAddress)

	if err := m.validateSetDevicesAddressesArgs(args); err != nil {
		return nil, errors.Trace(err)
	}
	return m.newIPAddressDocFromArgs(args)
}

func (m *Machine) validateSetDevicesAddressesArgs(args *LinkLayerDeviceAddress) error {
	if args.CIDRAddress == "" {
		return errors.NotValidf("empty CIDRAddress")
	}
	if _, _, err := net.ParseCIDR(args.CIDRAddress); err != nil {
		return errors.NewNotValid(err, "CIDRAddress")
	}

	if args.DeviceName == "" {
		return errors.NotValidf("empty DeviceName")
	}
	if !IsValidLinkLayerDeviceName(args.DeviceName) {
		logger.Warningf(
			"address %q on machine %q has invalid device name %q (using anyway)",
			args.CIDRAddress, m.Id(), args.DeviceName,
		)
	}
	if err := m.verifyDeviceAlreadyExists(args.DeviceName); err != nil {
		return errors.Trace(err)
	}

	if !IsValidAddressConfigMethod(string(args.ConfigMethod)) {
		return errors.NotValidf("ConfigMethod %q", args.ConfigMethod)
	}

	if args.GatewayAddress != "" {
		if ip := net.ParseIP(args.GatewayAddress); ip == nil {
			return errors.NotValidf("GatewayAddress %q", args.GatewayAddress)
		}
	}

	return nil
}

func (m *Machine) verifyDeviceAlreadyExists(deviceName string) error {
	if _, err := m.LinkLayerDevice(deviceName); errors.IsNotFound(err) {
		return errors.NotFoundf("DeviceName %q on machine %q", deviceName, m.Id())
	} else if err != nil {
		return errors.Trace(err)
	}
	return nil
}

func (m *Machine) newIPAddressDocFromArgs(args *LinkLayerDeviceAddress) (*ipAddressDoc, error) {
	ip, ipNet, err := net.ParseCIDR(args.CIDRAddress)
	if err != nil {
		// We already validated CIDRAddress earlier, so this cannot happen in
		// practice, but we handle it anyway.
		return nil, errors.Trace(err)
	}
	addressValue := ip.String()
	subnetCIDR := ipNet.String()
	subnet, err := m.st.Subnet(subnetCIDR)
	if errors.IsNotFound(err) {
		logger.Infof(
			"address %q on machine %q uses unknown or machine-local subnet %q",
			addressValue, m.Id(), subnetCIDR,
		)
	} else if err != nil {
		return nil, errors.Trace(err)
	} else if err := m.verifySubnetAlive(subnet); err != nil {
		return nil, errors.Trace(err)
	}

	globalKey := ipAddressGlobalKey(m.doc.Id, args.DeviceName, addressValue)
	ipAddressDocID := m.st.docID(globalKey)
	providerID := string(args.ProviderID)

	modelUUID := m.st.ModelUUID()

	newDoc := &ipAddressDoc{
		DocID:            ipAddressDocID,
		ModelUUID:        modelUUID,
		ProviderID:       providerID,
		DeviceName:       args.DeviceName,
		MachineID:        m.doc.Id,
		SubnetCIDR:       subnetCIDR,
		ConfigMethod:     args.ConfigMethod,
		Value:            addressValue,
		DNSServers:       args.DNSServers,
		DNSSearchDomains: args.DNSSearchDomains,
		GatewayAddress:   args.GatewayAddress,
	}
	return newDoc, nil
}

func (m *Machine) verifySubnetAlive(subnet *Subnet) error {
	if subnet.Life() != Alive {
		return errors.Errorf("subnet %q is not alive", subnet.CIDR())
	}
	return nil
}

func (m *Machine) setDevicesAddressesFromDocsOps(newDocs []ipAddressDoc) ([]txn.Op, error) {
	addresses, closer := m.st.getCollection(ipAddressesC)
	defer closer()

	var ops []txn.Op

	for _, newDoc := range newDocs {
		deviceDocID := m.linkLayerDeviceDocIDFromName(newDoc.DeviceName)
		ops = append(ops, assertLinkLayerDeviceExistsOp(deviceDocID))

		var existingDoc ipAddressDoc
		err := addresses.FindId(newDoc.DocID).One(&existingDoc)
		if err == mgo.ErrNotFound {
			// Address does not exist yet - insert it.
			ops = append(ops, insertIPAddressDocOp(&newDoc))
			if newDoc.ProviderID != "" {
				id := network.Id(newDoc.ProviderID)
				ops = append(ops, m.st.networkEntityGlobalKeyOp("address", id))
			}
		} else if err == nil {
			// Address already exists - update what's possible.
			ops = append(ops, updateIPAddressDocOp(&existingDoc, &newDoc))
			if newDoc.ProviderID != "" {
				if existingDoc.ProviderID != "" && existingDoc.ProviderID != newDoc.ProviderID {
					return nil, errors.Errorf("cannot change ProviderID of link address %q", existingDoc.Value)
				}
				if existingDoc.ProviderID != newDoc.ProviderID {
					// Need to insert the new provider id in providerIDsC
					id := network.Id(newDoc.ProviderID)
					ops = append(ops, m.st.networkEntityGlobalKeyOp("address", id))
				}
			}
		} else {
			return nil, errors.Trace(err)
		}

		ops, err = m.maybeAssertSubnetAliveOps(&newDoc, ops)
		if err != nil {
			return nil, errors.Trace(err)
		}
	}
	return ops, nil
}

func (m *Machine) maybeAssertSubnetAliveOps(newDoc *ipAddressDoc, opsSoFar []txn.Op) ([]txn.Op, error) {
	subnet, err := m.st.Subnet(newDoc.SubnetCIDR)
	if errors.IsNotFound(err) {
		// Subnet is machine-local, no need to assert whether it's alive.
		return opsSoFar, nil
	} else if err != nil {
		return nil, errors.Trace(err)
	}
	if err := m.verifySubnetAlive(subnet); err != nil {
		return nil, errors.Trace(err)
	}

	// Subnet exists and is still alive, assert that is stays that way.
	return append(opsSoFar, txn.Op{
		C:      subnetsC,
		Id:     m.st.docID(newDoc.SubnetCIDR),
		Assert: isAliveDoc,
	}), nil
}

// RemoveAllAddresses removes all assigned addresses to all devices of the
// machine, in a single transaction. No error is returned when some or all of
// the addresses were already removed.
func (m *Machine) RemoveAllAddresses() error {
	ops, err := m.removeAllAddressesOps()
	if err != nil {
		return errors.Trace(err)
	}

	return m.st.runTransaction(ops)
}

func (m *Machine) removeAllAddressesOps() ([]txn.Op, error) {
	findQuery := findAddressesQuery(m.doc.Id, "")
	return m.st.removeMatchingIPAddressesDocOps(findQuery)
}

// AllAddresses returns the all addresses assigned to all devices of the
// machine.
func (m *Machine) AllAddresses() ([]*Address, error) {
	var allAddresses []*Address
	callbackFunc := func(resultDoc *ipAddressDoc) {
		allAddresses = append(allAddresses, newIPAddress(m.st, *resultDoc))
	}

	findQuery := findAddressesQuery(m.doc.Id, "")
	if err := m.st.forEachIPAddressDoc(findQuery, callbackFunc); err != nil {
		return nil, errors.Trace(err)
	}
	return allAddresses, nil
}

// AllSpaces returns the set of spaces that this machine is actively
// connected to.
func (m *Machine) AllSpaces() (set.Strings, error) {
	// TODO(jam): 2016-12-18 This should evolve to look at the
	// LinkLayerDevices directly, instead of using the Addresses the devices
	// are in to link back to spaces.
	spaces := set.NewStrings()
	addresses, err := m.AllAddresses()
	if err != nil {
		return nil, errors.Trace(err)
	}
	for _, address := range addresses {
		subnet, err := address.Subnet()
		if err != nil {
			if errors.IsNotFound(err) {
				// We don't know what this subnet is, so it can't be a space. It
				// might just be the loopback device.
				continue
			}
			return nil, errors.Trace(err)
		}
		spaceName := subnet.SpaceName()
		if spaceName != "" {
			spaces.Add(spaceName)
		}
	}
<<<<<<< HEAD
=======
	logger.Tracef("machine %q found AllSpaces() = %s",
		m.Id(), quoteSpaces(spaces))
>>>>>>> 8af1a5ac
	return spaces, nil
}

// AllNetworkAddresses returns the result of AllAddresses(), but transformed to
// []network.Address.
func (m *Machine) AllNetworkAddresses() ([]network.Address, error) {
	stateAddresses, err := m.AllAddresses()
	if err != nil {
		return nil, errors.Trace(err)
	}

	networkAddresses := make([]network.Address, len(stateAddresses))
	for i := range stateAddresses {
		networkAddresses[i] = stateAddresses[i].NetworkAddress()
	}
	// TODO(jam): 20161130 NetworkAddress object has a SpaceName attribute.
	// However, we are not filling in that information here.
	return networkAddresses, nil
}

// deviceMapToSortedList takes a map from device name to LinkLayerDevice
// object, and returns the list of LinkLayerDevice object using
// NaturallySortDeviceNames
func deviceMapToSortedList(deviceMap map[string]*LinkLayerDevice) []*LinkLayerDevice {
	names := make([]string, 0, len(deviceMap))
	for name, _ := range deviceMap {
		// name must == device.Name()
		names = append(names, name)
	}
	sortedNames := network.NaturallySortDeviceNames(names...)
	result := make([]*LinkLayerDevice, len(sortedNames))
	for i, name := range sortedNames {
		result[i] = deviceMap[name]
	}
	return result
}

<<<<<<< HEAD
// LinkLayerDevicesForSpaces takes a list of spaces, and returns the devices on
// this machine that are in that space.
=======
// LinkLayerDevicesForSpaces takes a list of spaces, and returns the devices
// on this machine that are in that space. (We currently only return devices
// that have an address, which are thus targets for being bridged, or are
// themselves a bridge that can be used.)
>>>>>>> 8af1a5ac
func (m *Machine) LinkLayerDevicesForSpaces(spaces []string) (map[string][]*LinkLayerDevice, error) {
	addresses, err := m.AllAddresses()
	if err != nil {
		return nil, errors.Trace(err)
	}
	requestedSpaces := set.NewStrings(spaces...)
<<<<<<< HEAD
=======
	devicesToSkip := set.NewStrings(
		container.DefaultLxcBridge,
		container.DefaultLxdBridge,
		container.DefaultKvmBridge,
	)
>>>>>>> 8af1a5ac
	spaceToDevices := make(map[string]map[string]*LinkLayerDevice, 0)
	// TODO(jam): 2016-12-08 We look up each subnet one-by-one, and then look
	// up each Link-Layer-Device one-by-one, it feels like we should
	// 'aggregate all subnet CIDR' and then grab them in one pass, and then
	// filter them to find the link layer devices we care about, and ask for
	// them in a single pass again.
	// Further, we should be tracking this more by Layer 2 connections, rather
	// than requiring CIDR. Eventually we want to get rid of host network
	// devices from having an IP address at all, so that only the containers
	// have Layer 3 addresses.
	for _, addr := range addresses {
		subnet, err := addr.Subnet()
<<<<<<< HEAD
=======
		spaceName := ""
>>>>>>> 8af1a5ac
		if err != nil {
			if errors.IsNotFound(err) {
				// We record all addresses that we find on the
				// machine. However, some devices may have IP
				// addresses that are not in known subnets or spaces.
				// (loopback devices aren't in a space, arbitrary
				// application based addresses, etc.)
<<<<<<< HEAD
				continue
			}
			// We don't understand the error, so error out for now
			return nil, errors.Trace(err)
		}
		spaceName := subnet.SpaceName()
=======
				// The caller can request those devices by asking us for the
				// "" space.
				if !requestedSpaces.Contains("") {
					continue
				}
			} else {
				// We don't understand the error, so error out for now
				return nil, errors.Trace(err)
			}
		} else {
			spaceName = subnet.SpaceName()
		}
>>>>>>> 8af1a5ac
		if !requestedSpaces.Contains(spaceName) {
			continue
		}
		device, err := addr.Device()
		if err != nil {
<<<<<<< HEAD
			// XXX should we be omitting all other good records because this one was bad?
			return nil, errors.Trace(err)
		}
=======
			return nil, errors.Trace(err)
		}
		if device.Type() == LoopbackDevice || devicesToSkip.Contains(device.Name()) {
			// We skip loopback devices here
			continue
		}
>>>>>>> 8af1a5ac
		spaceInfo, ok := spaceToDevices[spaceName]
		if !ok {
			spaceInfo = make(map[string]*LinkLayerDevice)
			spaceToDevices[spaceName] = spaceInfo
		}
		// TODO(jam): handle seeing a device with the same name twice?
		spaceInfo[device.Name()] = device
	}
	result := make(map[string][]*LinkLayerDevice, len(spaceToDevices))
	for spaceName, deviceMap := range spaceToDevices {
		result[spaceName] = deviceMapToSortedList(deviceMap)
	}
	return result, nil
}

// SetParentLinkLayerDevicesBeforeTheirChildren splits the given devicesArgs
// into multiple sets of args and calls SetLinkLayerDevices() for each set, such
// that child devices are set only after their parents.
func (m *Machine) SetParentLinkLayerDevicesBeforeTheirChildren(devicesArgs []LinkLayerDeviceArgs) error {
	seenNames := set.NewStrings("") // sentinel for empty ParentName.
	for {
		argsToSet := []LinkLayerDeviceArgs{}
		for _, args := range devicesArgs {
			if seenNames.Contains(args.Name) {
				// Already added earlier.
				continue
			}
			if seenNames.Contains(args.ParentName) {
				argsToSet = append(argsToSet, args)
			}
		}
		if len(argsToSet) == 0 {
			// We're done.
			break
		}
		logger.Debugf("setting link-layer devices %+v", argsToSet)
		if err := m.SetLinkLayerDevices(argsToSet...); IsProviderIDNotUniqueError(err) {
			// FIXME: Make updating devices with unchanged ProviderID idempotent.
			// FIXME: this obliterates the ProviderID of *all*
			// devices if any *one* of them is not unique.
			for i, args := range argsToSet {
				args.ProviderID = ""
				argsToSet[i] = args
			}
			if err := m.SetLinkLayerDevices(argsToSet...); err != nil {
				return errors.Trace(err)
			}
		} else if err != nil {
			return errors.Trace(err)
		}
		for _, args := range argsToSet {
			seenNames.Add(args.Name)
		}
	}
	return nil
}

// SetDevicesAddressesIdempotently calls SetDevicesAddresses() and if it fails
// with ErrProviderIDNotUnique, retries the call with all ProviderID fields in
// devicesAddresses set to empty.
func (m *Machine) SetDevicesAddressesIdempotently(devicesAddresses []LinkLayerDeviceAddress) error {
	if err := m.SetDevicesAddresses(devicesAddresses...); IsProviderIDNotUniqueError(err) {
		// FIXME: Make updating addresses with unchanged ProviderID idempotent.
		// FIXME: this obliterates the ProviderID of *all*
		// addresses if any *one* of them is not unique.
		for i, args := range devicesAddresses {
			args.ProviderID = ""
			devicesAddresses[i] = args
		}
		if err := m.SetDevicesAddresses(devicesAddresses...); err != nil {
			return errors.Trace(err)
		}
	} else if err != nil {
		return errors.Trace(err)
	}
	return nil
}

// inferContainerSpaces tries to find a valid space for the container to be
// on. This should only be used when the container itself doesn't have any
// valid constraints on what spaces it should be in.
// If this machine is in a single space, then that space is used. Else, if
// the machine has the default space, then that space is used.
// If neither of those conditions is true, then we return an error.
<<<<<<< HEAD
=======
// TODO(jam): 2016-12-28 Move this off of machine
>>>>>>> 8af1a5ac
func (m *Machine) inferContainerSpaces(containerId, defaultSpaceName string) (set.Strings, error) {
	hostSpaces, err := m.AllSpaces()
	if err != nil {
		return nil, errors.Trace(err)
	}
	logger.Debugf("container %q not qualified to a space, host machine %q is using spaces %v",
		containerId, m.Id(), hostSpaces.Values())
	if len(hostSpaces) == 1 {
		return hostSpaces, nil
	}
<<<<<<< HEAD
	if hostSpaces.Contains(defaultSpaceName) {
		return set.NewStrings(defaultSpaceName), nil
	}
	return nil, errors.Errorf("no obvious space for container %q, host machine has spaces: %v",
		containerId, hostSpaces.SortedValues())
=======
	if defaultSpaceName != "" && hostSpaces.Contains(defaultSpaceName) {
		return set.NewStrings(defaultSpaceName), nil
	}
	if len(hostSpaces) == 0 {
		logger.Debugf("container has no desired spaces, " +
			"and host has no known spaces, triggering fallback " +
			"to bridge all devices")
		return set.NewStrings(""), nil
	}
	return nil, errors.Errorf("no obvious space for container %q, host machine has spaces: %s",
		containerId, quoteSpaces(hostSpaces))
}

// determineContainerSpaces tries to use the direct information about a
// container to find what spaces it should be in, and then falls back to what
// we know about the host machine.
// TODO(jam): 2016-12-28 Move this off of machine
func (m *Machine) determineContainerSpaces(containerMachine *Machine, defaultSpaceName string) (set.Strings, error) {
	containerSpaces, err := containerMachine.DesiredSpaces()
	if err != nil {
		return nil, errors.Trace(err)
	}
	logger.Debugf("for container %q, found desired spaces: %s",
		containerMachine.Id(), quoteSpaces(containerSpaces))
	if len(containerSpaces) == 0 {
		// We have determined that the container doesn't have any useful
		// constraints set on it. So lets see if we can come up with
		// something useful.
		containerSpaces, err = m.inferContainerSpaces(containerMachine.Id(), defaultSpaceName)
		if err != nil {
			return nil, errors.Trace(err)
		}
	}
	return containerSpaces, nil
}

// findSpacesAndDevicesForContainer looks up what spaces the container wants
// to be in, and what spaces the host machine is already in, and tries to
// find the devices on the host that are useful for the container.
// TODO(jam): Move this off of machine
func (m *Machine) findSpacesAndDevicesForContainer(containerMachine *Machine) (set.Strings, map[string][]*LinkLayerDevice, error) {
	containerSpaces, err := m.determineContainerSpaces(containerMachine, "")
	if err != nil {
		return nil, nil, errors.Trace(err)
	}
	devicesPerSpace, err := m.LinkLayerDevicesForSpaces(containerSpaces.Values())
	if err != nil {
		logger.Errorf("findSpacesAndDevicesForContainer(%q) got error looking for host spaces: %v",
			containerMachine.Id(), err)
		return nil, nil, errors.Trace(err)
	}
	return containerSpaces, devicesPerSpace, nil
}

func possibleBridgeTarget(dev *LinkLayerDevice) (bool, error) {
	if dev.Type() == LoopbackDevice {
		return false, nil
	}
	if dev.ParentName() == "" {
		return true, nil
	}
	// TODO(jam): 2016-12-22 This feels dirty, but it falls out of how we are
	// currently modeling VLAN objects.  see bug https://pad.lv/1652049
	if dev.Type() != VLAN_8021QDevice {
		// Only VLAN_8021QDevice have parents that still allow us to bridge
		// them. When anything else has a parent set, it shouldn't be used
		return false, nil
	}
	parentDevice, err := dev.ParentDevice()
	if err != nil {
		// If we got an error here, we have some sort of
		// database inconsistency error.
		return false, err
	}
	if parentDevice.Type() == EthernetDevice || parentDevice.Type() == BondDevice {
		// A plain VLAN device with a direct parent of its underlying
		// ethernet device
		return true, nil
	}
	return false, nil
}

// FindMissingBridgesForContainer looks at the spaces that the container
// wants to be in, and sees if there are any host devices that should be
// bridged.
// This will return an Error if the container wants a space that the host
// machine cannot provide.
// TODO(jam): 2016-12-28 Move this off of machine
func (m *Machine) FindMissingBridgesForContainer(containerMachine *Machine, netBondReconfigureDelay int) ([]network.DeviceToBridge, int, error) {
	reconfigureDelay := 0
	containerSpaces, devicesPerSpace, err := m.findSpacesAndDevicesForContainer(containerMachine)
	if err != nil {
		return nil, 0, errors.Trace(err)
	}
	// TODO(jam): 2016-12-28 The formatting for the spaces can look a bit
	// screwy, because it does [name] instead of quoting it. But if we use
	// %#v, then it does []string{"quoted"} which looks worse. We should have
	// a helper that turns a list ingo ["s1", "s2"] style list to look more
	// like a human would want to read it. (Especially important if we hit
	// the fallback as "" doesn't print well at all.)
	logger.Debugf("FindMissingBridgesForContainer(%q) spaces %s devices %v",
		containerMachine.Id(), quoteSpaces(containerSpaces), devicesPerSpace)
	spacesFound := set.NewStrings()
	for spaceName, devices := range devicesPerSpace {
		for _, device := range devices {
			if device.Type() == BridgeDevice {
				spacesFound.Add(spaceName)
			}
		}
	}
	notFound := containerSpaces.Difference(spacesFound)
	if notFound.IsEmpty() {
		// Nothing to do, just return success
		return nil, 0, nil
	}
	hostDeviceNamesToBridge := make([]string, 0)
	for _, spaceName := range notFound.Values() {
		hostDeviceNames := make([]string, 0)
		hostDeviceByName := make(map[string]*LinkLayerDevice, 0)
		for _, hostDevice := range devicesPerSpace[spaceName] {
			possible, err := possibleBridgeTarget(hostDevice)
			if err != nil {
				return nil, 0, err
			}
			if !possible {
				continue
			}
			hostDeviceNames = append(hostDeviceNames, hostDevice.Name())
			hostDeviceByName[hostDevice.Name()] = hostDevice
			spacesFound.Add(spaceName)
		}
		if len(hostDeviceNames) > 0 {
			if spaceName == "" {
				// When we are bridging unknown space devices, we bridge all
				// of them. Both because this is a fallback, and because we
				// don't know what the exact spaces are going to be.
				for _, deviceName := range hostDeviceNames {
					hostDeviceNamesToBridge = append(hostDeviceNamesToBridge, deviceName)
					if hostDeviceByName[deviceName].Type() == BondDevice {
						if reconfigureDelay < netBondReconfigureDelay {
							reconfigureDelay = netBondReconfigureDelay
						}
					}
				}
			} else {
				// This should already be sorted from
				// LinkLayerDevicesForSpaces but sorting to be sure we stably
				// pick the host device
				hostDeviceNames = network.NaturallySortDeviceNames(hostDeviceNames...)
				hostDeviceNamesToBridge = append(hostDeviceNamesToBridge, hostDeviceNames[0])
				if hostDeviceByName[hostDeviceNames[0]].Type() == BondDevice {
					if reconfigureDelay < netBondReconfigureDelay {
						reconfigureDelay = netBondReconfigureDelay
					}
				}
			}
		}
	}
	notFound = notFound.Difference(spacesFound)
	if !notFound.IsEmpty() {
		hostSpaces, err := m.AllSpaces()
		if err != nil {
			// log it, but we're returning another error right now
			logger.Warningf("got error looking for spaces for host machine %q: %v",
				m.Id(), err)
		}
		logger.Warningf("container %q wants spaces %s, but host machine %q has %s missing %s",
			containerMachine.Id(), quoteSpaces(containerSpaces),
			m.Id(), quoteSpaces(hostSpaces), quoteSpaces(notFound))
		return nil, 0, errors.Errorf("host machine %q has no available device in space(s) %s",
			m.Id(), quoteSpaces(notFound))
	}
	hostToBridge := make([]network.DeviceToBridge, 0, len(hostDeviceNamesToBridge))
	for _, hostName := range network.NaturallySortDeviceNames(hostDeviceNamesToBridge...) {
		hostToBridge = append(hostToBridge, network.DeviceToBridge{
			DeviceName: hostName,
			// Should be an indirection/policy being passed in here
			BridgeName: fmt.Sprintf("br-%s", hostName),
		})
	}
	return hostToBridge, reconfigureDelay, nil
}

func quoteSpaces(vals set.Strings) string {
	out := []string{}
	for _, space := range vals.SortedValues() {
		out = append(out, fmt.Sprintf("%q", space))
	}
	return strings.Join(out, ", ")
>>>>>>> 8af1a5ac
}

// SetContainerLinkLayerDevices sets the link-layer devices of the given
// containerMachine, setting each device linked to the corresponding
// BridgeDevice of the host machine. It also records when one of the
// desired spaces is available on the host machine, but not currently
// bridged.
<<<<<<< HEAD
func (m *Machine) SetContainerLinkLayerDevices(containerMachine *Machine) error {
	containerSpaces, err := containerMachine.DesiredSpaces()
	if err != nil {
		logger.Errorf("SetContainerLinkLayerDevices(%q) got error looking for container spaces: %v",
			containerMachine.Id(), err)
		return errors.Trace(err)
	}
	logger.Debugf("for container %q, found desired spaces: %v",
		containerMachine.Id(), containerSpaces.SortedValues())
	if len(containerSpaces) == 0 {
		// We have determined that the container doesn't have any useful
		// constraints set on it. So lets see if we can come up with
		// something useful.
		containerSpaces, err = m.inferContainerSpaces(containerMachine.Id(), defaultSpaceName)
		if err != nil {
			return errors.Trace(err)
		}
	}
	devicesPerSpace, err := m.LinkLayerDevicesForSpaces(containerSpaces.Values())
	if err != nil {
		logger.Errorf("SetContainerLinkLayerDevices(%q) got error looking for host spaces: %v",
			containerMachine.Id(), err)
=======
// TODO(jam): 2016-12-28 Move this off of machine
func (m *Machine) SetContainerLinkLayerDevices(containerMachine *Machine) error {
	containerSpaces, devicesPerSpace, err := m.findSpacesAndDevicesForContainer(containerMachine)
	if err != nil {
>>>>>>> 8af1a5ac
		return errors.Trace(err)
	}
	logger.Debugf("for container %q, found host devices spaces: %s",
		containerMachine.Id(), devicesPerSpace)

	spacesFound := set.NewStrings()
<<<<<<< HEAD
	bridgeDevicesByName := make(map[string]*LinkLayerDevice)
=======
	devicesByName := make(map[string]*LinkLayerDevice)
>>>>>>> 8af1a5ac
	bridgeDeviceNames := make([]string, 0)

	for spaceName, hostDevices := range devicesPerSpace {
		for _, hostDevice := range hostDevices {
			deviceType, name := hostDevice.Type(), hostDevice.Name()
			if deviceType == BridgeDevice {
<<<<<<< HEAD
				bridgeDevicesByName[name] = hostDevice
=======
				devicesByName[name] = hostDevice
>>>>>>> 8af1a5ac
				bridgeDeviceNames = append(bridgeDeviceNames, name)
				spacesFound.Add(spaceName)
			}
		}
	}
	missingSpace := containerSpaces.Difference(spacesFound)
	if len(missingSpace) > 0 {
<<<<<<< HEAD
		logger.Debugf("container %q wants spaces %v could not find bridges for %v",
			containerMachine.Id(), containerSpaces.SortedValues(),
			missingSpace.SortedValues())
		return errors.Errorf("unable to find host bridge for spaces %v for container %q",
			missingSpace.SortedValues(), containerMachine.Id())
=======
		logger.Warningf("container %q wants spaces %s could not find host %q bridges for %s, found bridges %s",
			containerMachine.Id(), quoteSpaces(containerSpaces),
			m.Id(), quoteSpaces(missingSpace), bridgeDeviceNames)
		return errors.Errorf("unable to find host bridge for space(s) %s for container %q",
			quoteSpaces(missingSpace), containerMachine.Id())
>>>>>>> 8af1a5ac
	}

	sortedBridgeDeviceNames := network.NaturallySortDeviceNames(bridgeDeviceNames...)
	logger.Debugf("for container %q using host machine %q bridge devices: %v",
		containerMachine.Id(), m.Id(), sortedBridgeDeviceNames)
	containerDevicesArgs := make([]LinkLayerDeviceArgs, len(bridgeDeviceNames))

	for i, hostBridgeName := range sortedBridgeDeviceNames {
		hostBridge := devicesByName[hostBridgeName]
		containerDevicesArgs[i] = LinkLayerDeviceArgs{
			Name:        fmt.Sprintf("eth%d", i),
			Type:        EthernetDevice,
			MACAddress:  generateMACAddress(),
			MTU:         hostBridge.MTU(),
			IsUp:        true,
			IsAutoStart: true,
			ParentName:  hostBridge.globalKey(),
		}
	}
	logger.Debugf("prepared container %q network config: %+v", containerMachine.Id(), containerDevicesArgs)

	if err := containerMachine.SetLinkLayerDevices(containerDevicesArgs...); err != nil {
		return errors.Trace(err)
	}

	logger.Debugf("container %q network config set", containerMachine.Id())
	return nil
}

// MACAddressTemplate is used to generate a unique MAC address for a
// container. Every '%x' is replaced by a random hexadecimal digit,
// while the rest is kept as-is.
const macAddressTemplate = "00:16:3e:%02x:%02x:%02x"

// generateMACAddress creates a random MAC address within the space defined by
// macAddressTemplate above.
//
// TODO(dimitern): We should make a best effort to ensure the MAC address we
// generate is unique at least within the current environment.
func generateMACAddress() string {
	digits := make([]interface{}, 3)
	for i := range digits {
		digits[i] = rand.Intn(256)
	}
	return fmt.Sprintf(macAddressTemplate, digits...)
}<|MERGE_RESOLUTION|>--- conflicted
+++ resolved
@@ -878,11 +878,8 @@
 			spaces.Add(spaceName)
 		}
 	}
-<<<<<<< HEAD
-=======
 	logger.Tracef("machine %q found AllSpaces() = %s",
 		m.Id(), quoteSpaces(spaces))
->>>>>>> 8af1a5ac
 	return spaces, nil
 }
 
@@ -920,29 +917,21 @@
 	return result
 }
 
-<<<<<<< HEAD
-// LinkLayerDevicesForSpaces takes a list of spaces, and returns the devices on
-// this machine that are in that space.
-=======
 // LinkLayerDevicesForSpaces takes a list of spaces, and returns the devices
 // on this machine that are in that space. (We currently only return devices
 // that have an address, which are thus targets for being bridged, or are
 // themselves a bridge that can be used.)
->>>>>>> 8af1a5ac
 func (m *Machine) LinkLayerDevicesForSpaces(spaces []string) (map[string][]*LinkLayerDevice, error) {
 	addresses, err := m.AllAddresses()
 	if err != nil {
 		return nil, errors.Trace(err)
 	}
 	requestedSpaces := set.NewStrings(spaces...)
-<<<<<<< HEAD
-=======
 	devicesToSkip := set.NewStrings(
-		container.DefaultLxcBridge,
-		container.DefaultLxdBridge,
-		container.DefaultKvmBridge,
+		network.DefaultLXCBridge,
+		network.DefaultLXDBridge,
+		network.DefaultKVMBridge,
 	)
->>>>>>> 8af1a5ac
 	spaceToDevices := make(map[string]map[string]*LinkLayerDevice, 0)
 	// TODO(jam): 2016-12-08 We look up each subnet one-by-one, and then look
 	// up each Link-Layer-Device one-by-one, it feels like we should
@@ -955,10 +944,7 @@
 	// have Layer 3 addresses.
 	for _, addr := range addresses {
 		subnet, err := addr.Subnet()
-<<<<<<< HEAD
-=======
 		spaceName := ""
->>>>>>> 8af1a5ac
 		if err != nil {
 			if errors.IsNotFound(err) {
 				// We record all addresses that we find on the
@@ -966,14 +952,6 @@
 				// addresses that are not in known subnets or spaces.
 				// (loopback devices aren't in a space, arbitrary
 				// application based addresses, etc.)
-<<<<<<< HEAD
-				continue
-			}
-			// We don't understand the error, so error out for now
-			return nil, errors.Trace(err)
-		}
-		spaceName := subnet.SpaceName()
-=======
 				// The caller can request those devices by asking us for the
 				// "" space.
 				if !requestedSpaces.Contains("") {
@@ -986,24 +964,17 @@
 		} else {
 			spaceName = subnet.SpaceName()
 		}
->>>>>>> 8af1a5ac
 		if !requestedSpaces.Contains(spaceName) {
 			continue
 		}
 		device, err := addr.Device()
 		if err != nil {
-<<<<<<< HEAD
-			// XXX should we be omitting all other good records because this one was bad?
-			return nil, errors.Trace(err)
-		}
-=======
 			return nil, errors.Trace(err)
 		}
 		if device.Type() == LoopbackDevice || devicesToSkip.Contains(device.Name()) {
 			// We skip loopback devices here
 			continue
 		}
->>>>>>> 8af1a5ac
 		spaceInfo, ok := spaceToDevices[spaceName]
 		if !ok {
 			spaceInfo = make(map[string]*LinkLayerDevice)
@@ -1088,10 +1059,7 @@
 // If this machine is in a single space, then that space is used. Else, if
 // the machine has the default space, then that space is used.
 // If neither of those conditions is true, then we return an error.
-<<<<<<< HEAD
-=======
 // TODO(jam): 2016-12-28 Move this off of machine
->>>>>>> 8af1a5ac
 func (m *Machine) inferContainerSpaces(containerId, defaultSpaceName string) (set.Strings, error) {
 	hostSpaces, err := m.AllSpaces()
 	if err != nil {
@@ -1102,13 +1070,6 @@
 	if len(hostSpaces) == 1 {
 		return hostSpaces, nil
 	}
-<<<<<<< HEAD
-	if hostSpaces.Contains(defaultSpaceName) {
-		return set.NewStrings(defaultSpaceName), nil
-	}
-	return nil, errors.Errorf("no obvious space for container %q, host machine has spaces: %v",
-		containerId, hostSpaces.SortedValues())
-=======
 	if defaultSpaceName != "" && hostSpaces.Contains(defaultSpaceName) {
 		return set.NewStrings(defaultSpaceName), nil
 	}
@@ -1298,7 +1259,6 @@
 		out = append(out, fmt.Sprintf("%q", space))
 	}
 	return strings.Join(out, ", ")
->>>>>>> 8af1a5ac
 }
 
 // SetContainerLinkLayerDevices sets the link-layer devices of the given
@@ -1306,57 +1266,24 @@
 // BridgeDevice of the host machine. It also records when one of the
 // desired spaces is available on the host machine, but not currently
 // bridged.
-<<<<<<< HEAD
-func (m *Machine) SetContainerLinkLayerDevices(containerMachine *Machine) error {
-	containerSpaces, err := containerMachine.DesiredSpaces()
-	if err != nil {
-		logger.Errorf("SetContainerLinkLayerDevices(%q) got error looking for container spaces: %v",
-			containerMachine.Id(), err)
-		return errors.Trace(err)
-	}
-	logger.Debugf("for container %q, found desired spaces: %v",
-		containerMachine.Id(), containerSpaces.SortedValues())
-	if len(containerSpaces) == 0 {
-		// We have determined that the container doesn't have any useful
-		// constraints set on it. So lets see if we can come up with
-		// something useful.
-		containerSpaces, err = m.inferContainerSpaces(containerMachine.Id(), defaultSpaceName)
-		if err != nil {
-			return errors.Trace(err)
-		}
-	}
-	devicesPerSpace, err := m.LinkLayerDevicesForSpaces(containerSpaces.Values())
-	if err != nil {
-		logger.Errorf("SetContainerLinkLayerDevices(%q) got error looking for host spaces: %v",
-			containerMachine.Id(), err)
-=======
 // TODO(jam): 2016-12-28 Move this off of machine
 func (m *Machine) SetContainerLinkLayerDevices(containerMachine *Machine) error {
 	containerSpaces, devicesPerSpace, err := m.findSpacesAndDevicesForContainer(containerMachine)
 	if err != nil {
->>>>>>> 8af1a5ac
 		return errors.Trace(err)
 	}
 	logger.Debugf("for container %q, found host devices spaces: %s",
 		containerMachine.Id(), devicesPerSpace)
 
 	spacesFound := set.NewStrings()
-<<<<<<< HEAD
-	bridgeDevicesByName := make(map[string]*LinkLayerDevice)
-=======
 	devicesByName := make(map[string]*LinkLayerDevice)
->>>>>>> 8af1a5ac
 	bridgeDeviceNames := make([]string, 0)
 
 	for spaceName, hostDevices := range devicesPerSpace {
 		for _, hostDevice := range hostDevices {
 			deviceType, name := hostDevice.Type(), hostDevice.Name()
 			if deviceType == BridgeDevice {
-<<<<<<< HEAD
-				bridgeDevicesByName[name] = hostDevice
-=======
 				devicesByName[name] = hostDevice
->>>>>>> 8af1a5ac
 				bridgeDeviceNames = append(bridgeDeviceNames, name)
 				spacesFound.Add(spaceName)
 			}
@@ -1364,19 +1291,11 @@
 	}
 	missingSpace := containerSpaces.Difference(spacesFound)
 	if len(missingSpace) > 0 {
-<<<<<<< HEAD
-		logger.Debugf("container %q wants spaces %v could not find bridges for %v",
-			containerMachine.Id(), containerSpaces.SortedValues(),
-			missingSpace.SortedValues())
-		return errors.Errorf("unable to find host bridge for spaces %v for container %q",
-			missingSpace.SortedValues(), containerMachine.Id())
-=======
 		logger.Warningf("container %q wants spaces %s could not find host %q bridges for %s, found bridges %s",
 			containerMachine.Id(), quoteSpaces(containerSpaces),
 			m.Id(), quoteSpaces(missingSpace), bridgeDeviceNames)
 		return errors.Errorf("unable to find host bridge for space(s) %s for container %q",
 			quoteSpaces(missingSpace), containerMachine.Id())
->>>>>>> 8af1a5ac
 	}
 
 	sortedBridgeDeviceNames := network.NaturallySortDeviceNames(bridgeDeviceNames...)
