// Copyright 2014 Canonical Ltd.
// Licensed under the AGPLv3, see LICENCE file for details.

package state

import (
	"fmt"
	"time"

	"github.com/juju/errors"
	"github.com/juju/names"
	gitjujutesting "github.com/juju/testing"
	jc "github.com/juju/testing/checkers"
	gc "gopkg.in/check.v1"
	"gopkg.in/juju/charm.v4"
	"gopkg.in/mgo.v2"
	"gopkg.in/mgo.v2/bson"
	"gopkg.in/mgo.v2/txn"

	"github.com/juju/juju/instance"
	"github.com/juju/juju/network"
	"github.com/juju/juju/testcharms"
	"github.com/juju/juju/testing"
)

type upgradesSuite struct {
	testing.BaseSuite
	gitjujutesting.MgoSuite
	state *State
	owner names.UserTag
}

func (s *upgradesSuite) SetUpSuite(c *gc.C) {
	s.BaseSuite.SetUpSuite(c)
	s.MgoSuite.SetUpSuite(c)
}

func (s *upgradesSuite) TearDownSuite(c *gc.C) {
	s.MgoSuite.TearDownSuite(c)
	s.BaseSuite.TearDownSuite(c)
}

func (s *upgradesSuite) SetUpTest(c *gc.C) {
	s.BaseSuite.SetUpTest(c)
	s.MgoSuite.SetUpTest(c)
	var err error
	s.owner = names.NewLocalUserTag("upgrade-admin")
	s.state, err = Initialize(s.owner, TestingMongoInfo(), testing.EnvironConfig(c), TestingDialOpts(), Policy(nil))
	c.Assert(err, gc.IsNil)
}

func (s *upgradesSuite) TearDownTest(c *gc.C) {
	if s.state != nil {
		s.state.Close()
	}
	s.MgoSuite.TearDownTest(c)
	s.BaseSuite.TearDownTest(c)
}

var _ = gc.Suite(&upgradesSuite{})

func (s *upgradesSuite) TestLastLoginMigrate(c *gc.C) {
	now := time.Now().UTC().Round(time.Second)
	userId := "foobar"
	oldDoc := bson.M{
		"_id_":           userId,
		"_id":            userId,
		"displayname":    "foo bar",
		"deactivated":    false,
		"passwordhash":   "hash",
		"passwordsalt":   "salt",
		"createdby":      "creator",
		"datecreated":    now,
		"lastconnection": now,
	}

	ops := []txn.Op{
		txn.Op{
			C:      "users",
			Id:     userId,
			Assert: txn.DocMissing,
			Insert: oldDoc,
		},
	}
	err := s.state.runTransaction(ops)
	c.Assert(err, gc.IsNil)

	err = MigrateUserLastConnectionToLastLogin(s.state)
	c.Assert(err, gc.IsNil)
	user, err := s.state.User(names.NewLocalUserTag(userId))
	c.Assert(err, gc.IsNil)
	c.Assert(*user.LastLogin(), gc.Equals, now)

	// check to see if _id_ field is removed
	userMap := map[string]interface{}{}
	users, closer := s.state.getCollection("users")
	defer closer()
	err = users.Find(bson.D{{"_id", userId}}).One(&userMap)
	c.Assert(err, gc.IsNil)
	_, keyExists := userMap["_id_"]
	c.Assert(keyExists, jc.IsFalse)
}

func (s *upgradesSuite) TestAddStateUsersToEnviron(c *gc.C) {
	stateBob, err := s.state.AddUser("bob", "notused", "notused", "bob")
	c.Assert(err, gc.IsNil)
	bobTag := stateBob.UserTag()

	_, err = s.state.EnvironmentUser(bobTag)
	c.Assert(err, gc.ErrorMatches, `environment user "bob@local" not found`)

	err = AddStateUsersAsEnvironUsers(s.state)
	c.Assert(err, gc.IsNil)

	admin, err := s.state.EnvironmentUser(s.owner)
	c.Assert(err, gc.IsNil)
	c.Assert(admin.UserTag().Username(), gc.DeepEquals, s.owner.Username())
	bob, err := s.state.EnvironmentUser(bobTag)
	c.Assert(err, gc.IsNil)
	c.Assert(bob.UserTag().Username(), gc.DeepEquals, bobTag.Username())
}

func (s *upgradesSuite) TestAddStateUsersToEnvironIdempotent(c *gc.C) {
	stateBob, err := s.state.AddUser("bob", "notused", "notused", "bob")
	c.Assert(err, gc.IsNil)
	bobTag := stateBob.UserTag()

	err = AddStateUsersAsEnvironUsers(s.state)
	c.Assert(err, gc.IsNil)

	err = AddStateUsersAsEnvironUsers(s.state)
	c.Assert(err, gc.IsNil)

	admin, err := s.state.EnvironmentUser(s.owner)
	c.Assert(admin.UserTag().Username(), gc.DeepEquals, s.owner.Username())
	bob, err := s.state.EnvironmentUser(bobTag)
	c.Assert(err, gc.IsNil)
	c.Assert(bob.UserTag().Username(), gc.DeepEquals, bobTag.Username())
}

func (s *upgradesSuite) TestAddEnvironmentUUIDToStateServerDoc(c *gc.C) {
	info, err := s.state.StateServerInfo()
	c.Assert(err, gc.IsNil)
	tag := info.EnvironmentTag

	// force remove the uuid.
	ops := []txn.Op{{
		C:      stateServersC,
		Id:     environGlobalKey,
		Assert: txn.DocExists,
		Update: bson.D{{"$unset", bson.D{
			{"env-uuid", nil},
		}}},
	}}
	err = s.state.runTransaction(ops)
	c.Assert(err, gc.IsNil)
	// Make sure it has gone.
	stateServers, closer := s.state.getCollection(stateServersC)
	defer closer()
	var doc stateServersDoc
	err = stateServers.Find(bson.D{{"_id", environGlobalKey}}).One(&doc)
	c.Assert(err, gc.IsNil)
	c.Assert(doc.EnvUUID, gc.Equals, "")

	// Run the upgrade step
	err = AddEnvironmentUUIDToStateServerDoc(s.state)
	c.Assert(err, gc.IsNil)
	// Make sure it is there now
	info, err = s.state.StateServerInfo()
	c.Assert(err, gc.IsNil)
	c.Assert(info.EnvironmentTag, gc.Equals, tag)
}

func (s *upgradesSuite) TestAddEnvironmentUUIDToStateServerDocIdempotent(c *gc.C) {
	info, err := s.state.StateServerInfo()
	c.Assert(err, gc.IsNil)
	tag := info.EnvironmentTag

	err = AddEnvironmentUUIDToStateServerDoc(s.state)
	c.Assert(err, gc.IsNil)

	info, err = s.state.StateServerInfo()
	c.Assert(err, gc.IsNil)
	c.Assert(info.EnvironmentTag, gc.Equals, tag)
}

func (s *upgradesSuite) TestAddCharmStoragePaths(c *gc.C) {
	ch := testcharms.Repo.CharmDir("dummy")
	curl := charm.MustParseURL(
		fmt.Sprintf("local:quantal/%s-%d", ch.Meta().Name, ch.Revision()),
	)

	bundleSHA256 := "dummy-1-sha256"
	dummyCharm, err := s.state.AddCharm(ch, curl, "", bundleSHA256)
	c.Assert(err, gc.IsNil)
	SetCharmBundleURL(c, s.state, curl, "http://anywhere.com")
	dummyCharm, err = s.state.Charm(curl)
	c.Assert(err, gc.IsNil)
	c.Assert(dummyCharm.BundleURL(), gc.NotNil)
	c.Assert(dummyCharm.BundleURL().String(), gc.Equals, "http://anywhere.com")
	c.Assert(dummyCharm.StoragePath(), gc.Equals, "")

	storagePaths := map[*charm.URL]string{curl: "/some/where"}
	err = AddCharmStoragePaths(s.state, storagePaths)
	c.Assert(err, gc.IsNil)

	dummyCharm, err = s.state.Charm(curl)
	c.Assert(err, gc.IsNil)
	c.Assert(dummyCharm.BundleURL(), gc.IsNil)
	c.Assert(dummyCharm.StoragePath(), gc.Equals, "/some/where")
}

func (s *upgradesSuite) TestAddEnvUUIDToServices(c *gc.C) {
	coll, closer, newIDs := s.checkAddEnvUUIDToCollection(c, AddEnvUUIDToServices, servicesC,
		bson.M{
			"_id":    "mysql",
			"series": "quantal",
			"life":   Dead,
		},
		bson.M{
			"_id":    "mediawiki",
			"series": "precise",
			"life":   Alive,
		},
	)
	defer closer()

	var newDoc serviceDoc
	s.FindId(c, coll, newIDs[0], &newDoc)
	c.Assert(newDoc.Name, gc.Equals, "mysql")
	c.Assert(newDoc.Series, gc.Equals, "quantal")
	c.Assert(newDoc.Life, gc.Equals, Dead)

	s.FindId(c, coll, newIDs[1], &newDoc)
	c.Assert(newDoc.Name, gc.Equals, "mediawiki")
	c.Assert(newDoc.Series, gc.Equals, "precise")
	c.Assert(newDoc.Life, gc.Equals, Alive)
}

func (s *upgradesSuite) TestAddEnvUUIDToServicesIdempotent(c *gc.C) {
	s.checkAddEnvUUIDToCollectionIdempotent(c, AddEnvUUIDToServices, servicesC)
}

func (s *upgradesSuite) TestAddEnvUUIDToUnits(c *gc.C) {
	coll, closer, newIDs := s.checkAddEnvUUIDToCollection(c, AddEnvUUIDToUnits, unitsC,
		bson.M{
			"_id":    "mysql/0",
			"series": "trusty",
			"life":   Alive,
		},
		bson.M{
			"_id":    "nounforge/0",
			"series": "utopic",
			"life":   Dead,
		},
	)
	defer closer()

	var newDoc unitDoc
	s.FindId(c, coll, newIDs[0], &newDoc)
	c.Assert(newDoc.Name, gc.Equals, "mysql/0")
	c.Assert(newDoc.Series, gc.Equals, "trusty")
	c.Assert(newDoc.Life, gc.Equals, Alive)

	s.FindId(c, coll, newIDs[1], &newDoc)
	c.Assert(newDoc.Name, gc.Equals, "nounforge/0")
	c.Assert(newDoc.Series, gc.Equals, "utopic")
	c.Assert(newDoc.Life, gc.Equals, Dead)
}

func (s *upgradesSuite) TestAddEnvUUIDToUnitsIdempotent(c *gc.C) {
	s.checkAddEnvUUIDToCollectionIdempotent(c, AddEnvUUIDToUnits, unitsC)
}

func (s *upgradesSuite) TestAddEnvUUIDToMachines(c *gc.C) {
	coll, closer, newIDs := s.checkAddEnvUUIDToCollection(c, AddEnvUUIDToMachines, machinesC,
		bson.M{
			"_id":    "0",
			"series": "trusty",
			"life":   Alive,
		},
		bson.M{
			"_id":    "1",
			"series": "utopic",
			"life":   Dead,
		},
	)
	defer closer()

	var newDoc machineDoc
	s.FindId(c, coll, newIDs[0], &newDoc)
	c.Assert(newDoc.Id, gc.Equals, "0")
	c.Assert(newDoc.Series, gc.Equals, "trusty")
	c.Assert(newDoc.Life, gc.Equals, Alive)

	s.FindId(c, coll, newIDs[1], &newDoc)
	c.Assert(newDoc.Id, gc.Equals, "1")
	c.Assert(newDoc.Series, gc.Equals, "utopic")
	c.Assert(newDoc.Life, gc.Equals, Dead)
}

func (s *upgradesSuite) TestAddEnvUUIDToMachinesIdempotent(c *gc.C) {
	s.checkAddEnvUUIDToCollectionIdempotent(c, AddEnvUUIDToMachines, machinesC)
}

func (s *upgradesSuite) TestAddEnvUUIDToMinUnits(c *gc.C) {
	coll, closer, newIDs := s.checkAddEnvUUIDToCollection(c, AddEnvUUIDToMinUnits, minUnitsC,
		bson.M{
			"_id":   "wordpress",
			"revno": 1,
		},
		bson.M{
			"_id":   "mediawiki",
			"revno": 2,
		},
	)
	defer closer()

	var newDoc minUnitsDoc
	s.FindId(c, coll, newIDs[0], &newDoc)
	c.Assert(newDoc.ServiceName, gc.Equals, "wordpress")
	c.Assert(newDoc.Revno, gc.Equals, 1)

	s.FindId(c, coll, newIDs[1], &newDoc)
	c.Assert(newDoc.ServiceName, gc.Equals, "mediawiki")
	c.Assert(newDoc.Revno, gc.Equals, 2)
}

func (s *upgradesSuite) TestAddEnvUUIDToCleanups(c *gc.C) {
	coll, closer, newIDs := s.checkAddEnvUUIDToCollection(c, AddEnvUUIDToCleanups, cleanupsC,
		bson.M{
			"_id":    bson.NewObjectId(),
			"kind":   "units",
			"prefix": "mysql",
		},
		bson.M{
			"_id":    bson.NewObjectId(),
			"kind":   "service",
			"prefix": "mediawiki",
		},
	)
	defer closer()

	var newDoc cleanupDoc
	s.FindId(c, coll, newIDs[0], &newDoc)
	c.Assert(string(newDoc.Kind), gc.Equals, "units")

	s.FindId(c, coll, newIDs[1], &newDoc)
	c.Assert(string(newDoc.Kind), gc.Equals, "service")
}

<<<<<<< HEAD
func (s *upgradesSuite) checkAddEnvUUIDToCleanups(
	c *gc.C,
	upgradeStep func(*State) error,
	collName string,
	oldDocs ...bson.M,
) (*mgo.Collection, func(), []string) {
	coll, closer, ids, count := s.checkEnvUUID(c, bson.NewObjectId(), upgradeStep, collName, oldDocs)
	c.Assert(count, gc.Equals, len(oldDocs))
	return coll, closer, ids
=======
func (s *upgradesSuite) TestAddEnvUUIDToMinUnitsIdempotent(c *gc.C) {
	s.checkAddEnvUUIDToCollectionIdempotent(c, AddEnvUUIDToMinUnits, minUnitsC)
>>>>>>> fd8c36f3
}

func (s *upgradesSuite) TestAddEnvUUIDToCleanupsIdempotent(c *gc.C) {
	oldID := bson.NewObjectId()
	docs := s.checkEnvUUIDIdempotent(c, oldID, AddEnvUUIDToCleanups, cleanupsC)
	c.Assert(docs, gc.HasLen, 1)
	c.Assert(docs[0]["_id"], gc.Equals, s.state.docID(fmt.Sprint(oldID)))
}

func (s *upgradesSuite) TestAddEnvUUIDToSettingsRefs(c *gc.C) {
	coll, closer, newIDs := s.checkAddEnvUUIDToCollection(c, AddEnvUUIDToSettingsRefs, settingsrefsC,
		bson.M{
			"_id":      "something",
			"refcount": 3,
		},
		bson.M{
			"_id":      "config",
			"refcount": 8,
		},
	)
	defer closer()

	var newDoc bson.M
	s.FindId(c, coll, newIDs[0], &newDoc)
	c.Assert(newDoc["key2"], gc.Equals, 3)

	s.FindId(c, coll, newIDs[1], &newDoc)
	c.Assert(newDoc["key3"], gc.Equals, 8)
}

func (s *upgradesSuite) TestAddEnvUUIDToSettingsRefsIdempotent(c *gc.C) {
	s.checkAddEnvUUIDToCollectionIdempotent(c, AddEnvUUIDToSettingsRefs, settingsrefsC)
}

func (s *upgradesSuite) TestAddEnvUUIDToSettings(c *gc.C) {
	coll, closer, newIDs := s.checkAddEnvUUIDToSettings(c, AddEnvUUIDToSettings, settingsC,
		bson.M{
			"_id":  "something",
			"key2": "value2",
		},
		bson.M{
			"_id":  "config",
			"key3": "value3",
		},
	)
	defer closer()

	var newDoc bson.M
	s.FindId(c, coll, newIDs[0], &newDoc)
	c.Assert(newDoc["key2"], gc.Equals, "value2")

	s.FindId(c, coll, newIDs[1], &newDoc)
	c.Assert(newDoc["key3"], gc.Equals, "value3")
}

func (s *upgradesSuite) checkAddEnvUUIDToSettings(
	c *gc.C,
	upgradeStep func(*State) error,
	collName string,
	oldDocs ...bson.M,
) (*mgo.Collection, func(), []string) {
	oldID := "foo"
	coll, closer, ids, count := s.checkEnvUUID(c, oldID, upgradeStep, collName, oldDocs)
	c.Assert(count, gc.Equals, len(oldDocs)+1)
	return coll, closer, ids
}

func (s *upgradesSuite) TestAddEnvUUIDToSettingsIdempotent(c *gc.C) {
	oldID := "foo"
	docs := s.checkEnvUUIDIdempotent(c, oldID, AddEnvUUIDToSettings, settingsC)
	c.Assert(docs, gc.HasLen, 2)
	c.Assert(docs[0]["_id"], gc.Equals, s.state.docID(fmt.Sprint("e")))
	c.Assert(docs[1]["_id"], gc.Equals, s.state.docID(fmt.Sprint(oldID)))
}

func (s *upgradesSuite) TestAddEnvUUIDToReboots(c *gc.C) {
	coll, closer, newIDs := s.checkAddEnvUUIDToCollection(c, AddEnvUUIDToReboots, rebootC,
		bson.M{
			"_id": "0",
		},
		bson.M{
			"_id": "1",
		},
	)
	defer closer()

	var newDoc rebootDoc
	s.FindId(c, coll, newIDs[0], &newDoc)
	c.Assert(newDoc.Id, gc.Equals, "0")

	s.FindId(c, coll, newIDs[1], &newDoc)
	c.Assert(newDoc.Id, gc.Equals, "1")
}

func (s *upgradesSuite) TestAddEnvUUIDToRebootsIdempotent(c *gc.C) {
	s.checkAddEnvUUIDToCollectionIdempotent(c, AddEnvUUIDToReboots, rebootC)
}

func (s *upgradesSuite) TestAddEnvUUIDToCharms(c *gc.C) {
	coll, closer, newIDs := s.checkAddEnvUUIDToCollection(c, AddEnvUUIDToCharms, charmsC,
		bson.M{
			"_id":          "local:series/dummy-1",
			"bundlesha256": "series-dummy-1-sha256",
		},
		bson.M{
			"_id":          "local:anotherseries/dummy-2",
			"bundlesha256": "anotherseries-dummy-2-sha256",
		},
	)
	defer closer()

	var newDoc charmDoc
	s.FindId(c, coll, newIDs[0], &newDoc)
	c.Assert(newDoc.URL.String(), gc.Equals, "local:series/dummy-1")
	c.Assert(newDoc.BundleSha256, gc.Equals, "series-dummy-1-sha256")

	s.FindId(c, coll, newIDs[1], &newDoc)
	c.Assert(newDoc.URL.String(), gc.Equals, "local:anotherseries/dummy-2")
	c.Assert(newDoc.BundleSha256, gc.Equals, "anotherseries-dummy-2-sha256")
}

func (s *upgradesSuite) TestAddEnvUUIDToCharmsIdempotent(c *gc.C) {
	s.checkAddEnvUUIDToCollectionIdempotent(c, AddEnvUUIDToCharms, charmsC)
}

func (s *upgradesSuite) TestAddEnvUUIDToSequences(c *gc.C) {
	coll, closer, newIDs := s.checkAddEnvUUIDToCollection(c, AddEnvUUIDToSequences, sequenceC,
		bson.M{
			"_id":     "0",
			"counter": 10,
		},
		bson.M{
			"_id":     "1",
			"counter": 15,
		},
	)
	defer closer()

	var newDoc sequenceDoc
	s.FindId(c, coll, newIDs[0], &newDoc)
	c.Assert(newDoc.Name, gc.Equals, "0")
	c.Assert(newDoc.Counter, gc.Equals, 10)

	s.FindId(c, coll, newIDs[1], &newDoc)
	c.Assert(newDoc.Name, gc.Equals, "1")
	c.Assert(newDoc.Counter, gc.Equals, 15)
}

func (s *upgradesSuite) TestAddEnvUUIDToSequenceIdempotent(c *gc.C) {
	s.checkAddEnvUUIDToCollectionIdempotent(c, AddEnvUUIDToSequences, sequenceC)
}

func (s *upgradesSuite) TestAddEnvUUIDToInstanceData(c *gc.C) {
	coll, closer, newIDs := s.checkAddEnvUUIDToCollection(c, AddEnvUUIDToInstanceData, instanceDataC,
		bson.M{
			"_id":    "0",
			"status": "alive",
		},
		bson.M{
			"_id":    "1",
			"status": "dead",
		},
	)
	defer closer()

	var newDoc instanceData
	s.FindId(c, coll, newIDs[0], &newDoc)
	c.Assert(newDoc.MachineId, gc.Equals, "0")
	c.Assert(newDoc.Status, gc.Equals, "alive")

	s.FindId(c, coll, newIDs[1], &newDoc)
	c.Assert(newDoc.MachineId, gc.Equals, "1")
	c.Assert(newDoc.Status, gc.Equals, "dead")
}

func (s *upgradesSuite) TestAddEnvUUIDToInstanceDatasIdempotent(c *gc.C) {
	s.checkAddEnvUUIDToCollectionIdempotent(c, AddEnvUUIDToInstanceData, instanceDataC)
}

func (s *upgradesSuite) TestAddEnvUUIDToContainerRef(c *gc.C) {
	coll, closer, newIDs := s.checkAddEnvUUIDToCollection(c, AddEnvUUIDToContainerRefs, containerRefsC,
		bson.M{
			"_id":      "0",
			"children": []string{"1", "2"},
		},
		bson.M{
			"_id":      "1",
			"children": []string{"3", "4"},
		},
	)
	defer closer()

	var newDoc machineContainers
	s.FindId(c, coll, newIDs[0], &newDoc)
	c.Assert(newDoc.Id, gc.Equals, "0")
	c.Assert(newDoc.Children, gc.DeepEquals, []string{"1", "2"})

	s.FindId(c, coll, newIDs[1], &newDoc)
	c.Assert(newDoc.Id, gc.Equals, "1")
	c.Assert(newDoc.Children, gc.DeepEquals, []string{"3", "4"})
}

func (s *upgradesSuite) TestAddEnvUUIDToContainerRefsIdempotent(c *gc.C) {
	s.checkAddEnvUUIDToCollectionIdempotent(c, AddEnvUUIDToContainerRefs, containerRefsC)
}

func (s *upgradesSuite) TestAddEnvUUIDToRelations(c *gc.C) {
	coll, closer, newIDs := s.checkAddEnvUUIDToCollection(c, AddEnvUUIDToRelations, relationsC,
		bson.M{
			"_id": "foo:db bar:db",
			"id":  1,
		},
		bson.M{
			"_id": "foo:http bar:http",
			"id":  3,
		},
	)
	defer closer()

	var newDoc relationDoc
	s.FindId(c, coll, newIDs[0], &newDoc)
	c.Assert(newDoc.Key, gc.Equals, "foo:db bar:db")
	c.Assert(newDoc.Id, gc.Equals, 1)

	s.FindId(c, coll, newIDs[1], &newDoc)
	c.Assert(newDoc.Key, gc.Equals, "foo:http bar:http")
	c.Assert(newDoc.Id, gc.Equals, 3)
}

func (s *upgradesSuite) TestAddEnvUUIDToRelationsIdempotent(c *gc.C) {
	s.checkAddEnvUUIDToCollectionIdempotent(c, AddEnvUUIDToRelations, relationsC)
}

func (s *upgradesSuite) TestAddEnvUUIDToRelationScopes(c *gc.C) {
	coll, closer, newIDs := s.checkAddEnvUUIDToCollection(c, AddEnvUUIDToRelationScopes, relationScopesC,
		bson.M{
			"_id":       "r#0#peer#foo/0",
			"departing": false,
		},
		bson.M{
			"_id":       "r#1#provider#bar/0",
			"departing": true,
		},
	)
	defer closer()

	var newDoc relationScopeDoc
	s.FindId(c, coll, newIDs[0], &newDoc)
	c.Assert(newDoc.Key, gc.Equals, "r#0#peer#foo/0")
	c.Assert(newDoc.Departing, gc.Equals, false)

	s.FindId(c, coll, newIDs[1], &newDoc)
	c.Assert(newDoc.Key, gc.Equals, "r#1#provider#bar/0")
	c.Assert(newDoc.Departing, gc.Equals, true)
}

func (s *upgradesSuite) TestAddEnvUUIDToRelationScopesIdempotent(c *gc.C) {
	s.checkAddEnvUUIDToCollectionIdempotent(c, AddEnvUUIDToRelationScopes, relationScopesC)
}

func (s *upgradesSuite) checkAddEnvUUIDToCollection(
	c *gc.C,
	upgradeStep func(*State) error,
	collName string,
	oldDocs ...bson.M,
) (*mgo.Collection, func(), []string) {
	oldID := "foo"
	coll, closer, ids, count := s.checkEnvUUID(c, oldID, upgradeStep, collName, oldDocs)
	c.Assert(count, gc.Equals, len(oldDocs))
	return coll, closer, ids
}

func (s *upgradesSuite) checkEnvUUID(
	c *gc.C,
	oldID interface{},
	upgradeStep func(*State) error,
	collName string,
	oldDocs []bson.M,
) (*mgo.Collection, func(), []string, int) {
	c.Assert(len(oldDocs) >= 2, jc.IsTrue)
	for _, oldDoc := range oldDocs {
		s.addLegacyDoc(c, collName, oldDoc)
	}

	err := upgradeStep(s.state)
	c.Assert(err, gc.IsNil)

	// For each old document check that _id has been migrated and that
	// env-uuid has been added correctly.
	coll, closer := s.state.getCollection(collName)
	var d map[string]string
	var ids []string
	envTag := s.state.EnvironUUID()
	for _, oldDoc := range oldDocs {
		oldID := fmt.Sprint(oldDoc["_id"])
		newID := s.state.docID(oldID)

		err = coll.FindId(oldID).One(&d)
		c.Assert(err, gc.Equals, mgo.ErrNotFound)

		err = coll.FindId(newID).One(&d)
		c.Assert(err, gc.IsNil)
		c.Assert(d["env-uuid"], gc.Equals, envTag)

		ids = append(ids, newID)
	}
	count, err := coll.Find(nil).Count()
	c.Assert(err, gc.IsNil)
	return coll, closer, ids, count
}

// TODO(waigani) write checkAddEnvUUIDToCleanupsIdempotent
// var oldID interface{}
// if collName == cleanupsC {
// 	oldID = bson.NewObjectId()
// } else {
// 	oldID = "foo"
// }

func (s *upgradesSuite) checkAddEnvUUIDToCollectionIdempotent(
	c *gc.C,
	upgradeStep func(*State) error,
	collName string,
) {
	oldID := "foo"
	docs := s.checkEnvUUIDIdempotent(c, oldID, upgradeStep, collName)
	c.Assert(docs, gc.HasLen, 1)
	c.Assert(docs[0]["_id"], gc.Equals, s.state.docID(fmt.Sprint(oldID)))
}

func (s *upgradesSuite) checkEnvUUIDIdempotent(
	c *gc.C,
	oldID interface{},
	upgradeStep func(*State) error,
	collName string,
) (docs []map[string]string) {
	s.addLegacyDoc(c, collName, bson.M{"_id": oldID})

	err := upgradeStep(s.state)
	c.Assert(err, gc.IsNil)

	err = upgradeStep(s.state)
	c.Assert(err, gc.IsNil)

	coll, closer := s.state.getCollection(collName)
	defer closer()
	err = coll.Find(nil).All(&docs)
	c.Assert(err, gc.IsNil)
	return docs
}

func (s *upgradesSuite) addLegacyDoc(c *gc.C, collName string, legacyDoc bson.M) {
	ops := []txn.Op{{
		C:      collName,
		Id:     legacyDoc["_id"],
		Assert: txn.DocMissing,
		Insert: legacyDoc,
	}}
	err := s.state.runTransaction(ops)
	c.Assert(err, gc.IsNil)
}

func (s *upgradesSuite) FindId(c *gc.C, coll *mgo.Collection, id interface{}, doc interface{}) {
	err := coll.FindId(id).One(doc)
	c.Assert(err, gc.IsNil)
}

func (s *upgradesSuite) TestAddCharmStoragePathsAllOrNothing(c *gc.C) {
	ch := testcharms.Repo.CharmDir("dummy")
	curl := charm.MustParseURL(
		fmt.Sprintf("local:quantal/%s-%d", ch.Meta().Name, ch.Revision()),
	)

	bundleSHA256 := "dummy-1-sha256"
	dummyCharm, err := s.state.AddCharm(ch, curl, "", bundleSHA256)
	c.Assert(err, gc.IsNil)

	curl2 := charm.MustParseURL(
		fmt.Sprintf("local:quantal/%s-%d", ch.Meta().Name, ch.Revision()+1),
	)
	storagePaths := map[*charm.URL]string{
		curl:  "/some/where",
		curl2: "/some/where/else",
	}
	err = AddCharmStoragePaths(s.state, storagePaths)
	c.Assert(err, gc.ErrorMatches, "charms not found")

	// The charm entry for "curl" should not have been touched.
	dummyCharm, err = s.state.Charm(curl)
	c.Assert(err, gc.IsNil)
	c.Assert(dummyCharm.StoragePath(), gc.Equals, "")
}

func (s *upgradesSuite) TestSetOwnerAndServerUUIDForEnvironment(c *gc.C) {
	env, err := s.state.Environment()
	c.Assert(err, gc.IsNil)

	// force remove the server-uuid and owner
	ops := []txn.Op{{
		C:      environmentsC,
		Id:     env.UUID(),
		Assert: txn.DocExists,
		Update: bson.D{{"$unset", bson.D{
			{"server-uuid", nil}, {"owner", nil},
		}}},
	}}
	err = s.state.runTransaction(ops)
	c.Assert(err, gc.IsNil)
	// Make sure it has gone.
	environments, closer := s.state.getCollection(environmentsC)
	defer closer()

	var envDoc environmentDoc
	err = environments.FindId(env.UUID()).One(&envDoc)
	c.Assert(err, gc.IsNil)
	c.Assert(envDoc.ServerUUID, gc.Equals, "")
	c.Assert(envDoc.Owner, gc.Equals, "")

	// Run the upgrade step
	err = SetOwnerAndServerUUIDForEnvironment(s.state)
	c.Assert(err, gc.IsNil)
	// Make sure it is there now
	env, err = s.state.Environment()
	c.Assert(err, gc.IsNil)
	c.Assert(env.ServerTag().Id(), gc.Equals, env.UUID())
	c.Assert(env.Owner().Id(), gc.Equals, "admin@local")
}

func (s *upgradesSuite) TestSetOwnerAndServerUUIDForEnvironmentIdempotent(c *gc.C) {
	// Run the upgrade step
	err := SetOwnerAndServerUUIDForEnvironment(s.state)
	c.Assert(err, gc.IsNil)
	// Run the upgrade step gagain
	err = SetOwnerAndServerUUIDForEnvironment(s.state)
	c.Assert(err, gc.IsNil)
	// Check as expected
	env, err := s.state.Environment()
	c.Assert(err, gc.IsNil)
	c.Assert(env.ServerTag().Id(), gc.Equals, env.UUID())
	c.Assert(env.Owner().Id(), gc.Equals, "admin@local")
}

func openLegacyPort(c *gc.C, unit *Unit, number int, proto string) {
	port := network.Port{Protocol: proto, Number: number}
	ops := []txn.Op{{
		C:      unitsC,
		Id:     unit.doc.DocID,
		Assert: notDeadDoc,
		Update: bson.D{{"$addToSet", bson.D{{"ports", port}}}},
	}}
	err := unit.st.runTransaction(ops)
	c.Assert(err, gc.IsNil)
}

func openLegacyRange(c *gc.C, unit *Unit, from, to int, proto string) {
	c.Assert(from <= to, jc.IsTrue, gc.Commentf("expected %d <= %d", from, to))
	for port := from; port <= to; port++ {
		openLegacyPort(c, unit, port, proto)
	}
}

func (s *upgradesSuite) setUpPortsMigration(c *gc.C) ([]*Machine, map[int][]*Unit) {
	// Setup the test scenario by creating 3 services with 1, 2, and 3
	// units respectively, and 3 machines. Then assign the units like
	// this:
	//
	// (services[0]) units[0][0] -> machines[0]
	// (services[1]) units[1][0] -> machines[1]
	// (services[1]) units[1][1] -> machines[0] (co-located with units[0][0])
	// (services[2]) units[2][0] -> machines[2]
	// (services[2]) units[2][1] -> machines[1] (co-located with units[1][0])
	// (services[2]) units[2][2] -> unassigned
	//
	// Finally, open some ports on the units using the legacy method
	// (only on the unitDoc.Ports) and a new-style port range on
	// machines[2] to test all the relevant cases during the
	// migration.

	// Add the machines.
	machines, err := s.state.AddMachines([]MachineTemplate{
		{Series: "quantal", Jobs: []MachineJob{JobHostUnits}},
		{Series: "quantal", Jobs: []MachineJob{JobHostUnits}},
		{Series: "quantal", Jobs: []MachineJob{JobHostUnits}},
	}...)
	c.Assert(err, gc.IsNil)

	// Add the charm, services and units, assign to machines.
	services := make([]*Service, 3)
	units := make(map[int][]*Unit)
	networks := []string{network.DefaultPublic}
	charm := AddTestingCharm(c, s.state, "wordpress")
	stateOwner, err := s.state.AddUser("bob", "notused", "notused", "bob")
	c.Assert(err, gc.IsNil)
	ownerTag := stateOwner.UserTag()
	_, err = s.state.AddEnvironmentUser(ownerTag, ownerTag)
	c.Assert(err, gc.IsNil)

	for i := range services {
		name := fmt.Sprintf("wp%d", i)
		services[i] = AddTestingServiceWithNetworks(
			c, s.state, name, charm, ownerTag, networks,
		)
		numUnits := i + 1
		units[i] = make([]*Unit, numUnits)
		for j := 0; j < numUnits; j++ {
			unit, err := services[i].AddUnit()
			c.Assert(err, gc.IsNil)
			switch {
			case j == 0:
				// The first unit of each service goes to a machine
				// with the same index as the service.
				err = unit.AssignToMachine(machines[i])
				c.Assert(err, gc.IsNil)
			case j == 1 && i >= 1:
				// Co-locate the second unit of each service. Leave
				// units[2][2] unassigned.
				err = unit.AssignToMachine(machines[i-1])
				c.Assert(err, gc.IsNil)
			}
			units[i][j] = unit
		}
	}

	// Open ports on units using the legacy method, covering all
	// cases below:
	// - invalid port (0 <= port || port > 65535) (not validated before)
	// - invalid proto (i.e. 42/invalid) (not validated before)
	// - mixed case proto (i.e. 443/tCp), still valid (but saved as-is in state)
	// - valid port and proto (i.e. 80/tcp)
	// - overlapping (legacy) ranges; 4 sub-cases here:
	//   - complete overlap (i.e. 10-20/tcp and 10-20/tcp)
	//   - left-bound overlap (i.e. 10-20/tcp and 10-30/tcp)
	//   - right-bound overlap (i.e. 30-40/tcp and 20-40/tcp)
	//   - complete inclusion (i.e. 10-50/tcp and 20-30/tcp or vice versa)
	// - mixed case proto range (i.e. 10-20/tCp), valid when not overlapping
	// - invalid proto range (i.e. 10-20/invalid)
	// - valid, non-overlapping ranges (i.e. 10-20/tcp and 30-40/tcp)
	// - overlapping ranges, different proto (i.e. 10-20/tcp and 10-20/udp), valid
	//
	// NOTE: When talking about a (legacy) range here, we mean opening
	// each individual port separately on the unit, using the same
	// protocol (using the openLegacyRange helper below). Also, by
	// "overlapping ranges" we mean overlapping both on the same unit
	// and on different units assigned to the same machine.
	//
	// Distribute the cases described above like this:
	//
	// machines[2] (new-style port ranges):
	// - 100-110/tcp (simulate a pre-existing range for units[2][1],
	//   without opening the ports on the unit itself)
	portRange, err := NewPortRange(units[2][1].Name(), 100, 110, "tcp")
	c.Assert(err, gc.IsNil)
	portsMachine2, err := GetOrCreatePorts(
		s.state, machines[2].Id(), network.DefaultPublic,
	)
	c.Assert(err, gc.IsNil)
	err = portsMachine2.OpenPorts(portRange)
	c.Assert(err, gc.IsNil)
	//
	// units[0][0] (on machines[0]):
	// - no ports opened
	//
	// units[1][0] (on machines[1]):
	// - 10-20/invalid (invalid; won't be migrated and a warning will
	//   be logged instead)
	openLegacyRange(c, units[1][0], 10, 20, "invalid")
	// - -10-5/tcp (invalid; will be migrated partially, as 1-5/tcp
	//   (wp1/0), logging a warning)
	openLegacyRange(c, units[1][0], -10, 5, "tcp")
	// - 443/tCp, 63/UDP (all valid, will be migrated and the protocol
	//   will be lower-cased, i.e. 443-443/tcp (wp1/0) and 63-63/udp
	//   (wp1/0).)
	openLegacyPort(c, units[1][0], 443, "tCp")
	openLegacyPort(c, units[1][0], 63, "UDP")
	// - 100-110/tcp (valid, but overlapping with units[2][1]; will
	//   be migrated as 100-110/tcp because it appears first)
	openLegacyRange(c, units[1][0], 100, 110, "tcp")
	// - 80-85/tcp (valid; migrated as 80-85/tcp (wp1/0).)
	openLegacyRange(c, units[1][0], 80, 85, "tcp")
	// - 22/tcp (valid, but overlapping with units[2][1]; will be
	//   migrated as 22-22/tcp (wp1/0), because it appears first)
	openLegacyPort(c, units[1][0], 22, "tcp")
	// - 4000-4010/tcp (valid, not overlapping with units[2][1],
	//   because the protocol is different; migrated as 4000-4010/tcp
	//   (wp1/0).)
	openLegacyRange(c, units[1][0], 4000, 4010, "tcp")
	// - add the same range twice, to ensure the duplicates will be
	//   ignored, so this will not migrated, but a warning logged
	//   instead).
	openLegacyRange(c, units[1][0], 4000, 4010, "tcp")
	//
	// units[1][1] (on machine[0]):
	// - 10/tcp, 11/tcp, 12/tcp, 13/tcp, 14/udp (valid; will be
	//   migrated as 10-13/tcp (wp1/1) and 14-14/udp (wp1/1)).
	openLegacyPort(c, units[1][1], 10, "tcp")
	openLegacyPort(c, units[1][1], 11, "tcp")
	openLegacyPort(c, units[1][1], 12, "tcp")
	openLegacyPort(c, units[1][1], 13, "tcp")
	openLegacyPort(c, units[1][1], 14, "udp")
	// - 42/ (empty protocol; invalid, won't be migrated, but a
	//   warning will be logged instead)
	openLegacyPort(c, units[1][1], 42, "")
	//
	// units[2][0] (on machines[2]):
	// - 90-120/tcp (valid, but overlapping with the new-style port
	//   range 100-110/tcp opened on machines[2] earlier; will be
	//   skipped with a warning, as 100-110/tcp existed already and
	//   90-120/tcp conflicts with it).
	openLegacyRange(c, units[2][0], 90, 120, "tcp")
	// - 10-20/tcp (valid; migrated as expected)
	openLegacyRange(c, units[2][0], 10, 20, "tcp")
	// - 65530-65540/udp (invalid; will be partially migrated as
	//   65530-65535/udp, logging warnings for the rest).
	openLegacyRange(c, units[2][0], 65530, 65540, "udp")
	//
	// units[2][1] (on machines[1]):
	// - 90-105/tcp (valid, but overlapping with units[1][0]; won't
	//   be migrated, logging a warning for the conflict).
	openLegacyRange(c, units[2][1], 90, 105, "tcp")
	// - 100-110/udp (valid, overlapping with units[1][0] but the
	//   protocol is different, so will be migrated as expected)
	openLegacyRange(c, units[2][1], 100, 110, "udp")
	// - 22/tcp (valid, but overlapping with units[1][0]; won't be
	//   migrated, as it appears later, but logged as a warning)
	openLegacyPort(c, units[2][1], 22, "tcp")
	// - 8080/udp (valid and migrated as 8080-8080/udp (wp2/1).)
	openLegacyPort(c, units[2][1], 8080, "udp")
	// - 1234/tcp (valid, but due to the initial collapsing of ports
	//   into ranges, it will be migrated as 1234-1235/tcp (wp2/1)
	//   along with the next one.
	openLegacyPort(c, units[2][1], 1234, "tcp")
	// - adding the same port twice to ensure duplicated legacy ports
	//   for the same unit are ignored (this will be collapsed with
	//   the previous).
	openLegacyRange(c, units[2][1], 1234, 1235, "tcp")
	// - 4000-4010/udp (valid, not overlapping with units[1][0],
	//   because the protocol is different; migrated as 4000-4010/udp
	//   (wp2/1).)
	openLegacyRange(c, units[2][1], 4000, 4010, "udp")
	//
	// units[2][2] (unassigned):
	// - 80/tcp (valid, but won't be migrated as the unit's unassigned)
	openLegacyPort(c, units[2][2], 80, "tcp")

	return machines, units
}

func (s *upgradesSuite) newRange(from, to int, proto string) network.PortRange {
	return network.PortRange{from, to, proto}
}

func (s *upgradesSuite) assertInitialMachinePorts(c *gc.C, machines []*Machine, units map[int][]*Unit) {
	for i := range machines {
		portsKey := PortsGlobalKey(machines[i].Id(), network.DefaultPublic)
		ports, err := s.state.Ports(portsKey)
		if i != 2 {
			c.Assert(err, jc.Satisfies, errors.IsNotFound)
			c.Assert(ports, gc.IsNil)
		} else {
			c.Assert(err, gc.IsNil)
			allRanges := ports.AllPortRanges()
			c.Assert(allRanges, jc.DeepEquals, map[network.PortRange]string{
				s.newRange(100, 110, "tcp"): units[2][1].Name(),
			})
		}
	}
}

func (s *upgradesSuite) assertUnitPortsPostMigration(c *gc.C, units map[int][]*Unit) {
	for _, serviceUnits := range units {
		for _, unit := range serviceUnits {
			err := unit.Refresh()
			c.Assert(err, gc.IsNil)
			if unit.Name() == units[2][2].Name() {
				// Only units[2][2] will have ports on its doc, as
				// it's not assigned to a machine.
				c.Assert(unit.doc.Ports, jc.DeepEquals, []network.Port{
					{Protocol: "tcp", Number: 80},
				})
			} else {
				c.Assert(unit.doc.Ports, gc.HasLen, 0, gc.Commentf("unit %q has unexpected ports %v", unit, unit.doc.Ports))
			}
		}
	}
}

func (s *upgradesSuite) assertFinalMachinePorts(c *gc.C, machines []*Machine, units map[int][]*Unit) {
	for i := range machines {
		c.Assert(machines[i].Refresh(), gc.IsNil)
		allMachinePorts, err := machines[i].AllPorts()
		c.Assert(err, gc.IsNil)
		for _, ports := range allMachinePorts {
			allPortRanges := ports.AllPortRanges()
			switch i {
			case 0:
				c.Assert(allPortRanges, jc.DeepEquals, map[network.PortRange]string{
					// 10/tcp..13/tcp were merged and migrated as
					// 10-13/tcp (wp1/1).
					s.newRange(10, 13, "tcp"): units[1][1].Name(),
					// 14/udp was migrated ok as 14-14/udp (wp1/1).
					s.newRange(14, 14, "udp"): units[1][1].Name(),
				})
			case 1:
				c.Assert(allPortRanges, jc.DeepEquals, map[network.PortRange]string{
					// 63/UDP was migrated ok as 63-63/udp (wp1/0).
					s.newRange(63, 63, "udp"): units[1][0].Name(),
					// 443/tCp was migrated ok as 443-443/tcp (wp1/0).
					s.newRange(443, 443, "tcp"): units[1][0].Name(),
					// -1/tcp..5/tcp was merged, sanitized, and
					// migrated ok as 1-5/tcp (wp1/0).
					s.newRange(1, 5, "tcp"): units[1][0].Name(),
					// 22/tcp was migrated ok as 22-22/tcp (wp1/0).
					s.newRange(22, 22, "tcp"): units[1][0].Name(),
					// 80/tcp..85/tcp were merged and migrated ok as
					// 80-85/tcp (wp1/0).
					s.newRange(80, 85, "tcp"): units[1][0].Name(),
					// 100/tcp..110/tcp were merged and migrated ok as
					// 100-110/tcp (wp1/0).
					s.newRange(100, 110, "tcp"): units[1][0].Name(),
					// 4000/tcp..4010/tcp were merged and migrated ok
					// as 4000-4010/tcp (wp1/0).
					s.newRange(4000, 4010, "tcp"): units[1][0].Name(),
					// 1234/tcp,1234/tcp..1235/tcp were merged,
					// duplicates ignored, and migrated ok as
					// 1234-1235/tcp (wp2/1).
					s.newRange(1234, 1235, "tcp"): units[2][1].Name(),
					// 100/udp..110/udp were merged and migrated ok as
					// 100-110/udp (wp2/1).
					s.newRange(100, 110, "udp"): units[2][1].Name(),
					// 4000/udp..4010/udp were merged and migrated ok
					// as 4000-4010/udp (wp2/1).
					s.newRange(4000, 4010, "udp"): units[2][1].Name(),
					// 8080/udp was migrated ok as 8080-8080/udp (wp2/1).
					s.newRange(8080, 8080, "udp"): units[2][1].Name(),
				})
			case 2:
				c.Assert(allPortRanges, jc.DeepEquals, map[network.PortRange]string{
					// 100-110/tcp (wp2/1) existed before migration.
					s.newRange(100, 110, "tcp"): units[2][1].Name(),
					// 10/tcp..20/tcp were merged and migrated ok as
					// 10-20/tcp (wp2/0).
					s.newRange(10, 20, "tcp"): units[2][0].Name(),
					// 65530/udp..65540/udp were merged, sanitized,
					// and migrated ok as 65530-65535/udp (wp2/0).
					s.newRange(65530, 65535, "udp"): units[2][0].Name(),
				})
			}
		}
	}
}

func (s *upgradesSuite) TestMigrateUnitPortsToOpenedPorts(c *gc.C) {
	machines, units := s.setUpPortsMigration(c)

	// Ensure there are no new-style port ranges before the migration,
	// except for macines[2].
	s.assertInitialMachinePorts(c, machines, units)

	err := MigrateUnitPortsToOpenedPorts(s.state)
	c.Assert(err, gc.IsNil)

	// Ensure there are no ports on the migrated units' documents,
	// except for units[2][2].
	s.assertUnitPortsPostMigration(c, units)

	// Ensure new-style port ranges are migrated as expected.
	s.assertFinalMachinePorts(c, machines, units)
}

func (s *upgradesSuite) TestMigrateUnitPortsToOpenedPortsIdempotent(c *gc.C) {
	machines, units := s.setUpPortsMigration(c)

	// Ensure there are no new-style port ranges before the migration,
	// except for macines[2].
	s.assertInitialMachinePorts(c, machines, units)

	err := MigrateUnitPortsToOpenedPorts(s.state)
	c.Assert(err, gc.IsNil)

	// Ensure there are no ports on the migrated units' documents,
	// except for units[2][2].
	s.assertUnitPortsPostMigration(c, units)

	// Ensure new-style port ranges are migrated as expected.
	s.assertFinalMachinePorts(c, machines, units)

	// Migrate and check again, should work fine.
	err = MigrateUnitPortsToOpenedPorts(s.state)
	c.Assert(err, gc.IsNil)
	s.assertUnitPortsPostMigration(c, units)
	s.assertFinalMachinePorts(c, machines, units)
}

func (s *upgradesSuite) setUpMeterStatusCreation(c *gc.C) []*Unit {
	// Set up the test scenario with several units that have no meter status docs
	// associated with them.
	units := make([]*Unit, 9)
	charm := AddTestingCharm(c, s.state, "wordpress")
	stateOwner, err := s.state.AddUser("bob", "notused", "notused", "bob")
	c.Assert(err, gc.IsNil)
	ownerTag := stateOwner.UserTag()
	_, err = s.state.AddEnvironmentUser(ownerTag, ownerTag)
	c.Assert(err, gc.IsNil)

	for i := 0; i < 3; i++ {
		svc := AddTestingService(c, s.state, fmt.Sprintf("service%d", i), charm, ownerTag)

		for j := 0; j < 3; j++ {
			name, err := svc.newUnitName()
			c.Assert(err, gc.IsNil)
			docID := s.state.docID(name)
			udoc := &unitDoc{
				DocID:     docID,
				Name:      name,
				EnvUUID:   svc.doc.EnvUUID,
				Service:   svc.doc.Name,
				Series:    svc.doc.Series,
				Life:      Alive,
				Principal: "",
			}
			ops := []txn.Op{
				{
					C:      unitsC,
					Id:     docID,
					Assert: txn.DocMissing,
					Insert: udoc,
				},
				{
					C:      servicesC,
					Id:     svc.doc.DocID,
					Assert: isAliveDoc,
					Update: bson.D{{"$inc", bson.D{{"unitcount", 1}}}},
				}}
			err = s.state.runTransaction(ops)
			c.Assert(err, gc.IsNil)
			units[i*3+j], err = s.state.Unit(name)
			c.Assert(err, gc.IsNil)
		}
	}
	return units
}

func (s *upgradesSuite) TestCreateMeterStatuses(c *gc.C) {
	units := s.setUpMeterStatusCreation(c)

	// assert the units do not have meter status documents
	for _, unit := range units {
		_, _, err := unit.GetMeterStatus()
		c.Assert(err, gc.ErrorMatches, "cannot retrieve meter status for unit .*: not found")
	}

	// run meter status upgrade
	err := CreateUnitMeterStatus(s.state)
	c.Assert(err, gc.IsNil)

	// assert the units do not have meter status documents
	for _, unit := range units {
		code, info, err := unit.GetMeterStatus()
		c.Assert(err, gc.IsNil)
		c.Assert(code, gc.Equals, "NOT SET")
		c.Assert(info, gc.Equals, "")
	}

	// run migration again to make sure it's idempotent
	err = CreateUnitMeterStatus(s.state)
	c.Assert(err, gc.IsNil)
	for _, unit := range units {
		code, info, err := unit.GetMeterStatus()
		c.Assert(err, gc.IsNil)
		c.Assert(code, gc.Equals, "NOT SET")
		c.Assert(info, gc.Equals, "")
	}
}

func (s *upgradesSuite) TestMigrateMachineInstanceIdToInstanceData(c *gc.C) {
	machineID := "0"
	var instID instance.Id = "1"
	s.instanceIdSetUp(c, machineID, instID)

	err := MigrateMachineInstanceIdToInstanceData(s.state)
	c.Assert(err, gc.IsNil)

	s.instanceIdAssertMigration(c, machineID, instID)
}

func (s *upgradesSuite) TestMigrateMachineInstanceIdToInstanceDataIdempotent(c *gc.C) {
	machineID := "0"
	var instID instance.Id = "1"
	s.instanceIdSetUp(c, machineID, instID)

	err := MigrateMachineInstanceIdToInstanceData(s.state)
	c.Assert(err, gc.IsNil)

	err = MigrateMachineInstanceIdToInstanceData(s.state)
	c.Assert(err, gc.IsNil)

	s.instanceIdAssertMigration(c, machineID, instID)
}

func (s *upgradesSuite) TestMigrateMachineInstanceIdNoIdLogsWarning(c *gc.C) {
	machineID := "0"
	var instID instance.Id = ""
	s.instanceIdSetUp(c, machineID, instID)

	MigrateMachineInstanceIdToInstanceData(s.state)
	c.Assert(c.GetTestLog(), jc.Contains, `WARNING juju.state.upgrade machine "0" doc has no instanceid`)
}

func (s *upgradesSuite) instanceIdSetUp(c *gc.C, machineID string, instID instance.Id) {
	mDoc := bson.M{
		"_id":        machineID,
		"instanceid": instID,
	}
	ops := []txn.Op{
		txn.Op{
			C:      machinesC,
			Id:     machineID,
			Assert: txn.DocMissing,
			Insert: mDoc,
		},
	}
	err := s.state.runTransaction(ops)
	c.Assert(err, gc.IsNil)
}

func (s *upgradesSuite) instanceIdAssertMigration(c *gc.C, machineID string, instID instance.Id) {
	// check to see if instanceid is in instance
	var instanceMap bson.M
	insts, closer := s.state.getCollection(instanceDataC)
	defer closer()
	err := insts.FindId(machineID).One(&instanceMap)
	c.Assert(err, gc.IsNil)
	c.Assert(instanceMap["instanceid"], gc.Equals, string(instID))

	// check to see if instanceid field is removed
	var machineMap bson.M
	machines, closer := s.state.getCollection(machinesC)
	defer closer()
	err = machines.FindId(machineID).One(&machineMap)
	c.Assert(err, gc.IsNil)
	_, keyExists := machineMap["instanceid"]
	c.Assert(keyExists, jc.IsFalse)
}

// setUpJobManageNetworking prepares the test environment for the JobManageNetworking tests.
func (s *upgradesSuite) setUpJobManageNetworking(c *gc.C, provider string, manual bool) {
	// Set provider type.
	settings, err := readSettings(s.state, environGlobalKey)
	c.Assert(err, gc.IsNil)
	settings.Set("type", provider)
	_, err = settings.Write()
	c.Assert(err, gc.IsNil)
	// Add machines.
	machines, err := s.state.AddMachines([]MachineTemplate{
		{Series: "quantal", Jobs: []MachineJob{JobHostUnits}},
		{Series: "quantal", Jobs: []MachineJob{JobHostUnits}},
		{Series: "quantal", Jobs: []MachineJob{JobHostUnits}},
	}...)
	c.Assert(err, gc.IsNil)
	ops := []txn.Op{}
	if manual {
		mdoc := machines[2].doc
		ops = append(ops, txn.Op{
			C:      machinesC,
			Id:     mdoc.DocID,
			Update: bson.D{{"$set", bson.D{{"nonce", "manual:" + mdoc.Nonce}}}},
		})
	}
	// Run transaction.
	err = s.state.runTransaction(ops)
	c.Assert(err, gc.IsNil)
}

// checkJobManageNetworking tests if the machine withe the given id has the
// JobManageNetworking if hasJob shows that it should.
func (s *upgradesSuite) checkJobManageNetworking(c *gc.C, id string, hasJob bool) {
	machine, err := s.state.Machine(id)
	c.Assert(err, gc.IsNil)
	jobs := machine.Jobs()
	foundJob := false
	for _, job := range jobs {
		if job == JobManageNetworking {
			foundJob = true
			break
		}
	}
	c.Assert(foundJob, gc.Equals, hasJob)
}

// tearDownJobManageNetworking cleans the test environment for the following tests.
func (s *upgradesSuite) tearDownJobManageNetworking(c *gc.C) {
	// Remove machines.
	machines, err := s.state.AllMachines()
	c.Assert(err, gc.IsNil)
	for _, machine := range machines {
		err = machine.ForceDestroy()
		c.Assert(err, gc.IsNil)
		err = machine.EnsureDead()
		c.Assert(err, gc.IsNil)
		err = machine.Remove()
		c.Assert(err, gc.IsNil)
	}
	// Reset machine sequence.
	query := s.state.db.C(sequenceC).FindId(s.state.docID("machine"))
	set := mgo.Change{
		Update: bson.M{"$set": bson.M{"counter": 0}},
		Upsert: true,
	}
	result := &sequenceDoc{}
	_, err = query.Apply(set, result)
	c.Assert(err, gc.IsNil)
}

func (s *upgradesSuite) TestJobManageNetworking(c *gc.C) {
	tests := []struct {
		description string
		provider    string
		manual      bool
		hasJob      []bool
	}{{
		description: "azure provider, no manual provisioned machines",
		provider:    "azure",
		manual:      false,
		hasJob:      []bool{true, true, true},
	}, {
		description: "azure provider, one manual provisioned machine",
		provider:    "azure",
		manual:      true,
		hasJob:      []bool{true, true, false},
	}, {
		description: "ec2 provider, no manual provisioned machines",
		provider:    "ec2",
		manual:      false,
		hasJob:      []bool{true, true, true},
	}, {
		description: "ec2 provider, one manual provisioned machine",
		provider:    "ec2",
		manual:      true,
		hasJob:      []bool{true, true, false},
	}, {
		description: "joyent provider, no manual provisioned machines",
		provider:    "joyent",
		manual:      false,
		hasJob:      []bool{true, true, true},
	}, {
		description: "joyent provider, one manual provisioned machine",
		provider:    "joyent",
		manual:      true,
		hasJob:      []bool{true, true, false},
	}, {
		description: "local provider, no manual provisioned machines",
		provider:    "local",
		manual:      false,
		hasJob:      []bool{false, true, true},
	}, {
		description: "maas provider, no manual provisioned machines",
		provider:    "maas",
		manual:      false,
		hasJob:      []bool{false, false, false},
	}, {
		description: "maas provider, one manual provisioned machine",
		provider:    "maas",
		manual:      true,
		hasJob:      []bool{false, false, false},
	}, {
		description: "manual provider, only manual provisioned machines",
		provider:    "manual",
		manual:      false,
		hasJob:      []bool{false, false, false},
	}, {
		description: "openstack provider, no manual provisioned machines",
		provider:    "openstack",
		manual:      false,
		hasJob:      []bool{true, true, true},
	}, {
		description: "openstack provider, one manual provisioned machine",
		provider:    "openstack",
		manual:      true,
		hasJob:      []bool{true, true, false},
	}}
	for i, test := range tests {
		c.Logf("test %d: %s", i, test.description)
		s.setUpJobManageNetworking(c, test.provider, test.manual)

		err := MigrateJobManageNetworking(s.state)
		c.Assert(err, gc.IsNil)

		s.checkJobManageNetworking(c, "0", test.hasJob[0])
		s.checkJobManageNetworking(c, "1", test.hasJob[1])
		s.checkJobManageNetworking(c, "2", test.hasJob[2])

		s.tearDownJobManageNetworking(c)
	}
}<|MERGE_RESOLUTION|>--- conflicted
+++ resolved
@@ -349,7 +349,6 @@
 	c.Assert(string(newDoc.Kind), gc.Equals, "service")
 }
 
-<<<<<<< HEAD
 func (s *upgradesSuite) checkAddEnvUUIDToCleanups(
 	c *gc.C,
 	upgradeStep func(*State) error,
@@ -359,10 +358,10 @@
 	coll, closer, ids, count := s.checkEnvUUID(c, bson.NewObjectId(), upgradeStep, collName, oldDocs)
 	c.Assert(count, gc.Equals, len(oldDocs))
 	return coll, closer, ids
-=======
+}
+
 func (s *upgradesSuite) TestAddEnvUUIDToMinUnitsIdempotent(c *gc.C) {
 	s.checkAddEnvUUIDToCollectionIdempotent(c, AddEnvUUIDToMinUnits, minUnitsC)
->>>>>>> fd8c36f3
 }
 
 func (s *upgradesSuite) TestAddEnvUUIDToCleanupsIdempotent(c *gc.C) {
@@ -387,10 +386,10 @@
 
 	var newDoc bson.M
 	s.FindId(c, coll, newIDs[0], &newDoc)
-	c.Assert(newDoc["key2"], gc.Equals, 3)
+	c.Assert(newDoc["refcount"], gc.Equals, 3)
 
 	s.FindId(c, coll, newIDs[1], &newDoc)
-	c.Assert(newDoc["key3"], gc.Equals, 8)
+	c.Assert(newDoc["refcount"], gc.Equals, 8)
 }
 
 func (s *upgradesSuite) TestAddEnvUUIDToSettingsRefsIdempotent(c *gc.C) {
@@ -398,17 +397,20 @@
 }
 
 func (s *upgradesSuite) TestAddEnvUUIDToSettings(c *gc.C) {
-	coll, closer, newIDs := s.checkAddEnvUUIDToSettings(c, AddEnvUUIDToSettings, settingsC,
-		bson.M{
-			"_id":  "something",
-			"key2": "value2",
-		},
-		bson.M{
-			"_id":  "config",
-			"key3": "value3",
-		},
-	)
-	defer closer()
+	oldID := "foo"
+	coll, closer, newIDs, count := s.checkEnvUUID(c, oldID, AddEnvUUIDToSettings, settingsC,
+		[]bson.M{
+			{
+				"_id":  "something",
+				"key2": "value2",
+			},
+			{
+				"_id":  "config",
+				"key3": "value3",
+			}},
+	)
+	defer closer()
+	c.Assert(count, gc.Equals, 3)
 
 	var newDoc bson.M
 	s.FindId(c, coll, newIDs[0], &newDoc)
@@ -416,18 +418,6 @@
 
 	s.FindId(c, coll, newIDs[1], &newDoc)
 	c.Assert(newDoc["key3"], gc.Equals, "value3")
-}
-
-func (s *upgradesSuite) checkAddEnvUUIDToSettings(
-	c *gc.C,
-	upgradeStep func(*State) error,
-	collName string,
-	oldDocs ...bson.M,
-) (*mgo.Collection, func(), []string) {
-	oldID := "foo"
-	coll, closer, ids, count := s.checkEnvUUID(c, oldID, upgradeStep, collName, oldDocs)
-	c.Assert(count, gc.Equals, len(oldDocs)+1)
-	return coll, closer, ids
 }
 
 func (s *upgradesSuite) TestAddEnvUUIDToSettingsIdempotent(c *gc.C) {
@@ -673,14 +663,6 @@
 	c.Assert(err, gc.IsNil)
 	return coll, closer, ids, count
 }
-
-// TODO(waigani) write checkAddEnvUUIDToCleanupsIdempotent
-// var oldID interface{}
-// if collName == cleanupsC {
-// 	oldID = bson.NewObjectId()
-// } else {
-// 	oldID = "foo"
-// }
 
 func (s *upgradesSuite) checkAddEnvUUIDToCollectionIdempotent(
 	c *gc.C,
