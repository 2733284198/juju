// Copyright 2013 Canonical Ltd.
// Licensed under the AGPLv3, see LICENCE file for details.

package state

import (
	"reflect"
	"strings"

	"github.com/juju/errors"
	"github.com/juju/loggo"
	"gopkg.in/juju/charm.v6"
	"gopkg.in/mgo.v2"
	"gopkg.in/mgo.v2/bson"

<<<<<<< HEAD
	"github.com/juju/juju/core/life"
	"github.com/juju/juju/core/multiwatcher"
=======
	"github.com/juju/juju/core/constraints"
>>>>>>> abc66e47
	"github.com/juju/juju/core/network"
	"github.com/juju/juju/core/status"
	"github.com/juju/juju/environs/config"
	"github.com/juju/juju/state/watcher"
)

// Yes this is global. We should probably put a logger into the State object,
// and create a child logger from that.
var allWatcherLogger = loggo.GetLogger("juju.state.allwatcher")

// allWatcherStateBacking implements Backing by fetching entities for
// a single model from the State.
type allWatcherStateBacking struct {
	st               *State
	watcher          watcher.BaseWatcher
	collectionByName map[string]allWatcherStateCollection
}

// allModelWatcherStateBacking implements Backing by fetching entities
// for all models from the State.
type allModelWatcherStateBacking struct {
	st               *State
	watcher          watcher.BaseWatcher
	stPool           *StatePool
	collectionByName map[string]allWatcherStateCollection
}

// allWatcherStateCollection holds information about a
// collection watched by an allWatcher and the
// type of value we use to store entity information
// for that collection.
type allWatcherStateCollection struct {
	// name stores the name of the collection.
	name string

	// docType stores the type of document
	// that we use for this collection.
	docType reflect.Type

	// subsidiary is true if the collection is used only
	// to modify a primary entity.
	subsidiary bool
}

// makeAllWatcherCollectionInfo returns a name indexed map of
// allWatcherStateCollection instances for the collections specified.
func makeAllWatcherCollectionInfo(collNames ...string) map[string]allWatcherStateCollection {
	seenTypes := make(map[reflect.Type]struct{})
	collectionByName := make(map[string]allWatcherStateCollection)

	for _, collName := range collNames {
		collection := allWatcherStateCollection{name: collName}
		switch collName {
		case modelsC:
			collection.docType = reflect.TypeOf(backingModel{})
		case machinesC:
			collection.docType = reflect.TypeOf(backingMachine{})
		case instanceDataC:
			collection.docType = reflect.TypeOf(backingInstanceData{})
			collection.subsidiary = true
		case unitsC:
			collection.docType = reflect.TypeOf(backingUnit{})
		case applicationsC:
			collection.docType = reflect.TypeOf(backingApplication{})
		case charmsC:
			collection.docType = reflect.TypeOf(backingCharm{})
		case actionsC:
			collection.docType = reflect.TypeOf(backingAction{})
		case relationsC:
			collection.docType = reflect.TypeOf(backingRelation{})
		case annotationsC:
			collection.docType = reflect.TypeOf(backingAnnotation{})
			// TODO: this should be a subsidiary too.
		case blocksC:
			collection.docType = reflect.TypeOf(backingBlock{})
		case statusesC:
			collection.docType = reflect.TypeOf(backingStatus{})
			collection.subsidiary = true
		case constraintsC:
			collection.docType = reflect.TypeOf(backingConstraints{})
			collection.subsidiary = true
		case settingsC:
			collection.docType = reflect.TypeOf(backingSettings{})
			collection.subsidiary = true
		case openedPortsC:
			collection.docType = reflect.TypeOf(backingOpenedPorts{})
			collection.subsidiary = true
		case remoteApplicationsC:
			collection.docType = reflect.TypeOf(backingRemoteApplication{})
		case applicationOffersC:
			collection.docType = reflect.TypeOf(backingApplicationOffer{})
		case generationsC:
			collection.docType = reflect.TypeOf(backingGeneration{})
		default:
			logger.Criticalf("programming error: unknown collection %q", collName)
		}

		docType := collection.docType
		if _, ok := seenTypes[docType]; ok {
			logger.Criticalf("programming error: duplicate collection type %s", docType)
		} else {
			seenTypes[docType] = struct{}{}
		}

		if _, ok := collectionByName[collName]; ok {
			logger.Criticalf("programming error: duplicate collection name %q", collName)
		} else {
			collectionByName[collName] = collection
		}
	}

	return collectionByName
}

type backingModel modelDoc

func (e *backingModel) isNotFoundAndModelDead(err error) bool {
	// Return true if the error is not found and the model is dead.
	// This will be the case if the model has been marked dead, pending cleanup.
	return errors.IsNotFound(err) && e.Life == Dead
}

func (e *backingModel) updated(ctx *allWatcherContext) error {
	allWatcherLogger.Tracef(`model "%s" updated`, ctx.id)
	settings, err := ctx.getSettings(modelGlobalKey)
	if e.isNotFoundAndModelDead(err) {
		// Treat it as if the model is removed.
		return e.removed(ctx)
	}
	if err != nil {
		return errors.Trace(err)
	}
<<<<<<< HEAD
	info := &multiwatcher.ModelUpdate{
=======
	cfg, err := config.New(config.NoDefaults, settings)
	if err != nil {
		return errors.Trace(err)
	}

	info := &multiwatcher.ModelInfo{
>>>>>>> abc66e47
		ModelUUID:      e.UUID,
		Name:           e.Name,
		Life:           life.Value(e.Life.String()),
		Owner:          e.Owner,
		ControllerUUID: e.ControllerUUID,
		IsController:   ctx.state.IsController(),
		Config:         cfg.AllAttrs(),
		SLA: multiwatcher.ModelSLAInfo{
			Level: e.SLA.Level.String(),
			Owner: e.SLA.Owner,
		},
	}
	c, err := ctx.readConstraints(modelGlobalKey)
	// Treat it as if the model is removed.
	if e.isNotFoundAndModelDead(err) {
		return e.removed(ctx)
	}
	if err != nil {
		return errors.Trace(err)
	}
	info.Constraints = c

	info.Status, err = ctx.getStatus(modelGlobalKey, "model")
	if e.isNotFoundAndModelDead(err) {
		// Treat it as if the model is removed.
		return e.removed(ctx)
	}
	if err != nil {
		return errors.Trace(err)
	}
	ctx.store.Update(info)
	return nil
}

<<<<<<< HEAD
func (e *backingModel) removed(store *multiwatcherStore, modelUUID, _ string, _ *State) error {
	store.Remove(multiwatcher.EntityID{
		Kind:      multiwatcher.ModelKind,
		ModelUUID: modelUUID,
		ID:        modelUUID,
	})
=======
func (e *backingModel) removed(ctx *allWatcherContext) error {
	allWatcherLogger.Tracef(`model "%s" removed`, ctx.id)
	ctx.removeFromStore("model")
>>>>>>> abc66e47
	return nil
}

func (e *backingModel) mongoID() string {
	return e.UUID
}

type backingMachine machineDoc

func (m *backingMachine) updateAgentVersion(info *multiwatcher.MachineInfo) {
	if m.Tools != nil {
		info.AgentStatus.Version = m.Tools.Version.Number.String()
	}
}

func (m *backingMachine) updated(ctx *allWatcherContext) error {
	allWatcherLogger.Tracef(`machine "%s:%s" updated`, ctx.modelUUID, ctx.id)
	wantsVote := false
	hasVote := false
	if ctx.state.IsController() {
		// We can handle an extra query here as long as it is only for controller
		// machines. Could potentially optimize further if necessary for initial load.
		node, err := ctx.state.ControllerNode(m.Id)
		if err != nil && !errors.IsNotFound(err) {
			return errors.Trace(err)
		}
		wantsVote = err == nil && node.WantsVote()
		hasVote = err == nil && node.HasVote()
	}
	info := &multiwatcher.MachineInfo{
<<<<<<< HEAD
		ModelUUID:                st.ModelUUID(),
		ID:                       m.Id,
		Life:                     life.Value(m.Life.String()),
=======
		ModelUUID:                m.ModelUUID,
		Id:                       m.Id,
		Life:                     multiwatcher.Life(m.Life.String()),
>>>>>>> abc66e47
		Series:                   m.Series,
		ContainerType:            m.ContainerType,
		Jobs:                     paramsJobsFromJobs(m.Jobs),
		SupportedContainers:      m.SupportedContainers,
		SupportedContainersKnown: m.SupportedContainersKnown,
		HasVote:                  hasVote,
		WantsVote:                wantsVote,
	}
	addresses := network.MergedAddresses(networkAddresses(m.MachineAddresses), networkAddresses(m.Addresses))
	for _, addr := range addresses {
		mAddr := network.ProviderAddress{
			MachineAddress: addr.MachineAddress,
		}

		spaceID := addr.SpaceID
		if spaceID != network.AlphaSpaceId && spaceID != "" {
			// TODO: cache spaces
			space, err := ctx.state.Space(spaceID)
			if err != nil {
				return errors.Annotatef(err, "retrieving space for ID %q", spaceID)
			}
			mAddr.SpaceName = network.SpaceName(space.Name())
			mAddr.ProviderSpaceID = network.Id(space.ProviderId())
		}

		info.Addresses = append(info.Addresses, mAddr)
	}
<<<<<<< HEAD
	// fetch the associated machine.
	entity, err := st.FindEntity(names.NewMachineTag(m.Id))
	if err != nil {
		return errors.Annotatef(err, "retrieving machine %q", m.Id)
	}
	oldInfo := store.Get(info.EntityID())
=======

	oldInfo := ctx.store.Get(info.EntityId())
>>>>>>> abc66e47
	if oldInfo == nil {
		key := machineGlobalKey(m.Id)
		agentStatus, err := ctx.getStatus(key, "machine agent")
		if err != nil {
			return errors.Annotatef(err, "reading machine agent for key %s", key)
		}
		info.AgentStatus = agentStatus

		key = machineGlobalInstanceKey(m.Id)
		instanceStatus, err := ctx.getStatus(key, "machine instance")
		if err != nil {
			return errors.Annotatef(err, "reading machine instance for key %s", key)
		}
		info.InstanceStatus = instanceStatus
	} else {
		// The entry already exists, so preserve the current status and
		// instance data. These will be updated as necessary as the status and instance data
		// updates come through.
		oldInfo := oldInfo.(*multiwatcher.MachineInfo)
		info.AgentStatus = oldInfo.AgentStatus
		info.InstanceStatus = oldInfo.InstanceStatus
		info.InstanceID = oldInfo.InstanceID
		info.HardwareCharacteristics = oldInfo.HardwareCharacteristics
	}
	m.updateAgentVersion(info)

	// If the machine is been provisioned, fetch the instance id as required,
	// and set instance id and hardware characteristics.
	instanceData, err := ctx.getInstanceData(m.Id)
	if err == nil {
		if m.Nonce != "" && info.InstanceID == "" {
			info.InstanceID = string(instanceData.InstanceId)
			info.HardwareCharacteristics = hardwareCharacteristics(instanceData)
		}
		// InstanceMutater needs the liveliness of the instanceData.CharmProfiles
		// as this changes with charm-upgrades
		info.CharmProfiles = instanceData.CharmProfiles
	} else if !errors.IsNotFound(err) {
		return err
	}

	ctx.store.Update(info)
	return nil
}

<<<<<<< HEAD
func (m *backingMachine) removed(store *multiwatcherStore, modelUUID, id string, _ *State) error {
	store.Remove(multiwatcher.EntityID{
		Kind:      multiwatcher.MachineKind,
		ModelUUID: modelUUID,
		ID:        id,
	})
=======
func (m *backingMachine) removed(ctx *allWatcherContext) error {
	allWatcherLogger.Tracef(`machine "%s:%s" removed`, ctx.modelUUID, ctx.id)
	ctx.removeFromStore("machine")
>>>>>>> abc66e47
	return nil
}

func (m *backingMachine) mongoID() string {
<<<<<<< HEAD
	return m.DocID
=======
	return m.Id
>>>>>>> abc66e47
}

type backingInstanceData instanceData

<<<<<<< HEAD
func (i *backingInstanceData) updated(st *State, store *multiwatcherStore, id string) error {
	parentID, ok := backingEntityIDForGlobalKey(st.ModelUUID(), machineGlobalKey(id))
=======
func (i *backingInstanceData) updated(ctx *allWatcherContext) error {
	allWatcherLogger.Tracef(`instance data "%s:%s" updated`, ctx.modelUUID, ctx.id)
	parentID, ok := ctx.entityIDForGlobalKey(machineGlobalKey(ctx.id))
>>>>>>> abc66e47
	if !ok {
		return nil
	}

	info0 := ctx.store.Get(parentID)
	switch info := info0.(type) {
	case nil:
		// The parent info doesn't exist. Ignore the status until it does.
		return nil
	case *multiwatcher.MachineInfo:
		newInfo := *info
<<<<<<< HEAD
		instanceData, err := getInstanceData(st, newInfo.ID)
		if err != nil {
			return err
		}
		newInfo.HardwareCharacteristics = hardwareCharacteristics(instanceData)
=======
		var instanceData *instanceData = (*instanceData)(i)
		newInfo.HardwareCharacteristics = hardwareCharacteristics(*instanceData)
>>>>>>> abc66e47
		newInfo.CharmProfiles = instanceData.CharmProfiles
		info0 = &newInfo
	default:
		return errors.Errorf("instanceData for unexpected entity with id %q; type %T", ctx.id, info)
	}
	ctx.store.Update(info0)
	return nil
}

func (i *backingInstanceData) removed(ctx *allWatcherContext) error {
	// If the instanceData is removed, the machine will follow not long
	// after so do nothing.
	return nil
}

func (i *backingInstanceData) mongoID() string {
<<<<<<< HEAD
	return i.DocID
=======
	// This is a subsidiary collection, we shouldn't be calling mongoID.
	return i.MachineId
>>>>>>> abc66e47
}

type backingUnit unitDoc

func getUnitPortRangesAndPorts(unit *Unit) ([]network.PortRange, []network.Port, error) {
	// NOTE(thumper) 2019-12-10: this is pretty horrible. unit.OpenedPorts needs to find the machine that it is
	// deployed on, which means if it is a subordinate, it needs to load the principal unit.
	// Since we have a ratio of somewhere between 3..8 of subordinates to principals, we are
	// loading a lot of units when we initally populate the cache. Ideally we'd have smarter
	// loading and load all the principals first, then when looking up the values, use the store
	// itself as the local cache to avoid hitting the database again. However this is out of scope
	// for this initial pass of speedups.
	portRanges, err := unit.OpenedPorts()
	// Since the port ranges are associated with the unit's machine,
	// we need to check for NotAssignedError.
	if errors.IsNotAssigned(err) {
		// Not assigned, so there won't be any ports opened.
		// Empty slices ensure backwards compatibility with older clients.
		// See Bug #1425435.
		return []network.PortRange{}, []network.Port{}, nil
	} else if err != nil {
		return nil, nil, errors.Annotate(err, "failed to get unit port ranges")
	}
	// For backward compatibility, if there are no ports opened, return an
	// empty slice rather than a nil slice. Use a len(portRanges) capacity to
	// avoid unnecessary allocations, since most of the times only specific
	// ports are opened by charms.
	compatiblePorts := make([]network.Port, 0, len(portRanges))
	for _, portRange := range portRanges {
		for j := portRange.FromPort; j <= portRange.ToPort; j++ {
			compatiblePorts = append(compatiblePorts, network.Port{
				Number:   j,
				Protocol: portRange.Protocol,
			})
		}
	}
	return portRanges, compatiblePorts, nil
}

func (u *backingUnit) unitAndAgentStatus(ctx *allWatcherContext, info *multiwatcher.UnitInfo) error {
	unitStatusResult, err := ctx.getStatus(unitGlobalKey(u.Name), "unit")
	if err != nil {
		return errors.Trace(err)
	}

	agentStatusResult, err := ctx.getStatus(unitAgentGlobalKey(u.Name), "unit")
	if err != nil {
		return errors.Trace(err)
	}

	// NOTE: c.f. *Unit.Status(), we need to deal with the error state.
	if agentStatusResult.Current == status.Error {
		since := agentStatusResult.Since
		unitStatusResult = agentStatusResult
		agentStatusResult = multiwatcher.StatusInfo{
			Current: status.Idle,
			Data:    normaliseStatusData(nil),
			Since:   since,
		}
	}

	// Unit and workload status.
	info.WorkloadStatus = unitStatusResult
	info.AgentStatus = agentStatusResult
	return nil
}

func (u *backingUnit) updateAgentVersion(info *multiwatcher.UnitInfo) {
	if u.Tools != nil {
		info.AgentStatus.Version = u.Tools.Version.Number.String()
	}
}

func (u *backingUnit) updated(ctx *allWatcherContext) error {
	allWatcherLogger.Tracef(`unit "%s:%s" updated`, ctx.modelUUID, ctx.id)
	info := &multiwatcher.UnitInfo{
		ModelUUID:   u.ModelUUID,
		Name:        u.Name,
		Application: u.Application,
		Series:      u.Series,
		Life:        life.Value(u.Life.String()),
		MachineID:   u.MachineId,
		Principal:   u.Principal,
		Subordinate: u.Principal != "",
	}
	if u.CharmURL != nil {
		info.CharmURL = u.CharmURL.String()
	}

	// fetch the associated unit to get possible updated status.
	// TODO: kill this, we have only just read it.
	// Can't even fake it for now because creating a unit requires knowing the model
	// type, and we can't be sure that the model is loaded into the store yet.
	// So... read the damn database again. Note that this not only hits the database
	// for the unit, but the model as well.
	// TODO: add the model type to the state object when we create the state object.
	modelType, err := ctx.modelType()
	if err != nil {
		return errors.Annotatef(err, "get model type for %q", ctx.modelUUID)
	}
	var unitDoc unitDoc = unitDoc(*u)
	unit := newUnit(ctx.state, modelType, &unitDoc)

<<<<<<< HEAD
	oldInfo := store.Get(info.EntityID())
=======
	oldInfo := ctx.store.Get(info.EntityId())
>>>>>>> abc66e47
	if oldInfo == nil {
		logger.Debugf("new unit %q added to backing state", u.Name)

		// We're adding the entry for the first time,
		// so fetch the associated unit status and opened ports.
		err := u.unitAndAgentStatus(ctx, info)
		if err != nil {
			return errors.Annotatef(err, "retrieve unit and agent status for %q", u.Name)
		}
		portRanges, compatiblePorts, err := getUnitPortRangesAndPorts(unit)
		if err != nil {
			return errors.Trace(err)
		}
		info.PortRanges = portRanges
		info.Ports = compatiblePorts
	} else {
		// The entry already exists, so preserve the current status and ports.
		oldInfo := oldInfo.(*multiwatcher.UnitInfo)
		// Unit and workload status.
		info.AgentStatus = oldInfo.AgentStatus
		info.WorkloadStatus = oldInfo.WorkloadStatus
		info.Ports = oldInfo.Ports
		info.PortRanges = oldInfo.PortRanges
	}

	u.updateAgentVersion(info)

	// This is horrible as we are loading the machine twice for every unit.
	// Can't optimize this yet.
	// TODO: deprecate this ASAP and remove ASAP. It is only there for backwards
	// compatibility to 1.18.
	publicAddress, privateAddress, err := getUnitAddresses(unit)
	if err != nil {
		return errors.Annotatef(err, "get addresses for %q", u.Name)
	}
	info.PublicAddress = publicAddress
	info.PrivateAddress = privateAddress
	ctx.store.Update(info)
	return nil
}

// getUnitAddresses returns the public and private addresses on a given unit.
// As of 1.18, the addresses are stored on the assigned machine but we retain
// this approach for backwards compatibility.
func getUnitAddresses(u *Unit) (string, string, error) {
	publicAddress, err := u.PublicAddress()
	if err != nil {
		logger.Tracef("getting a public address for unit %q failed: %q", u.Name(), err)
	}
	privateAddress, err := u.PrivateAddress()
	if err != nil {
		logger.Tracef("getting a private address for unit %q failed: %q", u.Name(), err)
	}
	return publicAddress.Value, privateAddress.Value, nil
}

<<<<<<< HEAD
func (u *backingUnit) removed(store *multiwatcherStore, modelUUID, id string, _ *State) error {
	store.Remove(multiwatcher.EntityID{
		Kind:      multiwatcher.UnitKind,
		ModelUUID: modelUUID,
		ID:        id,
	})
=======
func (u *backingUnit) removed(ctx *allWatcherContext) error {
	allWatcherLogger.Tracef(`unit "%s:%s" removed`, ctx.modelUUID, ctx.id)
	ctx.removeFromStore("unit")
>>>>>>> abc66e47
	return nil
}

func (u *backingUnit) mongoID() string {
<<<<<<< HEAD
	return u.DocID
=======
	return u.Name
>>>>>>> abc66e47
}

type backingApplication applicationDoc

func (app *backingApplication) updated(ctx *allWatcherContext) error {
	allWatcherLogger.Tracef(`application "%s:%s" updated`, ctx.modelUUID, ctx.id)
	if app.CharmURL == nil {
		return errors.Errorf("charm url is nil")
	}
	info := &multiwatcher.ApplicationInfo{
		ModelUUID:   app.ModelUUID,
		Name:        app.Name,
		Exposed:     app.Exposed,
		CharmURL:    app.CharmURL.String(),
		Life:        life.Value(app.Life.String()),
		MinUnits:    app.MinUnits,
		Subordinate: app.Subordinate,
	}
<<<<<<< HEAD
	oldInfo := store.Get(info.EntityID())
=======
	oldInfo := ctx.store.Get(info.EntityId())
>>>>>>> abc66e47
	needConfig := false
	if oldInfo == nil {
		logger.Debugf("new application %q added to backing state", app.Name)
		key := applicationGlobalKey(app.Name)
		// We're adding the entry for the first time,
		// so fetch the associated child documents.
		c, err := ctx.readConstraints(key)
		if err != nil {
			return errors.Trace(err)
		}
		info.Constraints = c
		needConfig = true
		applicationStatus, err := ctx.getStatus(key, "application")
		if err != nil {
			return errors.Annotatef(err, "reading application status for key %s", key)
		}
		info.Status = applicationStatus
	} else {
		// The entry already exists, so preserve the current status.
		appInfo := oldInfo.(*multiwatcher.ApplicationInfo)
		info.Constraints = appInfo.Constraints
		info.WorkloadVersion = appInfo.WorkloadVersion
		if info.CharmURL == appInfo.CharmURL {
			// The charm URL remains the same - we can continue to
			// use the same config settings.
			info.Config = appInfo.Config
		} else {
			// The charm URL has changed - we need to fetch the
			// settings from the new charm's settings doc.
			needConfig = true
		}
		info.Status = appInfo.Status
	}
	if needConfig {
		config, err := ctx.getSettings(applicationCharmConfigKey(app.Name, app.CharmURL))
		if err != nil {
			return errors.Annotatef(err, "application %q", app.Name)
		}
		info.Config = config
	}
	ctx.store.Update(info)
	return nil
}

<<<<<<< HEAD
func (app *backingApplication) removed(store *multiwatcherStore, modelUUID, id string, _ *State) error {
	store.Remove(multiwatcher.EntityID{
		Kind:      multiwatcher.ApplicationKind,
		ModelUUID: modelUUID,
		ID:        id,
	})
=======
func (app *backingApplication) removed(ctx *allWatcherContext) error {
	allWatcherLogger.Tracef(`application "%s:%s" removed`, ctx.modelUUID, ctx.id)
	ctx.removeFromStore("application")
>>>>>>> abc66e47
	return nil
}

func (app *backingApplication) mongoID() string {
<<<<<<< HEAD
	return app.DocID
=======
	return app.Name
>>>>>>> abc66e47
}

type backingCharm charmDoc

func (ch *backingCharm) updated(ctx *allWatcherContext) error {
	allWatcherLogger.Tracef(`charm "%s:%s" updated`, ctx.modelUUID, ctx.id)
	info := &multiwatcher.CharmInfo{
		ModelUUID:    ch.ModelUUID,
		CharmURL:     ch.URL.String(),
		CharmVersion: ch.CharmVersion,
		Life:         life.Value(ch.Life.String()),
	}

	if ch.LXDProfile != nil && !ch.LXDProfile.Empty() {
		info.LXDProfile = toMultiwatcherProfile(ch.LXDProfile)
	}

	if ch.Config != nil {
		if ds := ch.Config.DefaultSettings(); len(ds) > 0 {
			info.DefaultConfig = ds
		}
	}

	ctx.store.Update(info)
	return nil
}

<<<<<<< HEAD
func (ch *backingCharm) removed(store *multiwatcherStore, modelUUID, id string, _ *State) error {
	store.Remove(multiwatcher.EntityID{
		Kind:      multiwatcher.CharmKind,
		ModelUUID: modelUUID,
		ID:        id,
	})
=======
func (ch *backingCharm) removed(ctx *allWatcherContext) error {
	allWatcherLogger.Tracef(`charm "%s:%s" removed`, ctx.modelUUID, ctx.id)
	ctx.removeFromStore("charm")
>>>>>>> abc66e47
	return nil
}

func (ch *backingCharm) mongoID() string {
<<<<<<< HEAD
	return ch.DocID
=======
	_, id, ok := splitDocID(ch.DocID)
	if !ok {
		allWatcherLogger.Criticalf("charm ID not valid: %v", ch.DocID)
	}
	return id
>>>>>>> abc66e47
}

func toMultiwatcherProfile(profile *charm.LXDProfile) *multiwatcher.Profile {
	unescapedProfile := unescapeLXDProfile(profile)
	return &multiwatcher.Profile{
		Config:      unescapedProfile.Config,
		Description: unescapedProfile.Description,
		Devices:     unescapedProfile.Devices,
	}
}

type backingRemoteApplication remoteApplicationDoc

func (app *backingRemoteApplication) updated(ctx *allWatcherContext) error {
	allWatcherLogger.Tracef(`remote application "%s:%s" updated`, ctx.modelUUID, ctx.id)
	if app.Name == "" {
		return errors.Errorf("remote application name is not set")
	}
	if app.IsConsumerProxy {
		// Since this is a consumer proxy, we update the offer
		// info in this (the offering) model.
		return app.updateOfferInfo(ctx)
	}
<<<<<<< HEAD
	info := &multiwatcher.RemoteApplicationUpdate{
		ModelUUID: st.ModelUUID(),
=======
	info := &multiwatcher.RemoteApplicationInfo{
		ModelUUID: ctx.modelUUID, // ModelUUID not part of the remoteApplicationDoc
>>>>>>> abc66e47
		Name:      app.Name,
		OfferUUID: app.OfferUUID,
		OfferURL:  app.URL,
		Life:      life.Value(app.Life.String()),
	}
<<<<<<< HEAD
	oldInfo := store.Get(info.EntityID())
=======
	oldInfo := ctx.store.Get(info.EntityId())
>>>>>>> abc66e47
	if oldInfo == nil {
		logger.Debugf("new remote application %q added to backing state", app.Name)
		// Fetch the status.
		key := remoteApplicationGlobalKey(app.Name)
		appStatus, err := ctx.getStatus(key, "remote application")
		if err != nil {
			return errors.Annotatef(err, "reading remote application status for key %s", key)
		}
		info.Status = appStatus
		logger.Debugf("remote application status %#v", info.Status)
	} else {
		logger.Debugf("use status from existing app")
		switch t := oldInfo.(type) {
		case *multiwatcher.RemoteApplicationUpdate:
			info.Status = t.Status
		default:
			logger.Debugf("unexpected type %t", t)
		}
	}
	ctx.store.Update(info)
	return nil
}

func (app *backingRemoteApplication) updateOfferInfo(ctx *allWatcherContext) error {
	// Remote Applications reference an offer using the offer UUID.
	// Offers in the store use offer name as the id key, so we need
	// to look through the store entities to find any matching offer.
	var offerInfo *multiwatcher.ApplicationOfferInfo
	entities := ctx.store.All()
	for _, e := range entities {
		var ok bool
		if offerInfo, ok = e.(*multiwatcher.ApplicationOfferInfo); ok {
			if offerInfo.OfferUUID != app.OfferUUID {
				offerInfo = nil
				continue
			}
			break
		}
	}
	// If we have an existing remote application,
	// adjust any offer info also.
	if offerInfo == nil {
		return nil
	}
	// TODO: be smarter about reading status.
	remoteConnection, err := ctx.state.RemoteConnectionStatus(offerInfo.OfferUUID)
	if err != nil {
		return errors.Trace(err)
	}
	offerInfo.TotalConnectedCount = remoteConnection.TotalConnectionCount()
	offerInfo.ActiveConnectedCount = remoteConnection.ActiveConnectionCount()
	ctx.store.Update(offerInfo)
	return nil
}

func (app *backingRemoteApplication) removed(ctx *allWatcherContext) (err error) {
	allWatcherLogger.Tracef(`remote application "%s:%s" removed`, ctx.modelUUID, ctx.id)
	// TODO: see if we need the check of consumer proxy like in the change
	err = app.updateOfferInfo(ctx)
	if err != nil {
		// We log the error but don't prevent the remote app removal.
		logger.Errorf("updating application offer info: %v", err)
	}
<<<<<<< HEAD
	store.Remove(multiwatcher.EntityID{
		Kind:      multiwatcher.RemoteApplicationKind,
		ModelUUID: modelUUID,
		ID:        id,
	})
=======
	ctx.removeFromStore("remoteApplication")
>>>>>>> abc66e47
	return err
}

func (app *backingRemoteApplication) mongoID() string {
<<<<<<< HEAD
	return app.DocID
=======
	return app.Name
>>>>>>> abc66e47
}

type backingApplicationOffer applicationOfferDoc

func (b *backingApplicationOffer) updated(ctx *allWatcherContext) error {
	allWatcherLogger.Tracef(`application offer "%s:%s" updated`, ctx.modelUUID, ctx.id)
	info := &multiwatcher.ApplicationOfferInfo{
		ModelUUID:       ctx.modelUUID, // ModelUUID not on applicationOfferDoc
		OfferName:       b.OfferName,
		OfferUUID:       b.OfferUUID,
		ApplicationName: b.ApplicationName,
	}

	// UGH, this abstraction means we are likely doing needless queries.
	offers := NewApplicationOffers(ctx.state)
	offer, err := offers.ApplicationOfferForUUID(info.OfferUUID)
	if err != nil {
		return errors.Trace(err)
	}
	localApp, err := ctx.state.Application(offer.ApplicationName)
	if err != nil {
		return errors.Trace(err)
	}
	curl, _ := localApp.CharmURL()
	info.ApplicationName = offer.ApplicationName
	info.CharmName = curl.Name

	remoteConnection, err := ctx.state.RemoteConnectionStatus(info.OfferUUID)
	if err != nil {
		return errors.Trace(err)
	}
	info.TotalConnectedCount = remoteConnection.TotalConnectionCount()
	info.ActiveConnectedCount = remoteConnection.ActiveConnectionCount()

	ctx.store.Update(info)
	return nil
}

<<<<<<< HEAD
func (offer *backingApplicationOffer) removed(store *multiwatcherStore, modelUUID, id string, _ *State) error {
	store.Remove(multiwatcher.EntityID{
		Kind:      multiwatcher.ApplicationOfferKind,
		ModelUUID: modelUUID,
		ID:        id,
	})
	return nil
}

func (offer *backingApplicationOffer) mongoID() string {
	return offer.DocID
=======
func (b *backingApplicationOffer) removed(ctx *allWatcherContext) error {
	allWatcherLogger.Tracef(`application offer "%s:%s" removed`, ctx.modelUUID, ctx.id)
	ctx.removeFromStore("applicationOffer")
	return nil
}

func (b *backingApplicationOffer) mongoID() string {
	return b.OfferName
>>>>>>> abc66e47
}

type backingAction actionDoc

func (a *backingAction) mongoID() string {
<<<<<<< HEAD
	return a.DocId
}

func (a *backingAction) removed(store *multiwatcherStore, modelUUID, id string, _ *State) error {
	store.Remove(multiwatcher.EntityID{
		Kind:      multiwatcher.ActionKind,
		ModelUUID: modelUUID,
		ID:        id,
	})
=======
	_, id, ok := splitDocID(a.DocId)
	if !ok {
		allWatcherLogger.Criticalf("action ID not valid: %v", a.DocId)
	}
	return id
}

func (a *backingAction) removed(ctx *allWatcherContext) error {
	allWatcherLogger.Tracef(`action "%s:%s" removed`, ctx.modelUUID, ctx.id)
	ctx.removeFromStore("action")
>>>>>>> abc66e47
	return nil
}

func (a *backingAction) updated(ctx *allWatcherContext) error {
	allWatcherLogger.Tracef(`action "%s:%s" updated`, ctx.modelUUID, ctx.id)
	info := &multiwatcher.ActionInfo{
<<<<<<< HEAD
		ModelUUID:  st.ModelUUID(),
		ID:         id,
=======
		ModelUUID:  a.ModelUUID,
		Id:         ctx.id, // local ID isn't available on the action doc
>>>>>>> abc66e47
		Receiver:   a.Receiver,
		Name:       a.Name,
		Parameters: a.Parameters,
		Status:     string(a.Status),
		Message:    a.Message,
		Results:    a.Results,
		Enqueued:   a.Enqueued,
		Started:    a.Started,
		Completed:  a.Completed,
	}
	ctx.store.Update(info)
	return nil
}

type backingRelation relationDoc

func (r *backingRelation) updated(ctx *allWatcherContext) error {
	allWatcherLogger.Tracef(`relation "%s:%s" updated`, ctx.modelUUID, ctx.id)
	eps := make([]multiwatcher.Endpoint, len(r.Endpoints))
	for i, ep := range r.Endpoints {
		eps[i] = multiwatcher.Endpoint{
			ApplicationName: ep.ApplicationName,
			Relation:        newCharmRelation(ep.Relation),
		}
	}
	info := &multiwatcher.RelationInfo{
		ModelUUID: r.ModelUUID,
		Key:       r.Key,
		ID:        r.Id,
		Endpoints: eps,
	}
	ctx.store.Update(info)
	return nil
}

<<<<<<< HEAD
// newCharmRelation creates a new local CharmRelation structure from the
// charm.Relation structure. NOTE: when we update the database to not store a
// charm.Relation directly in the database, this method should take the state
// structure type.
func newCharmRelation(cr charm.Relation) multiwatcher.CharmRelation {
	return multiwatcher.CharmRelation{
		Name:      cr.Name,
		Role:      string(cr.Role),
		Interface: cr.Interface,
		Optional:  cr.Optional,
		Limit:     cr.Limit,
		Scope:     string(cr.Scope),
	}
}

func (r *backingRelation) removed(store *multiwatcherStore, modelUUID, id string, _ *State) error {
	store.Remove(multiwatcher.EntityID{
		Kind:      multiwatcher.RelationKind,
		ModelUUID: modelUUID,
		ID:        id,
	})
=======
func (r *backingRelation) removed(ctx *allWatcherContext) error {
	allWatcherLogger.Tracef(`relation "%s:%s" removed`, ctx.modelUUID, ctx.id)
	ctx.removeFromStore("relation")
>>>>>>> abc66e47
	return nil
}

func (r *backingRelation) mongoID() string {
<<<<<<< HEAD
	return r.DocID
=======
	return r.Key
>>>>>>> abc66e47
}

type backingAnnotation annotatorDoc

func (a *backingAnnotation) updated(ctx *allWatcherContext) error {
	allWatcherLogger.Tracef(`annotation "%s:%s" updated`, ctx.modelUUID, ctx.id)
	info := &multiwatcher.AnnotationInfo{
		ModelUUID:   a.ModelUUID,
		Tag:         a.Tag,
		Annotations: a.Annotations,
	}
	ctx.store.Update(info)
	return nil
}

func (a *backingAnnotation) removed(ctx *allWatcherContext) error {
	allWatcherLogger.Tracef(`annotation "%s:%s" removed`, ctx.modelUUID, ctx.id)
	// UGH, TODO, use the global key as the entity id.
	tag, ok := tagForGlobalKey(ctx.id)
	if !ok {
		return errors.Errorf("could not parse global key: %q", ctx.id)
	}
<<<<<<< HEAD
	store.Remove(multiwatcher.EntityID{
		Kind:      multiwatcher.AnnotationKind,
		ModelUUID: modelUUID,
		ID:        tag,
=======
	ctx.store.Remove(multiwatcher.EntityId{
		Kind:      "annotation",
		ModelUUID: ctx.modelUUID,
		Id:        tag,
>>>>>>> abc66e47
	})
	return nil
}

func (a *backingAnnotation) mongoID() string {
	return a.GlobalKey
}

type backingBlock blockDoc

func (a *backingBlock) updated(ctx *allWatcherContext) error {
	allWatcherLogger.Tracef(`block "%s:%s" updated`, ctx.modelUUID, ctx.id)
	info := &multiwatcher.BlockInfo{
<<<<<<< HEAD
		ModelUUID: st.ModelUUID(),
		ID:        id,
=======
		ModelUUID: a.ModelUUID,
		Id:        ctx.id, // ID not in the blockDoc
>>>>>>> abc66e47
		Tag:       a.Tag,
		Type:      a.Type.ToParams(),
		Message:   a.Message,
	}
	ctx.store.Update(info)
	return nil
}

<<<<<<< HEAD
func (a *backingBlock) removed(store *multiwatcherStore, modelUUID, id string, _ *State) error {
	store.Remove(multiwatcher.EntityID{
		Kind:      multiwatcher.BlockKind,
		ModelUUID: modelUUID,
		ID:        id,
	})
=======
func (a *backingBlock) removed(ctx *allWatcherContext) error {
	allWatcherLogger.Tracef(`block "%s:%s" removed`, ctx.modelUUID, ctx.id)
	ctx.removeFromStore("block")
>>>>>>> abc66e47
	return nil
}

func (a *backingBlock) mongoID() string {
<<<<<<< HEAD
	return a.DocID
=======
	_, id, ok := splitDocID(a.DocID)
	if !ok {
		allWatcherLogger.Criticalf("block ID not valid: %v", a.DocID)
	}
	return id
>>>>>>> abc66e47
}

type backingStatus statusDoc

func (s *backingStatus) toStatusInfo() multiwatcher.StatusInfo {
	return multiwatcher.StatusInfo{
		Current: s.Status,
		Message: s.StatusInfo,
		Data:    s.StatusData,
		Since:   unixNanoToTime(s.Updated),
	}
}

<<<<<<< HEAD
func (s *backingStatus) updated(st *State, store *multiwatcherStore, id string) error {
	parentID, ok := backingEntityIDForGlobalKey(st.ModelUUID(), id)
=======
func (s *backingStatus) updated(ctx *allWatcherContext) error {
	allWatcherLogger.Tracef(`status "%s:%s" updated`, ctx.modelUUID, ctx.id)
	parentID, ok := ctx.entityIDForGlobalKey(ctx.id)
>>>>>>> abc66e47
	if !ok {
		return nil
	}
	info0 := ctx.store.Get(parentID)
	// NOTE: for both the machine and the unit, where the version
	// is set in the agent status, we need to copy across the version from
	// the existing info.
	switch info := info0.(type) {
	case nil:
		// The parent info doesn't exist. Ignore the status until it does.
		return nil
	case *multiwatcher.UnitInfo:
		newInfo := *info
		// Get the unit's current recorded status from state.
		// It's needed to reset the unit status when a unit comes off error.
		statusInfo, err := ctx.getStatus(unitGlobalKey(newInfo.Name), "unit")
		if err != nil {
			return err
		}
		if err := s.updatedUnitStatus(ctx, statusInfo, &newInfo); err != nil {
			return err
		}
		info0 = &newInfo
	case *multiwatcher.ModelUpdate:
		newInfo := *info
		newInfo.Status = s.toStatusInfo()
		info0 = &newInfo
	case *multiwatcher.ApplicationInfo:
		newInfo := *info
		newInfo.Status = s.toStatusInfo()
		info0 = &newInfo
	case *multiwatcher.RemoteApplicationUpdate:
		newInfo := *info
		newInfo.Status = s.toStatusInfo()
		info0 = &newInfo
	case *multiwatcher.MachineInfo:
		newInfo := *info
		// lets disambiguate between juju machine agent and provider instance statuses.
		if strings.HasSuffix(ctx.id, "#instance") {
			newInfo.InstanceStatus = s.toStatusInfo()
		} else {
			// Preserve the agent version that is set on the agent status.
			agentVersion := newInfo.AgentStatus.Version
			newInfo.AgentStatus = s.toStatusInfo()
			newInfo.AgentStatus.Version = agentVersion
		}
		info0 = &newInfo
	default:
		return errors.Errorf("status for unexpected entity with id %q; type %T", ctx.id, info)
	}
	ctx.store.Update(info0)
	return nil
}

func (s *backingStatus) updatedUnitStatus(ctx *allWatcherContext, unitStatus multiwatcher.StatusInfo, newInfo *multiwatcher.UnitInfo) error {
	// Unit or workload status - display the agent status or any error.
	// NOTE: thumper 2016-06-27, this is truly horrible, and we are lying to our users.
	// however, this is explicitly what has been asked for as much as we dislike it.
	if strings.HasSuffix(ctx.id, "#charm") || s.Status == status.Error {
		newInfo.WorkloadStatus = s.toStatusInfo()
	} else {
		// Preserve the agent version that is set on the agent status.
		agentVersion := newInfo.AgentStatus.Version
		newInfo.AgentStatus = s.toStatusInfo()
		// If the unit was in error and now it's not, we need to reset its
		// status back to what was previously recorded.
		if newInfo.WorkloadStatus.Current == status.Error {
			newInfo.WorkloadStatus.Current = unitStatus.Current
			newInfo.WorkloadStatus.Message = unitStatus.Message
			newInfo.WorkloadStatus.Data = unitStatus.Data
			newInfo.WorkloadStatus.Since = unitStatus.Since
		}
		newInfo.AgentStatus.Version = agentVersion
	}

	// Retrieve the unit.
	unit, err := ctx.state.Unit(newInfo.Name)
	if err != nil {
		if errors.IsNotFound(err) {
			// It is possible that the event processing is happening slower
			// than reality and a missing unit isn't that terrible.
			logger.Debugf("unit %q not in DB", newInfo.Name)
			return nil
		}
		return errors.Annotatef(err, "cannot retrieve unit %q", newInfo.Name)
	}

	// A change in a unit's status might also affect its application.
	application, err := unit.Application()
	if err != nil {
		if errors.IsNotFound(err) {
			// It is possible that the event processing is happening slower
			// than reality and a missing application isn't that terrible.
			logger.Debugf("application for unit %q not in DB", newInfo.Name)
			return nil
		}
		return errors.Trace(err)
	}
<<<<<<< HEAD
	applicationId, ok := backingEntityIDForGlobalKey(st.ModelUUID(), application.globalKey())
=======
	applicationID, ok := ctx.entityIDForGlobalKey(application.globalKey())
>>>>>>> abc66e47
	if !ok {
		return nil
	}
	applicationInfo := ctx.store.Get(applicationID)
	if applicationInfo == nil {
		return nil
	}
	// TODO: this is very inefficient if there are many units and no application
	// status set.
	status, err := application.Status()
	if err != nil {
		return errors.Trace(err)
	}
	newApplicationInfo := *applicationInfo.(*multiwatcher.ApplicationInfo)
	newApplicationInfo.Status = multiwatcher.NewStatusInfo(status, nil)
	workloadVersion, err := unit.WorkloadVersion()
	if err != nil {
		return errors.Annotatef(err, "cannot retrieve workload version for %q", unit.Name())
	} else if workloadVersion != "" {
		newApplicationInfo.WorkloadVersion = workloadVersion
	}
	ctx.store.Update(&newApplicationInfo)
	return nil
}

func (s *backingStatus) removed(ctx *allWatcherContext) error {
	// If the status is removed, the parent will follow not long after,
	// so do nothing.
	return nil
}

func (s *backingStatus) mongoID() string {
	panic("cannot find mongo id from status document")
}

type backingConstraints constraintsDoc

<<<<<<< HEAD
func (c *backingConstraints) updated(st *State, store *multiwatcherStore, id string) error {
	parentID, ok := backingEntityIDForGlobalKey(st.ModelUUID(), id)
=======
func (c *backingConstraints) updated(ctx *allWatcherContext) error {
	allWatcherLogger.Tracef(`constraints "%s:%s" updated`, ctx.modelUUID, ctx.id)
	parentID, ok := ctx.entityIDForGlobalKey(ctx.id)
>>>>>>> abc66e47
	if !ok {
		return nil
	}
	info0 := ctx.store.Get(parentID)
	switch info := info0.(type) {
	case nil:
		// The parent info doesn't exist. Ignore the status until it does.
		return nil
	case *multiwatcher.UnitInfo, *multiwatcher.MachineInfo:
		// We don't (yet) publish unit or machine constraints.
		return nil
	case *multiwatcher.ModelUpdate:
		newInfo := *info
		newInfo.Constraints = constraintsDoc(*c).value()
		info0 = &newInfo
	case *multiwatcher.ApplicationInfo:
		newInfo := *info
		newInfo.Constraints = constraintsDoc(*c).value()
		info0 = &newInfo
	default:
		return errors.Errorf("constraints for unexpected entity with id %q; type %T", ctx.id, info)
	}
	ctx.store.Update(info0)
	return nil
}

func (c *backingConstraints) removed(ctx *allWatcherContext) error {
	return nil
}

func (c *backingConstraints) mongoID() string {
	panic("cannot find mongo id from constraints document")
}

type backingSettings settingsDoc

<<<<<<< HEAD
func (s *backingSettings) updated(st *State, store *multiwatcherStore, id string) error {
	parentID, url, ok := backingEntityIDForSettingsKey(st.ModelUUID(), id)
=======
func (s *backingSettings) updated(ctx *allWatcherContext) error {
	allWatcherLogger.Tracef(`settings "%s:%s" updated`, ctx.modelUUID, ctx.id)
	parentID, url, ok := ctx.entityIDForSettingsKey(ctx.id)
>>>>>>> abc66e47
	if !ok {
		return nil
	}
	info0 := ctx.store.Get(parentID)
	switch info := info0.(type) {
	case nil:
		// The parent info doesn't exist. Ignore the status until it does.
		return nil
	case *multiwatcher.ModelUpdate:
		// We need to construct a model config so that coercion
		// of raw settings values occurs.
		cfg, err := config.New(config.NoDefaults, s.Settings)
		if err != nil {
			return errors.Trace(err)
		}
		newInfo := *info
		newInfo.Config = cfg.AllAttrs()
		info0 = &newInfo
	case *multiwatcher.ApplicationInfo:
		// If we're seeing settings for the application with a different
		// charm URL, we ignore them - we will fetch
		// them again when the application charm changes.
		// By doing this we make sure that the settings in the
		// ApplicationInfo are always consistent with the charm URL.
		if info.CharmURL != url {
			break
		}
		newInfo := *info
		newInfo.Config = s.Settings
		info0 = &newInfo
	default:
		return nil
	}
	ctx.store.Update(info0)
	return nil
}

<<<<<<< HEAD
func (s *backingSettings) removed(store *multiwatcherStore, modelUUID, id string, _ *State) error {
	parentID, url, ok := backingEntityIDForSettingsKey(modelUUID, id)
	if !ok {
		// Application is already gone along with its settings.
		return nil
	}
	parent := store.Get(parentID)
	if info, ok := parent.(*multiwatcher.ApplicationInfo); ok {
		if info.CharmURL != url {
			return nil
		}
		newInfo := *info
		newInfo.Config = s.Settings
		parent = &newInfo
		store.Update(parent)
	}
=======
func (s *backingSettings) removed(ctx *allWatcherContext) error {
	// Settings docs are only removed when the principal doc is removed. Nothing to do here.
>>>>>>> abc66e47
	return nil
}

func (s *backingSettings) mongoID() string {
	panic("cannot find mongo id from settings document")
}

<<<<<<< HEAD
// backingEntityIDForSettingsKey returns the entity id for the given
// settings key. Any extra information in the key is returned in
// extra.
func backingEntityIDForSettingsKey(modelUUID, key string) (eid multiwatcher.EntityID, extra string, ok bool) {
	if !strings.HasPrefix(key, "a#") {
		eid, ok = backingEntityIDForGlobalKey(modelUUID, key)
		return
	}
	key = key[2:]
	i := strings.Index(key, "#")
	if i == -1 {
		return multiwatcher.EntityID{}, "", false
	}
	eid = (&multiwatcher.ApplicationInfo{
		ModelUUID: modelUUID,
		Name:      key[0:i],
	}).EntityID()
	extra = key[i+1:]
	ok = true
	return
}

type backingOpenedPorts map[string]interface{}

func (p *backingOpenedPorts) updated(st *State, store *multiwatcherStore, id string) error {
	parentID, ok := backingEntityIDForOpenedPortsKey(st.ModelUUID(), id)
=======
type backingOpenedPorts map[string]interface{}

func (p *backingOpenedPorts) updated(ctx *allWatcherContext) error {
	allWatcherLogger.Tracef(`opened ports "%s:%s" updated`, ctx.modelUUID, ctx.id)
	parentID, ok := ctx.entityIDForOpenedPortsKey(ctx.id)
>>>>>>> abc66e47
	if !ok {
		return nil
	}
	switch info := ctx.store.Get(parentID).(type) {
	case nil:
		// The parent info doesn't exist. This is unexpected because the port
		// always refers to a machine. Anyway, ignore the ports for now.
		return nil
	case *multiwatcher.MachineInfo:
		// Retrieve the units placed in the machine.
<<<<<<< HEAD
		units, err := st.UnitsFor(info.ID)
=======
		units, err := ctx.state.UnitsFor(info.Id)
>>>>>>> abc66e47
		if err != nil {
			return errors.Trace(err)
		}
		// Update the ports on all units assigned to the machine.
		for _, u := range units {
			if err := updateUnitPorts(ctx, u); err != nil {
				return errors.Trace(err)
			}
		}
	}
	return nil
}

<<<<<<< HEAD
func (p *backingOpenedPorts) removed(store *multiwatcherStore, modelUUID, id string, st *State) error {
	if st == nil {
		return nil
	}
	parentID, ok := backingEntityIDForOpenedPortsKey(st.ModelUUID(), id)
=======
func (p *backingOpenedPorts) removed(ctx *allWatcherContext) error {
	allWatcherLogger.Tracef(`opened ports "%s:%s" removed`, ctx.modelUUID, ctx.id)
	// This magic is needed as an open ports doc may be removed if all
	// open ports on the subnet are removed.
	parentID, ok := ctx.entityIDForOpenedPortsKey(ctx.id)
>>>>>>> abc66e47
	if !ok {
		return nil
	}
	switch info := ctx.store.Get(parentID).(type) {
	case nil:
		// The parent info doesn't exist. This is unexpected because the port
		// always refers to a machine. Anyway, ignore the ports for now.
		return nil
	case *multiwatcher.MachineInfo:
		// Retrieve the units placed in the machine.
<<<<<<< HEAD
		units, err := st.UnitsFor(info.ID)
=======
		units, err := ctx.state.UnitsFor(info.Id)
>>>>>>> abc66e47
		if err != nil {
			// An error isn't returned here because the watcher is
			// always acting a little behind reality. It is reasonable
			// that entities have been deleted from State but we're
			// still seeing events related to them from the watcher.
			logger.Errorf("cannot retrieve units for %q: %v", info.ID, err)
			return nil
		}
		// Update the ports on all units assigned to the machine.
		for _, u := range units {
			if err := updateUnitPorts(ctx, u); err != nil {
				logger.Errorf("cannot update unit ports for %q: %v", u.Name(), err)
			}
		}
	}
	return nil
}

func (p *backingOpenedPorts) mongoID() string {
<<<<<<< HEAD
	logger.Criticalf("programming error: attempting to get mongoID from openedPorts document")
	return ""
}

// updateUnitPorts updates the Ports and PortRanges info of the given unit.
func updateUnitPorts(st *State, store *multiwatcherStore, u *Unit) error {
	eid, ok := backingEntityIDForGlobalKey(st.ModelUUID(), u.globalKey())
=======
	panic("cannot find mongo id from openedPorts document")
}

func toMultiwatcherPortRanges(portRanges []network.PortRange) []multiwatcher.PortRange {
	result := make([]multiwatcher.PortRange, len(portRanges))
	for i, pr := range portRanges {
		result[i] = multiwatcher.PortRange{
			FromPort: pr.FromPort,
			ToPort:   pr.ToPort,
			Protocol: pr.Protocol,
		}
	}
	return result
}

func toMultiwatcherPorts(ports []network.Port) []multiwatcher.Port {
	result := make([]multiwatcher.Port, len(ports))
	for i, p := range ports {
		result[i] = multiwatcher.Port{
			Number:   p.Number,
			Protocol: p.Protocol,
		}
	}
	return result
}

// updateUnitPorts updates the Ports and PortRanges info of the given unit.
func updateUnitPorts(ctx *allWatcherContext, u *Unit) error {
	eid, ok := ctx.entityIDForGlobalKey(u.globalKey())
>>>>>>> abc66e47
	if !ok {
		// This should never happen.
		return errors.New("cannot retrieve entity id for unit")
	}
	switch oldInfo := ctx.store.Get(eid).(type) {
	case nil:
		// The unit info doesn't exist. This is unlikely to happen, but ignore
		// the status until a unitInfo is included in the store.
		return nil
	case *multiwatcher.UnitInfo:
		portRanges, compatiblePorts, err := getUnitPortRangesAndPorts(u)
		if err != nil {
			return errors.Trace(err)
		}
		unitInfo := *oldInfo
<<<<<<< HEAD
		unitInfo.PortRanges = portRanges
		unitInfo.Ports = compatiblePorts
		store.Update(&unitInfo)
=======
		unitInfo.PortRanges = toMultiwatcherPortRanges(portRanges)
		unitInfo.Ports = toMultiwatcherPorts(compatiblePorts)
		ctx.store.Update(&unitInfo)
>>>>>>> abc66e47
	default:
		return nil
	}
	return nil
}

<<<<<<< HEAD
// backingEntityIDForOpenedPortsKey returns the entity id for the given
// openedPorts key. Any extra information in the key is discarded.
func backingEntityIDForOpenedPortsKey(modelUUID, key string) (multiwatcher.EntityID, bool) {
	parts, err := extractPortsIDParts(key)
	if err != nil {
		logger.Debugf("cannot parse ports key %q: %v", key, err)
		return multiwatcher.EntityID{}, false
	}
	return backingEntityIDForGlobalKey(modelUUID, machineGlobalKey(parts[1]))
}

// backingEntityIDForGlobalKey returns the entity id for the given global key.
// It returns false if the key is not recognized.
func backingEntityIDForGlobalKey(modelUUID, key string) (multiwatcher.EntityID, bool) {
	if key == modelGlobalKey {
		return (&multiwatcher.ModelUpdate{
			ModelUUID: modelUUID,
		}).EntityID(), true
	} else if len(key) < 3 || key[1] != '#' {
		return multiwatcher.EntityID{}, false
	}
	id := key[2:]
	switch key[0] {
	case 'm':
		id = strings.TrimSuffix(id, "#instance")
		return (&multiwatcher.MachineInfo{
			ModelUUID: modelUUID,
			ID:        id,
		}).EntityID(), true
	case 'u':
		id = strings.TrimSuffix(id, "#charm")
		return (&multiwatcher.UnitInfo{
			ModelUUID: modelUUID,
			Name:      id,
		}).EntityID(), true
	case 'a':
		return (&multiwatcher.ApplicationInfo{
			ModelUUID: modelUUID,
			Name:      id,
		}).EntityID(), true
	case 'c':
		return (&multiwatcher.RemoteApplicationUpdate{
			ModelUUID: modelUUID,
			Name:      id,
		}).EntityID(), true
	default:
		return multiwatcher.EntityID{}, false
	}
}

=======
>>>>>>> abc66e47
type backingGeneration generationDoc

func (g *backingGeneration) updated(ctx *allWatcherContext) error {
	allWatcherLogger.Tracef(`generation "%s:%s" updated`, ctx.modelUUID, ctx.id)
	// Convert the state representation of config deltas
	// to the multiwatcher representation.
	var cfg map[string][]multiwatcher.ItemChange
	if len(g.Config) > 0 {
		cfg = make(map[string][]multiwatcher.ItemChange, len(g.Config))
		for app, deltas := range g.Config {
			d := make([]multiwatcher.ItemChange, len(deltas))
			for i, delta := range deltas {
				d[i] = multiwatcher.ItemChange{
					Type:     delta.Type,
					Key:      delta.Key,
					OldValue: delta.OldValue,
					NewValue: delta.NewValue,
				}
			}
			cfg[app] = d
		}
	}

	// Make a copy of the AssignedUnits map.
	assigned := make(map[string][]string, len(g.AssignedUnits))
	for k, v := range g.AssignedUnits {
		units := make([]string, len(v))
		copy(units, v)
		assigned[k] = units
	}

<<<<<<< HEAD
	info := &multiwatcher.BranchInfo{
		ModelUUID:     st.ModelUUID(),
		ID:            st.localID(id),
=======
	info := &multiwatcher.GenerationInfo{
		ModelUUID:     g.ModelUUID,
		Id:            ctx.id, // Id not stored on the doc.
>>>>>>> abc66e47
		Name:          g.Name,
		AssignedUnits: assigned,
		Config:        cfg,
		Created:       g.Created,
		CreatedBy:     g.CreatedBy,
		Completed:     g.Completed,
		CompletedBy:   g.CompletedBy,
		GenerationID:  g.GenerationId,
	}
	ctx.store.Update(info)
	return nil

}

<<<<<<< HEAD
func (g *backingGeneration) removed(store *multiwatcherStore, modelUUID, id string, _ *State) error {
	store.Remove(multiwatcher.EntityID{
		Kind:      multiwatcher.BranchKind,
		ModelUUID: modelUUID,
		ID:        id,
	})
=======
func (g *backingGeneration) removed(ctx *allWatcherContext) error {
	allWatcherLogger.Tracef(`generation "%s:%s" removed`, ctx.modelUUID, ctx.id)
	ctx.removeFromStore("generation")
>>>>>>> abc66e47
	return nil
}

func (g *backingGeneration) mongoID() string {
<<<<<<< HEAD
	return g.DocId
=======
	_, id, ok := splitDocID(g.DocId)
	if !ok {
		allWatcherLogger.Criticalf("charm ID not valid: %v", g.DocId)
	}
	return id
>>>>>>> abc66e47
}

// backingEntityDoc is implemented by the documents in
// collections that the allWatcherStateBacking watches.
type backingEntityDoc interface {
	// updated is called when the document has changed.
	// The mongo _id value of the document is provided in id.
	updated(ctx *allWatcherContext) error

	// removed is called when the document has changed.
	// The receiving instance will not contain any data.
	//
	// The mongo _id value of the document is provided in id.
	//
	// In some cases st may be nil. If the implementation requires st
	// then it should do nothing.
	removed(ctx *allWatcherContext) error

<<<<<<< HEAD
	// mongoID returns the mongo _id field of the document.
=======
	// mongoID returns the localID of the document.
>>>>>>> abc66e47
	// It is currently never called for subsidiary documents.
	mongoID() string
}

func newAllWatcherStateBacking(st *State, params WatchParams) Backing {
	collectionNames := []string{
		actionsC,
		annotationsC,
		applicationsC,
		blocksC,
		charmsC,
		constraintsC,
		generationsC,
		instanceDataC,
		machinesC,
		openedPortsC,
		relationsC,
		remoteApplicationsC,
		statusesC,
		settingsC,
		unitsC,
	}
	if params.IncludeOffers {
		collectionNames = append(collectionNames, applicationOffersC)
	}
	collections := makeAllWatcherCollectionInfo(collectionNames...)
	return &allWatcherStateBacking{
		st:               st,
		watcher:          st.workers.txnLogWatcher(),
		collectionByName: collections,
	}
}

func (b *allWatcherStateBacking) filterModel(docID interface{}) bool {
	_, err := b.st.strictLocalID(docID.(string))
	return err == nil
}

// Watch watches all the collections.
func (b *allWatcherStateBacking) Watch(in chan<- watcher.Change) {
	for _, c := range b.collectionByName {
		b.watcher.WatchCollectionWithFilter(c.name, in, b.filterModel)
	}
}

// Unwatch unwatches all the collections.
func (b *allWatcherStateBacking) Unwatch(in chan<- watcher.Change) {
	for _, c := range b.collectionByName {
		b.watcher.UnwatchCollection(c.name, in)
	}
}

// GetAll fetches all items that we want to watch from the state.
func (b *allWatcherStateBacking) GetAll(all *multiwatcherStore) error {
	err := loadAllWatcherEntities(b.st, b.collectionByName, all)
	return errors.Trace(err)
}

// Changed updates the allWatcher's idea of the current state
// in response to the given change.
func (b *allWatcherStateBacking) Changed(all *multiwatcherStore, change watcher.Change) error {
	c, ok := b.collectionByName[change.C]
	if !ok {
		return errors.Errorf("unknown collection %q in fetch request", change.C)
	}
	col, closer := b.st.db().GetCollection(c.name)
	defer closer()
	doc := reflect.New(c.docType).Interface().(backingEntityDoc)

	id := b.st.localID(change.Id.(string))

	// TODO(rog) investigate ways that this can be made more efficient
	// than simply fetching each entity in turn.
	// TODO(rog) avoid fetching documents that we have no interest
	// in, such as settings changes to entities we don't care about.
	ctx := &allWatcherContext{
		state:     b.st,
		store:     all,
		modelUUID: b.st.ModelUUID(),
		id:        id,
	}
	err := col.FindId(id).One(doc)
	if err == mgo.ErrNotFound {
<<<<<<< HEAD
		logger.Criticalf("%s in %s not found", id, c.name)
		err := doc.removed(all, b.st.ModelUUID(), id, b.st)
=======
		err := doc.removed(ctx)
>>>>>>> abc66e47
		return errors.Trace(err)
	}
	if err != nil {
		return errors.Trace(err)
	}
	return doc.updated(ctx)
}

// Release implements the Backing interface.
func (b *allWatcherStateBacking) Release() error {
	// allWatcherStateBacking doesn't need to release anything.
	return nil
}

func NewAllModelWatcherStateBacking(st *State, pool *StatePool) Backing {
	collections := makeAllWatcherCollectionInfo(
		annotationsC,
		applicationsC,
		charmsC,
		constraintsC,
		generationsC,
		instanceDataC,
		modelsC,
		machinesC,
		openedPortsC,
		relationsC,
		remoteApplicationsC,
		statusesC,
		settingsC,
		unitsC,
	)
	return &allModelWatcherStateBacking{
		st:               st,
		watcher:          st.workers.txnLogWatcher(),
		stPool:           pool,
		collectionByName: collections,
	}
}

// Watch watches all the collections.
func (b *allModelWatcherStateBacking) Watch(in chan<- watcher.Change) {
	for _, c := range b.collectionByName {
		b.watcher.WatchCollection(c.name, in)
	}
}

// Unwatch unwatches all the collections.
func (b *allModelWatcherStateBacking) Unwatch(in chan<- watcher.Change) {
	for _, c := range b.collectionByName {
		b.watcher.UnwatchCollection(c.name, in)
	}
}

// GetAll fetches all items that we want to watch from the state.
func (b *allModelWatcherStateBacking) GetAll(all *multiwatcherStore) error {
	modelUUIDs, err := b.st.AllModelUUIDs()
	if err != nil {
		return errors.Annotate(err, "error loading models")
	}
	for _, modelUUID := range modelUUIDs {
		if err := b.loadAllWatcherEntitiesForModel(modelUUID, all); err != nil {
			return errors.Trace(err)
		}
	}
	return nil
}

func (b *allModelWatcherStateBacking) loadAllWatcherEntitiesForModel(modelUUID string, all *multiwatcherStore) error {
	st, err := b.stPool.Get(modelUUID)
	if err != nil {
		if errors.IsNotFound(err) {
			// This can occur if the model has been destroyed since
			// the moment when model uuid has been retrieved.
			// If we cannot find the model in the above call,
			// we do not want to err out and we do not want to proceed
			// with this call - just leave.
			return nil
		}
		return errors.Trace(err)
	}
	defer st.Release()

	err = loadAllWatcherEntities(st.State, b.collectionByName, all)
	if err != nil {
		return errors.Annotatef(err, "error loading entities for model %v", modelUUID)
	}
	return nil
}

// Changed updates the allWatcher's idea of the current state
// in response to the given change.
func (b *allModelWatcherStateBacking) Changed(all *multiwatcherStore, change watcher.Change) error {
	c, ok := b.collectionByName[change.C]
	if !ok {
		return errors.Errorf("unknown collection %q in fetch request", change.C)
	}

	modelUUID, id, err := b.idForChange(change)
	if err != nil {
		return errors.Trace(err)
	}

	doc := reflect.New(c.docType).Interface().(backingEntityDoc)

	ctx := &allWatcherContext{
		// In order to have a valid state instance, use the controller model initially.
		state:     b.st,
		store:     all,
		modelUUID: modelUUID,
		id:        id,
	}

	st, err := b.getState(modelUUID)
	if err != nil {
		// The state pool will return a not found error if the model is
		// in the process of being removed.
		if errors.IsNotFound(err) {
			// The entity's model is gone so remove the entity from the store.
			_ = doc.removed(ctx)
			return nil
		}
		return errors.Trace(err) // prioritise getState error
	}
	defer st.Release()
	// Update the state in the context to be the valid one from the state pool.
	ctx.state = st.State

	col, closer := st.db().GetCollection(c.name)
	defer closer()

	// TODO - see TODOs in allWatcherStateBacking.Changed()
	err = col.FindId(id).One(doc)
	if err == mgo.ErrNotFound {
		err := doc.removed(ctx)
		return errors.Trace(err)
	}
	if err != nil {
		return err
	}
	return doc.updated(ctx)
}

func (b *allModelWatcherStateBacking) idForChange(change watcher.Change) (string, string, error) {
	if change.C == modelsC {
		modelUUID := change.Id.(string)
		return modelUUID, modelUUID, nil
	}

	modelUUID, id, ok := splitDocID(change.Id.(string))
	if !ok {
		return "", "", errors.Errorf("unknown id format: %v", change.Id.(string))
	}
	return modelUUID, id, nil
}

func (b *allModelWatcherStateBacking) getState(modelUUID string) (*PooledState, error) {
	st, err := b.stPool.Get(modelUUID)
	if err != nil {
		return nil, errors.Trace(err)
	}
	return st, nil
}

// Release implements the Backing interface.
func (b *allModelWatcherStateBacking) Release() error {
	// Nothing to release.
	return nil
}

func loadAllWatcherEntities(st *State, collectionByName map[string]allWatcherStateCollection, all *multiwatcherStore) error {
	// Use a single new MongoDB connection for all the work here.
	db, closer := st.newDB()
	defer closer()
	start := st.clock().Now()
	defer func() {
		elapsed := st.clock().Now().Sub(start)
		logger.Infof("allwatcher loaded for model %q in %s", st.ModelUUID(), elapsed)
	}()

	ctx := &allWatcherContext{
		state:     st,
		store:     all,
		modelUUID: st.ModelUUID(),
	}
	// TODO(thumper): make it multimodel aware
	if err := ctx.loadSubsidiaryCollections(); err != nil {
		return errors.Annotate(err, "loading subsidiary collections")
	}

	for _, c := range collectionByName {
		if c.subsidiary {
			continue
		}
		col, closer := db.GetCollection(c.name)
		defer closer()
		infoSlicePtr := reflect.New(reflect.SliceOf(c.docType))

		// models is a global collection so need to filter on UUID.
		var filter bson.M
		if c.name == modelsC {
			filter = bson.M{"_id": st.ModelUUID()}
		}

		if err := col.Find(filter).All(infoSlicePtr.Interface()); err != nil {
			return errors.Errorf("cannot get all %s: %v", c.name, err)
		}
		infos := infoSlicePtr.Elem()
		for i := 0; i < infos.Len(); i++ {
			info := infos.Index(i).Addr().Interface().(backingEntityDoc)
<<<<<<< HEAD
			id := info.mongoID()
			err := info.updated(st, all, id)
=======
			ctx.id = info.mongoID()
			err := info.updated(ctx)
>>>>>>> abc66e47
			if err != nil {
				return errors.Annotatef(err, "failed to initialise backing for %s:%v", c.name, ctx.id)
			}
		}
	}

	return nil
}

func normaliseStatusData(data map[string]interface{}) map[string]interface{} {
	if data == nil {
		return make(map[string]interface{})
	}
	return data
}

type allWatcherContext struct {
	state     *State
	store     *multiwatcherStore
	modelUUID string
	id        string

	modelType_ ModelType

	settings    map[string]*settingsDoc
	constraints map[string]constraints.Value
	statuses    map[string]status.StatusInfo
	instances   map[string]instanceData
}

func (ctx *allWatcherContext) loadSubsidiaryCollections() error {
	if err := ctx.loadSettings(); err != nil {
		return errors.Annotatef(err, "cache settings")
	}
	if err := ctx.loadConstraints(); err != nil {
		return errors.Annotatef(err, "cache constraints")
	}
	if err := ctx.loadStatuses(); err != nil {
		return errors.Annotatef(err, "cache statuses")
	}
	if err := ctx.loadInstanceData(); err != nil {
		return errors.Annotatef(err, "cache instance data")
	}
	return nil
}

func (ctx *allWatcherContext) loadSettings() error {
	col, closer := ctx.state.db().GetCollection(settingsC)
	defer closer()

	var docs []settingsDoc
	if err := col.Find(nil).All(&docs); err != nil {
		return errors.Errorf("cannot read all settings")
	}

	ctx.settings = make(map[string]*settingsDoc)
	for _, doc := range docs {
		docCopy := doc
		ctx.settings[doc.DocID] = &docCopy
	}

	return nil
}

func (ctx *allWatcherContext) loadStatuses() error {
	col, closer := ctx.state.db().GetCollection(statusesC)
	defer closer()

	var docs []statusDocWithID
	if err := col.Find(nil).All(&docs); err != nil {
		return errors.Errorf("cannot read all statuses")
	}

	ctx.statuses = make(map[string]status.StatusInfo)
	for _, doc := range docs {
		ctx.statuses[doc.ID] = doc.asStatusInfo()
	}

	return nil
}

func (ctx *allWatcherContext) loadInstanceData() error {
	col, closer := ctx.state.db().GetCollection(instanceDataC)
	defer closer()

	var docs []instanceData
	if err := col.Find(nil).All(&docs); err != nil {
		return errors.Errorf("cannot read all instance data")
	}

	ctx.instances = make(map[string]instanceData)
	for _, doc := range docs {
		docCopy := doc
		ctx.instances[doc.DocID] = docCopy
	}

	return nil
}

type constraintsWithID struct {
	DocID  string         `bson:"_id"`
	Nested constraintsDoc `bson:",inline"`
}

func (ctx *allWatcherContext) loadConstraints() error {
	col, closer := ctx.state.db().GetCollection(constraintsC)
	defer closer()

	var docs []constraintsWithID
	if err := col.Find(nil).All(&docs); err != nil {
		return errors.Errorf("cannot read all constraints")
	}

	ctx.constraints = make(map[string]constraints.Value)
	for _, doc := range docs {
		ctx.constraints[doc.DocID] = doc.Nested.value()
	}

	return nil
}

func (ctx *allWatcherContext) removeFromStore(kind string) {
	ctx.store.Remove(multiwatcher.EntityId{
		Kind:      kind,
		ModelUUID: ctx.modelUUID,
		Id:        ctx.id,
	})
}

func (ctx *allWatcherContext) getSettings(key string) (map[string]interface{}, error) {
	var doc *settingsDoc
	var err error
	if ctx.settings != nil {
		gKey := ensureModelUUID(ctx.modelUUID, key)
		cDoc, found := ctx.settings[gKey]
		if !found {
			return nil, errors.NotFoundf("settings doc %q", gKey)
		}
		doc = cDoc
	} else {
		doc, err = readSettingsDoc(ctx.state.db(), settingsC, key)
		if err != nil {
			return nil, errors.Trace(err)
		}
	}
	// The copyMap does the key translation for dots and dollars.
	settings := copyMap(doc.Settings, nil)
	return settings, nil
}

func (ctx *allWatcherContext) readConstraints(key string) (constraints.Value, error) {
	if ctx.constraints != nil {
		gKey := ensureModelUUID(ctx.modelUUID, key)
		value, found := ctx.constraints[gKey]
		if !found {
			return constraints.Value{}, errors.NotFoundf("constraints %q", gKey)
		}
		return value, nil
	}
	value, err := readConstraints(ctx.state, key)
	return value, err
}

func (ctx *allWatcherContext) getStatus(key, badge string) (multiwatcher.StatusInfo, error) {
	var modelStatus status.StatusInfo
	var err error
	if ctx.statuses != nil {
		gKey := ensureModelUUID(ctx.modelUUID, key)
		cached, found := ctx.statuses[gKey]
		if found {
			modelStatus = cached
		} else {
			err = errors.NotFoundf("status doc %q", gKey)
		}
	} else {
		modelStatus, err = getStatus(ctx.state.db(), key, badge)
	}
	if err != nil {
		return multiwatcher.StatusInfo{}, errors.Trace(err)
	}
	return multiwatcher.StatusInfo{
		Current: modelStatus.Status,
		Message: modelStatus.Message,
		Data:    normaliseStatusData(modelStatus.Data),
		Since:   modelStatus.Since,
	}, nil
}

func (ctx *allWatcherContext) getInstanceData(id string) (instanceData, error) {
	if ctx.instances != nil {
		gKey := ensureModelUUID(ctx.modelUUID, id)
		cached, found := ctx.instances[gKey]
		if found {
			return cached, nil
		} else {
			return instanceData{}, errors.NotFoundf("instance data for machine %v", id)
		}
	}
	return getInstanceData(ctx.state, id)
}

// entityIDForGlobalKey returns the entity id for the given global key.
// It returns false if the key is not recognized.
func (ctx *allWatcherContext) entityIDForGlobalKey(key string) (multiwatcher.EntityId, bool) {
	var result multiwatcher.EntityInfo
	if key == modelGlobalKey {
		result = &multiwatcher.ModelInfo{
			ModelUUID: ctx.modelUUID,
		}
		return result.EntityId(), true
	} else if len(key) < 3 || key[1] != '#' {
		return multiwatcher.EntityId{}, false
	}
	// NOTE: we should probably have a single place where we have all the global key functions
	// so we can check coverage both ways.
	id := key[2:]
	switch key[0] {
	case 'm':
		id = strings.TrimSuffix(id, "#instance")
		result = &multiwatcher.MachineInfo{
			ModelUUID: ctx.modelUUID,
			Id:        id,
		}
	case 'u':
		id = strings.TrimSuffix(id, "#charm")
		result = &multiwatcher.UnitInfo{
			ModelUUID: ctx.modelUUID,
			Name:      id,
		}
	case 'a':
		result = &multiwatcher.ApplicationInfo{
			ModelUUID: ctx.modelUUID,
			Name:      id,
		}
	case 'c':
		result = &multiwatcher.RemoteApplicationInfo{
			ModelUUID: ctx.modelUUID,
			Name:      id,
		}
	default:
		return multiwatcher.EntityId{}, false
	}
	return result.EntityId(), true
}

func (ctx *allWatcherContext) modelType() (ModelType, error) {
	if ctx.modelType_ != modelTypeNone {
		return ctx.modelType_, nil
	}
	model, err := ctx.state.Model()
	if err != nil {
		return modelTypeNone, errors.Trace(err)
	}
	return model.Type(), nil
}

// entityIDForSettingsKey returns the entity id for the given
// settings key. Any extra information in the key is returned in
// extra.
func (ctx *allWatcherContext) entityIDForSettingsKey(key string) (multiwatcher.EntityId, string, bool) {
	if !strings.HasPrefix(key, "a#") {
		eid, ok := ctx.entityIDForGlobalKey(key)
		return eid, "", ok
	}
	key = key[2:]
	i := strings.Index(key, "#")
	if i == -1 {
		return multiwatcher.EntityId{}, "", false
	}
	info := &multiwatcher.ApplicationInfo{
		ModelUUID: ctx.modelUUID,
		Name:      key[0:i],
	}
	extra := key[i+1:]
	return info.EntityId(), extra, true
}

// entityIDForOpenedPortsKey returns the entity id for the given
// openedPorts key. Any extra information in the key is discarded.
func (ctx *allWatcherContext) entityIDForOpenedPortsKey(key string) (multiwatcher.EntityId, bool) {
	parts, err := extractPortsIDParts(key)
	if err != nil {
		logger.Debugf("cannot parse ports key %q: %v", key, err)
		return multiwatcher.EntityId{}, false
	}
	return ctx.entityIDForGlobalKey(machineGlobalKey(parts[1]))
}<|MERGE_RESOLUTION|>--- conflicted
+++ resolved
@@ -13,12 +13,9 @@
 	"gopkg.in/mgo.v2"
 	"gopkg.in/mgo.v2/bson"
 
-<<<<<<< HEAD
+	"github.com/juju/juju/core/constraints"
 	"github.com/juju/juju/core/life"
 	"github.com/juju/juju/core/multiwatcher"
-=======
-	"github.com/juju/juju/core/constraints"
->>>>>>> abc66e47
 	"github.com/juju/juju/core/network"
 	"github.com/juju/juju/core/status"
 	"github.com/juju/juju/environs/config"
@@ -151,16 +148,11 @@
 	if err != nil {
 		return errors.Trace(err)
 	}
-<<<<<<< HEAD
+	cfg, err := config.New(config.NoDefaults, settings)
+	if err != nil {
+		return errors.Trace(err)
+	}
 	info := &multiwatcher.ModelUpdate{
-=======
-	cfg, err := config.New(config.NoDefaults, settings)
-	if err != nil {
-		return errors.Trace(err)
-	}
-
-	info := &multiwatcher.ModelInfo{
->>>>>>> abc66e47
 		ModelUUID:      e.UUID,
 		Name:           e.Name,
 		Life:           life.Value(e.Life.String()),
@@ -195,18 +187,9 @@
 	return nil
 }
 
-<<<<<<< HEAD
-func (e *backingModel) removed(store *multiwatcherStore, modelUUID, _ string, _ *State) error {
-	store.Remove(multiwatcher.EntityID{
-		Kind:      multiwatcher.ModelKind,
-		ModelUUID: modelUUID,
-		ID:        modelUUID,
-	})
-=======
 func (e *backingModel) removed(ctx *allWatcherContext) error {
 	allWatcherLogger.Tracef(`model "%s" removed`, ctx.id)
-	ctx.removeFromStore("model")
->>>>>>> abc66e47
+	ctx.removeFromStore(multiwatcher.ModelKind)
 	return nil
 }
 
@@ -237,15 +220,9 @@
 		hasVote = err == nil && node.HasVote()
 	}
 	info := &multiwatcher.MachineInfo{
-<<<<<<< HEAD
-		ModelUUID:                st.ModelUUID(),
+		ModelUUID:                m.ModelUUID,
 		ID:                       m.Id,
 		Life:                     life.Value(m.Life.String()),
-=======
-		ModelUUID:                m.ModelUUID,
-		Id:                       m.Id,
-		Life:                     multiwatcher.Life(m.Life.String()),
->>>>>>> abc66e47
 		Series:                   m.Series,
 		ContainerType:            m.ContainerType,
 		Jobs:                     paramsJobsFromJobs(m.Jobs),
@@ -273,17 +250,8 @@
 
 		info.Addresses = append(info.Addresses, mAddr)
 	}
-<<<<<<< HEAD
-	// fetch the associated machine.
-	entity, err := st.FindEntity(names.NewMachineTag(m.Id))
-	if err != nil {
-		return errors.Annotatef(err, "retrieving machine %q", m.Id)
-	}
-	oldInfo := store.Get(info.EntityID())
-=======
-
-	oldInfo := ctx.store.Get(info.EntityId())
->>>>>>> abc66e47
+
+	oldInfo := ctx.store.Get(info.EntityID())
 	if oldInfo == nil {
 		key := machineGlobalKey(m.Id)
 		agentStatus, err := ctx.getStatus(key, "machine agent")
@@ -329,39 +297,21 @@
 	return nil
 }
 
-<<<<<<< HEAD
-func (m *backingMachine) removed(store *multiwatcherStore, modelUUID, id string, _ *State) error {
-	store.Remove(multiwatcher.EntityID{
-		Kind:      multiwatcher.MachineKind,
-		ModelUUID: modelUUID,
-		ID:        id,
-	})
-=======
 func (m *backingMachine) removed(ctx *allWatcherContext) error {
 	allWatcherLogger.Tracef(`machine "%s:%s" removed`, ctx.modelUUID, ctx.id)
-	ctx.removeFromStore("machine")
->>>>>>> abc66e47
+	ctx.removeFromStore(multiwatcher.MachineKind)
 	return nil
 }
 
 func (m *backingMachine) mongoID() string {
-<<<<<<< HEAD
-	return m.DocID
-=======
 	return m.Id
->>>>>>> abc66e47
 }
 
 type backingInstanceData instanceData
 
-<<<<<<< HEAD
-func (i *backingInstanceData) updated(st *State, store *multiwatcherStore, id string) error {
-	parentID, ok := backingEntityIDForGlobalKey(st.ModelUUID(), machineGlobalKey(id))
-=======
 func (i *backingInstanceData) updated(ctx *allWatcherContext) error {
 	allWatcherLogger.Tracef(`instance data "%s:%s" updated`, ctx.modelUUID, ctx.id)
 	parentID, ok := ctx.entityIDForGlobalKey(machineGlobalKey(ctx.id))
->>>>>>> abc66e47
 	if !ok {
 		return nil
 	}
@@ -373,16 +323,8 @@
 		return nil
 	case *multiwatcher.MachineInfo:
 		newInfo := *info
-<<<<<<< HEAD
-		instanceData, err := getInstanceData(st, newInfo.ID)
-		if err != nil {
-			return err
-		}
-		newInfo.HardwareCharacteristics = hardwareCharacteristics(instanceData)
-=======
 		var instanceData *instanceData = (*instanceData)(i)
 		newInfo.HardwareCharacteristics = hardwareCharacteristics(*instanceData)
->>>>>>> abc66e47
 		newInfo.CharmProfiles = instanceData.CharmProfiles
 		info0 = &newInfo
 	default:
@@ -399,12 +341,8 @@
 }
 
 func (i *backingInstanceData) mongoID() string {
-<<<<<<< HEAD
-	return i.DocID
-=======
 	// This is a subsidiary collection, we shouldn't be calling mongoID.
 	return i.MachineId
->>>>>>> abc66e47
 }
 
 type backingUnit unitDoc
@@ -508,11 +446,7 @@
 	var unitDoc unitDoc = unitDoc(*u)
 	unit := newUnit(ctx.state, modelType, &unitDoc)
 
-<<<<<<< HEAD
-	oldInfo := store.Get(info.EntityID())
-=======
-	oldInfo := ctx.store.Get(info.EntityId())
->>>>>>> abc66e47
+	oldInfo := ctx.store.Get(info.EntityID())
 	if oldInfo == nil {
 		logger.Debugf("new unit %q added to backing state", u.Name)
 
@@ -569,27 +503,14 @@
 	return publicAddress.Value, privateAddress.Value, nil
 }
 
-<<<<<<< HEAD
-func (u *backingUnit) removed(store *multiwatcherStore, modelUUID, id string, _ *State) error {
-	store.Remove(multiwatcher.EntityID{
-		Kind:      multiwatcher.UnitKind,
-		ModelUUID: modelUUID,
-		ID:        id,
-	})
-=======
 func (u *backingUnit) removed(ctx *allWatcherContext) error {
 	allWatcherLogger.Tracef(`unit "%s:%s" removed`, ctx.modelUUID, ctx.id)
-	ctx.removeFromStore("unit")
->>>>>>> abc66e47
+	ctx.removeFromStore(multiwatcher.UnitKind)
 	return nil
 }
 
 func (u *backingUnit) mongoID() string {
-<<<<<<< HEAD
-	return u.DocID
-=======
 	return u.Name
->>>>>>> abc66e47
 }
 
 type backingApplication applicationDoc
@@ -608,11 +529,7 @@
 		MinUnits:    app.MinUnits,
 		Subordinate: app.Subordinate,
 	}
-<<<<<<< HEAD
-	oldInfo := store.Get(info.EntityID())
-=======
-	oldInfo := ctx.store.Get(info.EntityId())
->>>>>>> abc66e47
+	oldInfo := ctx.store.Get(info.EntityID())
 	needConfig := false
 	if oldInfo == nil {
 		logger.Debugf("new application %q added to backing state", app.Name)
@@ -657,27 +574,14 @@
 	return nil
 }
 
-<<<<<<< HEAD
-func (app *backingApplication) removed(store *multiwatcherStore, modelUUID, id string, _ *State) error {
-	store.Remove(multiwatcher.EntityID{
-		Kind:      multiwatcher.ApplicationKind,
-		ModelUUID: modelUUID,
-		ID:        id,
-	})
-=======
 func (app *backingApplication) removed(ctx *allWatcherContext) error {
 	allWatcherLogger.Tracef(`application "%s:%s" removed`, ctx.modelUUID, ctx.id)
-	ctx.removeFromStore("application")
->>>>>>> abc66e47
+	ctx.removeFromStore(multiwatcher.ApplicationKind)
 	return nil
 }
 
 func (app *backingApplication) mongoID() string {
-<<<<<<< HEAD
-	return app.DocID
-=======
 	return app.Name
->>>>>>> abc66e47
 }
 
 type backingCharm charmDoc
@@ -705,31 +609,18 @@
 	return nil
 }
 
-<<<<<<< HEAD
-func (ch *backingCharm) removed(store *multiwatcherStore, modelUUID, id string, _ *State) error {
-	store.Remove(multiwatcher.EntityID{
-		Kind:      multiwatcher.CharmKind,
-		ModelUUID: modelUUID,
-		ID:        id,
-	})
-=======
 func (ch *backingCharm) removed(ctx *allWatcherContext) error {
 	allWatcherLogger.Tracef(`charm "%s:%s" removed`, ctx.modelUUID, ctx.id)
-	ctx.removeFromStore("charm")
->>>>>>> abc66e47
+	ctx.removeFromStore(multiwatcher.CharmKind)
 	return nil
 }
 
 func (ch *backingCharm) mongoID() string {
-<<<<<<< HEAD
-	return ch.DocID
-=======
 	_, id, ok := splitDocID(ch.DocID)
 	if !ok {
 		allWatcherLogger.Criticalf("charm ID not valid: %v", ch.DocID)
 	}
 	return id
->>>>>>> abc66e47
 }
 
 func toMultiwatcherProfile(profile *charm.LXDProfile) *multiwatcher.Profile {
@@ -753,23 +644,14 @@
 		// info in this (the offering) model.
 		return app.updateOfferInfo(ctx)
 	}
-<<<<<<< HEAD
 	info := &multiwatcher.RemoteApplicationUpdate{
-		ModelUUID: st.ModelUUID(),
-=======
-	info := &multiwatcher.RemoteApplicationInfo{
 		ModelUUID: ctx.modelUUID, // ModelUUID not part of the remoteApplicationDoc
->>>>>>> abc66e47
 		Name:      app.Name,
 		OfferUUID: app.OfferUUID,
 		OfferURL:  app.URL,
 		Life:      life.Value(app.Life.String()),
 	}
-<<<<<<< HEAD
-	oldInfo := store.Get(info.EntityID())
-=======
-	oldInfo := ctx.store.Get(info.EntityId())
->>>>>>> abc66e47
+	oldInfo := ctx.store.Get(info.EntityID())
 	if oldInfo == nil {
 		logger.Debugf("new remote application %q added to backing state", app.Name)
 		// Fetch the status.
@@ -833,24 +715,12 @@
 		// We log the error but don't prevent the remote app removal.
 		logger.Errorf("updating application offer info: %v", err)
 	}
-<<<<<<< HEAD
-	store.Remove(multiwatcher.EntityID{
-		Kind:      multiwatcher.RemoteApplicationKind,
-		ModelUUID: modelUUID,
-		ID:        id,
-	})
-=======
-	ctx.removeFromStore("remoteApplication")
->>>>>>> abc66e47
+	ctx.removeFromStore(multiwatcher.RemoteApplicationKind)
 	return err
 }
 
 func (app *backingRemoteApplication) mongoID() string {
-<<<<<<< HEAD
-	return app.DocID
-=======
 	return app.Name
->>>>>>> abc66e47
 }
 
 type backingApplicationOffer applicationOfferDoc
@@ -889,44 +759,19 @@
 	return nil
 }
 
-<<<<<<< HEAD
-func (offer *backingApplicationOffer) removed(store *multiwatcherStore, modelUUID, id string, _ *State) error {
-	store.Remove(multiwatcher.EntityID{
-		Kind:      multiwatcher.ApplicationOfferKind,
-		ModelUUID: modelUUID,
-		ID:        id,
-	})
-	return nil
-}
-
-func (offer *backingApplicationOffer) mongoID() string {
-	return offer.DocID
-=======
 func (b *backingApplicationOffer) removed(ctx *allWatcherContext) error {
 	allWatcherLogger.Tracef(`application offer "%s:%s" removed`, ctx.modelUUID, ctx.id)
-	ctx.removeFromStore("applicationOffer")
+	ctx.removeFromStore(multiwatcher.ApplicationOfferKind)
 	return nil
 }
 
 func (b *backingApplicationOffer) mongoID() string {
 	return b.OfferName
->>>>>>> abc66e47
 }
 
 type backingAction actionDoc
 
 func (a *backingAction) mongoID() string {
-<<<<<<< HEAD
-	return a.DocId
-}
-
-func (a *backingAction) removed(store *multiwatcherStore, modelUUID, id string, _ *State) error {
-	store.Remove(multiwatcher.EntityID{
-		Kind:      multiwatcher.ActionKind,
-		ModelUUID: modelUUID,
-		ID:        id,
-	})
-=======
 	_, id, ok := splitDocID(a.DocId)
 	if !ok {
 		allWatcherLogger.Criticalf("action ID not valid: %v", a.DocId)
@@ -936,21 +781,15 @@
 
 func (a *backingAction) removed(ctx *allWatcherContext) error {
 	allWatcherLogger.Tracef(`action "%s:%s" removed`, ctx.modelUUID, ctx.id)
-	ctx.removeFromStore("action")
->>>>>>> abc66e47
+	ctx.removeFromStore(multiwatcher.ActionKind)
 	return nil
 }
 
 func (a *backingAction) updated(ctx *allWatcherContext) error {
 	allWatcherLogger.Tracef(`action "%s:%s" updated`, ctx.modelUUID, ctx.id)
 	info := &multiwatcher.ActionInfo{
-<<<<<<< HEAD
-		ModelUUID:  st.ModelUUID(),
-		ID:         id,
-=======
 		ModelUUID:  a.ModelUUID,
-		Id:         ctx.id, // local ID isn't available on the action doc
->>>>>>> abc66e47
+		ID:         ctx.id, // local ID isn't available on the action doc
 		Receiver:   a.Receiver,
 		Name:       a.Name,
 		Parameters: a.Parameters,
@@ -986,7 +825,6 @@
 	return nil
 }
 
-<<<<<<< HEAD
 // newCharmRelation creates a new local CharmRelation structure from the
 // charm.Relation structure. NOTE: when we update the database to not store a
 // charm.Relation directly in the database, this method should take the state
@@ -1002,26 +840,14 @@
 	}
 }
 
-func (r *backingRelation) removed(store *multiwatcherStore, modelUUID, id string, _ *State) error {
-	store.Remove(multiwatcher.EntityID{
-		Kind:      multiwatcher.RelationKind,
-		ModelUUID: modelUUID,
-		ID:        id,
-	})
-=======
 func (r *backingRelation) removed(ctx *allWatcherContext) error {
 	allWatcherLogger.Tracef(`relation "%s:%s" removed`, ctx.modelUUID, ctx.id)
-	ctx.removeFromStore("relation")
->>>>>>> abc66e47
+	ctx.removeFromStore(multiwatcher.RelationKind)
 	return nil
 }
 
 func (r *backingRelation) mongoID() string {
-<<<<<<< HEAD
-	return r.DocID
-=======
 	return r.Key
->>>>>>> abc66e47
 }
 
 type backingAnnotation annotatorDoc
@@ -1044,17 +870,10 @@
 	if !ok {
 		return errors.Errorf("could not parse global key: %q", ctx.id)
 	}
-<<<<<<< HEAD
-	store.Remove(multiwatcher.EntityID{
+	ctx.store.Remove(multiwatcher.EntityID{
 		Kind:      multiwatcher.AnnotationKind,
-		ModelUUID: modelUUID,
+		ModelUUID: ctx.modelUUID,
 		ID:        tag,
-=======
-	ctx.store.Remove(multiwatcher.EntityId{
-		Kind:      "annotation",
-		ModelUUID: ctx.modelUUID,
-		Id:        tag,
->>>>>>> abc66e47
 	})
 	return nil
 }
@@ -1068,13 +887,8 @@
 func (a *backingBlock) updated(ctx *allWatcherContext) error {
 	allWatcherLogger.Tracef(`block "%s:%s" updated`, ctx.modelUUID, ctx.id)
 	info := &multiwatcher.BlockInfo{
-<<<<<<< HEAD
-		ModelUUID: st.ModelUUID(),
-		ID:        id,
-=======
 		ModelUUID: a.ModelUUID,
-		Id:        ctx.id, // ID not in the blockDoc
->>>>>>> abc66e47
+		ID:        ctx.id, // ID not in the blockDoc
 		Tag:       a.Tag,
 		Type:      a.Type.ToParams(),
 		Message:   a.Message,
@@ -1083,31 +897,18 @@
 	return nil
 }
 
-<<<<<<< HEAD
-func (a *backingBlock) removed(store *multiwatcherStore, modelUUID, id string, _ *State) error {
-	store.Remove(multiwatcher.EntityID{
-		Kind:      multiwatcher.BlockKind,
-		ModelUUID: modelUUID,
-		ID:        id,
-	})
-=======
 func (a *backingBlock) removed(ctx *allWatcherContext) error {
 	allWatcherLogger.Tracef(`block "%s:%s" removed`, ctx.modelUUID, ctx.id)
-	ctx.removeFromStore("block")
->>>>>>> abc66e47
+	ctx.removeFromStore(multiwatcher.BlockKind)
 	return nil
 }
 
 func (a *backingBlock) mongoID() string {
-<<<<<<< HEAD
-	return a.DocID
-=======
 	_, id, ok := splitDocID(a.DocID)
 	if !ok {
 		allWatcherLogger.Criticalf("block ID not valid: %v", a.DocID)
 	}
 	return id
->>>>>>> abc66e47
 }
 
 type backingStatus statusDoc
@@ -1121,14 +922,9 @@
 	}
 }
 
-<<<<<<< HEAD
-func (s *backingStatus) updated(st *State, store *multiwatcherStore, id string) error {
-	parentID, ok := backingEntityIDForGlobalKey(st.ModelUUID(), id)
-=======
 func (s *backingStatus) updated(ctx *allWatcherContext) error {
 	allWatcherLogger.Tracef(`status "%s:%s" updated`, ctx.modelUUID, ctx.id)
 	parentID, ok := ctx.entityIDForGlobalKey(ctx.id)
->>>>>>> abc66e47
 	if !ok {
 		return nil
 	}
@@ -1227,11 +1023,7 @@
 		}
 		return errors.Trace(err)
 	}
-<<<<<<< HEAD
-	applicationId, ok := backingEntityIDForGlobalKey(st.ModelUUID(), application.globalKey())
-=======
 	applicationID, ok := ctx.entityIDForGlobalKey(application.globalKey())
->>>>>>> abc66e47
 	if !ok {
 		return nil
 	}
@@ -1269,14 +1061,9 @@
 
 type backingConstraints constraintsDoc
 
-<<<<<<< HEAD
-func (c *backingConstraints) updated(st *State, store *multiwatcherStore, id string) error {
-	parentID, ok := backingEntityIDForGlobalKey(st.ModelUUID(), id)
-=======
 func (c *backingConstraints) updated(ctx *allWatcherContext) error {
 	allWatcherLogger.Tracef(`constraints "%s:%s" updated`, ctx.modelUUID, ctx.id)
 	parentID, ok := ctx.entityIDForGlobalKey(ctx.id)
->>>>>>> abc66e47
 	if !ok {
 		return nil
 	}
@@ -1313,14 +1100,9 @@
 
 type backingSettings settingsDoc
 
-<<<<<<< HEAD
-func (s *backingSettings) updated(st *State, store *multiwatcherStore, id string) error {
-	parentID, url, ok := backingEntityIDForSettingsKey(st.ModelUUID(), id)
-=======
 func (s *backingSettings) updated(ctx *allWatcherContext) error {
 	allWatcherLogger.Tracef(`settings "%s:%s" updated`, ctx.modelUUID, ctx.id)
 	parentID, url, ok := ctx.entityIDForSettingsKey(ctx.id)
->>>>>>> abc66e47
 	if !ok {
 		return nil
 	}
@@ -1358,27 +1140,8 @@
 	return nil
 }
 
-<<<<<<< HEAD
-func (s *backingSettings) removed(store *multiwatcherStore, modelUUID, id string, _ *State) error {
-	parentID, url, ok := backingEntityIDForSettingsKey(modelUUID, id)
-	if !ok {
-		// Application is already gone along with its settings.
-		return nil
-	}
-	parent := store.Get(parentID)
-	if info, ok := parent.(*multiwatcher.ApplicationInfo); ok {
-		if info.CharmURL != url {
-			return nil
-		}
-		newInfo := *info
-		newInfo.Config = s.Settings
-		parent = &newInfo
-		store.Update(parent)
-	}
-=======
 func (s *backingSettings) removed(ctx *allWatcherContext) error {
 	// Settings docs are only removed when the principal doc is removed. Nothing to do here.
->>>>>>> abc66e47
 	return nil
 }
 
@@ -1386,40 +1149,11 @@
 	panic("cannot find mongo id from settings document")
 }
 
-<<<<<<< HEAD
-// backingEntityIDForSettingsKey returns the entity id for the given
-// settings key. Any extra information in the key is returned in
-// extra.
-func backingEntityIDForSettingsKey(modelUUID, key string) (eid multiwatcher.EntityID, extra string, ok bool) {
-	if !strings.HasPrefix(key, "a#") {
-		eid, ok = backingEntityIDForGlobalKey(modelUUID, key)
-		return
-	}
-	key = key[2:]
-	i := strings.Index(key, "#")
-	if i == -1 {
-		return multiwatcher.EntityID{}, "", false
-	}
-	eid = (&multiwatcher.ApplicationInfo{
-		ModelUUID: modelUUID,
-		Name:      key[0:i],
-	}).EntityID()
-	extra = key[i+1:]
-	ok = true
-	return
-}
-
-type backingOpenedPorts map[string]interface{}
-
-func (p *backingOpenedPorts) updated(st *State, store *multiwatcherStore, id string) error {
-	parentID, ok := backingEntityIDForOpenedPortsKey(st.ModelUUID(), id)
-=======
 type backingOpenedPorts map[string]interface{}
 
 func (p *backingOpenedPorts) updated(ctx *allWatcherContext) error {
 	allWatcherLogger.Tracef(`opened ports "%s:%s" updated`, ctx.modelUUID, ctx.id)
 	parentID, ok := ctx.entityIDForOpenedPortsKey(ctx.id)
->>>>>>> abc66e47
 	if !ok {
 		return nil
 	}
@@ -1430,11 +1164,7 @@
 		return nil
 	case *multiwatcher.MachineInfo:
 		// Retrieve the units placed in the machine.
-<<<<<<< HEAD
-		units, err := st.UnitsFor(info.ID)
-=======
-		units, err := ctx.state.UnitsFor(info.Id)
->>>>>>> abc66e47
+		units, err := ctx.state.UnitsFor(info.ID)
 		if err != nil {
 			return errors.Trace(err)
 		}
@@ -1448,19 +1178,11 @@
 	return nil
 }
 
-<<<<<<< HEAD
-func (p *backingOpenedPorts) removed(store *multiwatcherStore, modelUUID, id string, st *State) error {
-	if st == nil {
-		return nil
-	}
-	parentID, ok := backingEntityIDForOpenedPortsKey(st.ModelUUID(), id)
-=======
 func (p *backingOpenedPorts) removed(ctx *allWatcherContext) error {
 	allWatcherLogger.Tracef(`opened ports "%s:%s" removed`, ctx.modelUUID, ctx.id)
 	// This magic is needed as an open ports doc may be removed if all
 	// open ports on the subnet are removed.
 	parentID, ok := ctx.entityIDForOpenedPortsKey(ctx.id)
->>>>>>> abc66e47
 	if !ok {
 		return nil
 	}
@@ -1471,11 +1193,7 @@
 		return nil
 	case *multiwatcher.MachineInfo:
 		// Retrieve the units placed in the machine.
-<<<<<<< HEAD
-		units, err := st.UnitsFor(info.ID)
-=======
-		units, err := ctx.state.UnitsFor(info.Id)
->>>>>>> abc66e47
+		units, err := ctx.state.UnitsFor(info.ID)
 		if err != nil {
 			// An error isn't returned here because the watcher is
 			// always acting a little behind reality. It is reasonable
@@ -1495,45 +1213,13 @@
 }
 
 func (p *backingOpenedPorts) mongoID() string {
-<<<<<<< HEAD
 	logger.Criticalf("programming error: attempting to get mongoID from openedPorts document")
 	return ""
-}
-
-// updateUnitPorts updates the Ports and PortRanges info of the given unit.
-func updateUnitPorts(st *State, store *multiwatcherStore, u *Unit) error {
-	eid, ok := backingEntityIDForGlobalKey(st.ModelUUID(), u.globalKey())
-=======
-	panic("cannot find mongo id from openedPorts document")
-}
-
-func toMultiwatcherPortRanges(portRanges []network.PortRange) []multiwatcher.PortRange {
-	result := make([]multiwatcher.PortRange, len(portRanges))
-	for i, pr := range portRanges {
-		result[i] = multiwatcher.PortRange{
-			FromPort: pr.FromPort,
-			ToPort:   pr.ToPort,
-			Protocol: pr.Protocol,
-		}
-	}
-	return result
-}
-
-func toMultiwatcherPorts(ports []network.Port) []multiwatcher.Port {
-	result := make([]multiwatcher.Port, len(ports))
-	for i, p := range ports {
-		result[i] = multiwatcher.Port{
-			Number:   p.Number,
-			Protocol: p.Protocol,
-		}
-	}
-	return result
 }
 
 // updateUnitPorts updates the Ports and PortRanges info of the given unit.
 func updateUnitPorts(ctx *allWatcherContext, u *Unit) error {
 	eid, ok := ctx.entityIDForGlobalKey(u.globalKey())
->>>>>>> abc66e47
 	if !ok {
 		// This should never happen.
 		return errors.New("cannot retrieve entity id for unit")
@@ -1549,74 +1235,15 @@
 			return errors.Trace(err)
 		}
 		unitInfo := *oldInfo
-<<<<<<< HEAD
 		unitInfo.PortRanges = portRanges
 		unitInfo.Ports = compatiblePorts
-		store.Update(&unitInfo)
-=======
-		unitInfo.PortRanges = toMultiwatcherPortRanges(portRanges)
-		unitInfo.Ports = toMultiwatcherPorts(compatiblePorts)
 		ctx.store.Update(&unitInfo)
->>>>>>> abc66e47
 	default:
 		return nil
 	}
 	return nil
 }
 
-<<<<<<< HEAD
-// backingEntityIDForOpenedPortsKey returns the entity id for the given
-// openedPorts key. Any extra information in the key is discarded.
-func backingEntityIDForOpenedPortsKey(modelUUID, key string) (multiwatcher.EntityID, bool) {
-	parts, err := extractPortsIDParts(key)
-	if err != nil {
-		logger.Debugf("cannot parse ports key %q: %v", key, err)
-		return multiwatcher.EntityID{}, false
-	}
-	return backingEntityIDForGlobalKey(modelUUID, machineGlobalKey(parts[1]))
-}
-
-// backingEntityIDForGlobalKey returns the entity id for the given global key.
-// It returns false if the key is not recognized.
-func backingEntityIDForGlobalKey(modelUUID, key string) (multiwatcher.EntityID, bool) {
-	if key == modelGlobalKey {
-		return (&multiwatcher.ModelUpdate{
-			ModelUUID: modelUUID,
-		}).EntityID(), true
-	} else if len(key) < 3 || key[1] != '#' {
-		return multiwatcher.EntityID{}, false
-	}
-	id := key[2:]
-	switch key[0] {
-	case 'm':
-		id = strings.TrimSuffix(id, "#instance")
-		return (&multiwatcher.MachineInfo{
-			ModelUUID: modelUUID,
-			ID:        id,
-		}).EntityID(), true
-	case 'u':
-		id = strings.TrimSuffix(id, "#charm")
-		return (&multiwatcher.UnitInfo{
-			ModelUUID: modelUUID,
-			Name:      id,
-		}).EntityID(), true
-	case 'a':
-		return (&multiwatcher.ApplicationInfo{
-			ModelUUID: modelUUID,
-			Name:      id,
-		}).EntityID(), true
-	case 'c':
-		return (&multiwatcher.RemoteApplicationUpdate{
-			ModelUUID: modelUUID,
-			Name:      id,
-		}).EntityID(), true
-	default:
-		return multiwatcher.EntityID{}, false
-	}
-}
-
-=======
->>>>>>> abc66e47
 type backingGeneration generationDoc
 
 func (g *backingGeneration) updated(ctx *allWatcherContext) error {
@@ -1648,15 +1275,9 @@
 		assigned[k] = units
 	}
 
-<<<<<<< HEAD
 	info := &multiwatcher.BranchInfo{
-		ModelUUID:     st.ModelUUID(),
-		ID:            st.localID(id),
-=======
-	info := &multiwatcher.GenerationInfo{
 		ModelUUID:     g.ModelUUID,
-		Id:            ctx.id, // Id not stored on the doc.
->>>>>>> abc66e47
+		ID:            ctx.id, // Id not stored on the doc.
 		Name:          g.Name,
 		AssignedUnits: assigned,
 		Config:        cfg,
@@ -1671,31 +1292,18 @@
 
 }
 
-<<<<<<< HEAD
-func (g *backingGeneration) removed(store *multiwatcherStore, modelUUID, id string, _ *State) error {
-	store.Remove(multiwatcher.EntityID{
-		Kind:      multiwatcher.BranchKind,
-		ModelUUID: modelUUID,
-		ID:        id,
-	})
-=======
 func (g *backingGeneration) removed(ctx *allWatcherContext) error {
-	allWatcherLogger.Tracef(`generation "%s:%s" removed`, ctx.modelUUID, ctx.id)
-	ctx.removeFromStore("generation")
->>>>>>> abc66e47
+	allWatcherLogger.Tracef(`branch "%s:%s" removed`, ctx.modelUUID, ctx.id)
+	ctx.removeFromStore(multiwatcher.BranchKind)
 	return nil
 }
 
 func (g *backingGeneration) mongoID() string {
-<<<<<<< HEAD
-	return g.DocId
-=======
 	_, id, ok := splitDocID(g.DocId)
 	if !ok {
 		allWatcherLogger.Criticalf("charm ID not valid: %v", g.DocId)
 	}
 	return id
->>>>>>> abc66e47
 }
 
 // backingEntityDoc is implemented by the documents in
@@ -1714,11 +1322,7 @@
 	// then it should do nothing.
 	removed(ctx *allWatcherContext) error
 
-<<<<<<< HEAD
-	// mongoID returns the mongo _id field of the document.
-=======
 	// mongoID returns the localID of the document.
->>>>>>> abc66e47
 	// It is currently never called for subsidiary documents.
 	mongoID() string
 }
@@ -1802,12 +1406,7 @@
 	}
 	err := col.FindId(id).One(doc)
 	if err == mgo.ErrNotFound {
-<<<<<<< HEAD
-		logger.Criticalf("%s in %s not found", id, c.name)
-		err := doc.removed(all, b.st.ModelUUID(), id, b.st)
-=======
 		err := doc.removed(ctx)
->>>>>>> abc66e47
 		return errors.Trace(err)
 	}
 	if err != nil {
@@ -2017,13 +1616,8 @@
 		infos := infoSlicePtr.Elem()
 		for i := 0; i < infos.Len(); i++ {
 			info := infos.Index(i).Addr().Interface().(backingEntityDoc)
-<<<<<<< HEAD
-			id := info.mongoID()
-			err := info.updated(st, all, id)
-=======
 			ctx.id = info.mongoID()
 			err := info.updated(ctx)
->>>>>>> abc66e47
 			if err != nil {
 				return errors.Annotatef(err, "failed to initialise backing for %s:%v", c.name, ctx.id)
 			}
@@ -2146,10 +1740,10 @@
 }
 
 func (ctx *allWatcherContext) removeFromStore(kind string) {
-	ctx.store.Remove(multiwatcher.EntityId{
+	ctx.store.Remove(multiwatcher.EntityID{
 		Kind:      kind,
 		ModelUUID: ctx.modelUUID,
-		Id:        ctx.id,
+		ID:        ctx.id,
 	})
 }
 
@@ -2227,15 +1821,15 @@
 
 // entityIDForGlobalKey returns the entity id for the given global key.
 // It returns false if the key is not recognized.
-func (ctx *allWatcherContext) entityIDForGlobalKey(key string) (multiwatcher.EntityId, bool) {
+func (ctx *allWatcherContext) entityIDForGlobalKey(key string) (multiwatcher.EntityID, bool) {
 	var result multiwatcher.EntityInfo
 	if key == modelGlobalKey {
-		result = &multiwatcher.ModelInfo{
+		result = &multiwatcher.ModelUpdate{
 			ModelUUID: ctx.modelUUID,
 		}
-		return result.EntityId(), true
+		return result.EntityID(), true
 	} else if len(key) < 3 || key[1] != '#' {
-		return multiwatcher.EntityId{}, false
+		return multiwatcher.EntityID{}, false
 	}
 	// NOTE: we should probably have a single place where we have all the global key functions
 	// so we can check coverage both ways.
@@ -2245,7 +1839,7 @@
 		id = strings.TrimSuffix(id, "#instance")
 		result = &multiwatcher.MachineInfo{
 			ModelUUID: ctx.modelUUID,
-			Id:        id,
+			ID:        id,
 		}
 	case 'u':
 		id = strings.TrimSuffix(id, "#charm")
@@ -2259,14 +1853,14 @@
 			Name:      id,
 		}
 	case 'c':
-		result = &multiwatcher.RemoteApplicationInfo{
+		result = &multiwatcher.RemoteApplicationUpdate{
 			ModelUUID: ctx.modelUUID,
 			Name:      id,
 		}
 	default:
-		return multiwatcher.EntityId{}, false
-	}
-	return result.EntityId(), true
+		return multiwatcher.EntityID{}, false
+	}
+	return result.EntityID(), true
 }
 
 func (ctx *allWatcherContext) modelType() (ModelType, error) {
@@ -2283,7 +1877,7 @@
 // entityIDForSettingsKey returns the entity id for the given
 // settings key. Any extra information in the key is returned in
 // extra.
-func (ctx *allWatcherContext) entityIDForSettingsKey(key string) (multiwatcher.EntityId, string, bool) {
+func (ctx *allWatcherContext) entityIDForSettingsKey(key string) (multiwatcher.EntityID, string, bool) {
 	if !strings.HasPrefix(key, "a#") {
 		eid, ok := ctx.entityIDForGlobalKey(key)
 		return eid, "", ok
@@ -2291,23 +1885,23 @@
 	key = key[2:]
 	i := strings.Index(key, "#")
 	if i == -1 {
-		return multiwatcher.EntityId{}, "", false
+		return multiwatcher.EntityID{}, "", false
 	}
 	info := &multiwatcher.ApplicationInfo{
 		ModelUUID: ctx.modelUUID,
 		Name:      key[0:i],
 	}
 	extra := key[i+1:]
-	return info.EntityId(), extra, true
+	return info.EntityID(), extra, true
 }
 
 // entityIDForOpenedPortsKey returns the entity id for the given
 // openedPorts key. Any extra information in the key is discarded.
-func (ctx *allWatcherContext) entityIDForOpenedPortsKey(key string) (multiwatcher.EntityId, bool) {
+func (ctx *allWatcherContext) entityIDForOpenedPortsKey(key string) (multiwatcher.EntityID, bool) {
 	parts, err := extractPortsIDParts(key)
 	if err != nil {
 		logger.Debugf("cannot parse ports key %q: %v", key, err)
-		return multiwatcher.EntityId{}, false
+		return multiwatcher.EntityID{}, false
 	}
 	return ctx.entityIDForGlobalKey(machineGlobalKey(parts[1]))
 }