package state_test

import (
	. "launchpad.net/gocheck"
	"launchpad.net/juju-core/state"
)

type AssignSuite struct {
	ConnSuite
	charm *state.Charm
}

var _ = Suite(&AssignSuite{})

func (s *AssignSuite) SetUpTest(c *C) {
	s.ConnSuite.SetUpTest(c)
	s.charm = s.AddTestingCharm(c, "dummy")
}

func (s *AssignSuite) TestUnassignUnitFromMachineWithoutBeingAssigned(c *C) {
	service, err := s.State.AddService("wordpress", s.charm)
	c.Assert(err, IsNil)
	unit, err := service.AddUnit()
	c.Assert(err, IsNil)
	// When unassigning a machine from a unit, it is possible that
	// the machine has not been previously assigned, or that it
	// was assigned but the state changed beneath us.  In either
	// case, the end state is the intended state, so we simply
	// move forward without any errors here, to avoid having to
	// handle the extra complexity of dealing with the concurrency
	// problems.
	err = unit.UnassignFromMachine()
	c.Assert(err, IsNil)

	// Check that the unit has no machine assigned.
	_, err = unit.AssignedMachineId()
	c.Assert(err, ErrorMatches, `cannot get machine id of unit "wordpress/0": unit not assigned to machine`)
}

func (s *AssignSuite) TestAssignUnitToMachineAgainFails(c *C) {
	service, err := s.State.AddService("wordpress", s.charm)
	c.Assert(err, IsNil)
	unit, err := service.AddUnit()
	c.Assert(err, IsNil)
	// Check that assigning an already assigned unit to
	// a machine fails if it isn't precisely the same
	// machine.
	machineOne, err := s.State.AddMachine()
	c.Assert(err, IsNil)
	machineTwo, err := s.State.AddMachine()
	c.Assert(err, IsNil)

	err = unit.AssignToMachine(machineOne)
	c.Assert(err, IsNil)

	// Assigning the unit to the same machine should return no error.
	err = unit.AssignToMachine(machineOne)
	c.Assert(err, IsNil)

	// Assigning the unit to a different machine should fail.
	// BUG(aram): use error strings from state.
	err = unit.AssignToMachine(machineTwo)
	c.Assert(err, ErrorMatches, `cannot assign unit "wordpress/0" to machine 1: .*`)

	machineId, err := unit.AssignedMachineId()
	c.Assert(err, IsNil)
	c.Assert(machineId, Equals, 0)
}

func (s *AssignSuite) TestAssignedMachineIdWhenNotAlive(c *C) {
	service, err := s.State.AddService("wordpress", s.charm)
	c.Assert(err, IsNil)
	unit, err := service.AddUnit()
	c.Assert(err, IsNil)
	machine, err := s.State.AddMachine()
	c.Assert(err, IsNil)

	err = unit.AssignToMachine(machine)
	c.Assert(err, IsNil)

	testWhenDying(c, unit, noErr, noErr,
		func() error {
			_, err = unit.AssignedMachineId()
			return err
		})
}

func (s *AssignSuite) TestAssignedMachineIdWhenPrincipalNotAlive(c *C) {
	service, err := s.State.AddService("wordpress", s.charm)
	c.Assert(err, IsNil)
	unit, err := service.AddUnit()
	c.Assert(err, IsNil)
	machine, err := s.State.AddMachine()
	c.Assert(err, IsNil)

	err = unit.AssignToMachine(machine)
	c.Assert(err, IsNil)

	subCharm := s.AddTestingCharm(c, "logging")
	subSvc, err := s.State.AddService("logging", subCharm)
	c.Assert(err, IsNil)

	subUnit, err := subSvc.AddUnitSubordinateTo(unit)
	c.Assert(err, IsNil)

	testWhenDying(c, unit, noErr, noErr,
		func() error {
			_, err = subUnit.AssignedMachineId()
			return err
		})
}

func (s *AssignSuite) TestUnassignUnitFromMachineWithChangingState(c *C) {
	service, err := s.State.AddService("wordpress", s.charm)
	c.Assert(err, IsNil)
	unit, err := service.AddUnit()
	c.Assert(err, IsNil)
	// Check that unassigning while the state changes fails nicely.
	// Remove the unit for the tests.
<<<<<<< HEAD
	err := s.unit.EnsureDead()
=======
	err = unit.Die()
>>>>>>> 998dfb63
	c.Assert(err, IsNil)
	err = service.RemoveUnit(unit)
	c.Assert(err, IsNil)

	err = unit.UnassignFromMachine()
	c.Assert(err, ErrorMatches, `cannot unassign unit "wordpress/0" from machine: .*`)
	_, err = unit.AssignedMachineId()
	c.Assert(err, ErrorMatches, `cannot get machine id of unit "wordpress/0": unit not assigned to machine`)

<<<<<<< HEAD
	err = s.service.EnsureDead()
=======
	err = service.Die()
>>>>>>> 998dfb63
	c.Assert(err, IsNil)
	err = s.State.RemoveService(service)
	c.Assert(err, IsNil)

	err = unit.UnassignFromMachine()
	c.Assert(err, ErrorMatches, `cannot unassign unit "wordpress/0" from machine: .*`)
	_, err = unit.AssignedMachineId()
	c.Assert(err, ErrorMatches, `cannot get machine id of unit "wordpress/0": unit not assigned to machine`)
}

func (s *AssignSuite) TestAssignSubordinatesToMachine(c *C) {
	service, err := s.State.AddService("wordpress", s.charm)
	c.Assert(err, IsNil)
	unit, err := service.AddUnit()
	c.Assert(err, IsNil)
	// Check that assigning a principal unit assigns its subordinates too.
	subCharm := s.AddTestingCharm(c, "logging")
	logService1, err := s.State.AddService("logging1", subCharm)
	c.Assert(err, IsNil)
	logService2, err := s.State.AddService("logging2", subCharm)
	c.Assert(err, IsNil)
	log1Unit, err := logService1.AddUnitSubordinateTo(unit)
	c.Assert(err, IsNil)
	log2Unit, err := logService2.AddUnitSubordinateTo(unit)
	c.Assert(err, IsNil)

	machine, err := s.State.AddMachine()
	c.Assert(err, IsNil)
	err = log1Unit.AssignToMachine(machine)
	c.Assert(err, ErrorMatches, ".*: unit is a subordinate")
	err = unit.AssignToMachine(machine)
	c.Assert(err, IsNil)

	id, err := log1Unit.AssignedMachineId()
	c.Assert(err, IsNil)
	c.Check(id, Equals, machine.Id())
	id, err = log2Unit.AssignedMachineId()
	c.Check(id, Equals, machine.Id())

	// Check that unassigning the principal unassigns the
	// subordinates too.
	err = unit.UnassignFromMachine()
	c.Assert(err, IsNil)
	_, err = log1Unit.AssignedMachineId()
	c.Assert(err, ErrorMatches, `cannot get machine id of unit "logging1/0": unit not assigned to machine`)
	_, err = log2Unit.AssignedMachineId()
	c.Assert(err, ErrorMatches, `cannot get machine id of unit "logging2/0": unit not assigned to machine`)
}

func (s *AssignSuite) TestAssignMachineWhenDying(c *C) {
	service, err := s.State.AddService("wordpress", s.charm)
	c.Assert(err, IsNil)
	machine, err := s.State.AddMachine()
	c.Assert(err, IsNil)

	const unitDeadErr = ".*: unit is dead"
	unit, err := service.AddUnit()
	c.Assert(err, IsNil)

	assignTest := func() error {
		err := unit.AssignToMachine(machine)
		err1 := unit.UnassignFromMachine()
		c.Assert(err1, IsNil)
		return err
	}
	testWhenDying(c, unit, unitDeadErr, unitDeadErr, assignTest)

	const machineDeadErr = ".*: machine is dead"
	unit, err = service.AddUnit()
	c.Assert(err, IsNil)
	testWhenDying(c, machine, machineDeadErr, machineDeadErr, assignTest)
}

func (s *AssignSuite) TestUnassignMachineWhenDying(c *C) {
	service, err := s.State.AddService("wordpress", s.charm)
	c.Assert(err, IsNil)

	// Check that UnassignFromMachine works when the unit is dead.
	machine, err := s.State.AddMachine()
	c.Assert(err, IsNil)
	unit, err := service.AddUnit()
	c.Assert(err, IsNil)
	err = unit.AssignToMachine(machine)
	c.Assert(err, IsNil)
	err = unit.EnsureDead()
	c.Assert(err, IsNil)
	err = unit.UnassignFromMachine()
	c.Assert(err, IsNil)

	// Check that UnassignFromMachine works when the machine is
	// dead.
	machine, err = s.State.AddMachine()
	c.Assert(err, IsNil)
	unit, err = service.AddUnit()
	c.Assert(err, IsNil)
	err = unit.AssignToMachine(machine)
	c.Assert(err, IsNil)
	err = machine.EnsureDead()
	c.Assert(err, IsNil)
	err = unit.UnassignFromMachine()
	c.Assert(err, IsNil)
}

func (s *AssignSuite) TestAssignMachinePrincipalsChange(c *C) {
	machine, err := s.State.AddMachine()
	c.Assert(err, IsNil)
	service, err := s.State.AddService("wordpress", s.charm)
	c.Assert(err, IsNil)
	unit, err := service.AddUnit()
	c.Assert(err, IsNil)
	err = unit.AssignToMachine(machine)
	c.Assert(err, IsNil)
	unit, err = service.AddUnit()
	c.Assert(err, IsNil)
	err = unit.AssignToMachine(machine)
	c.Assert(err, IsNil)
	subCharm := s.AddTestingCharm(c, "logging")
	logService, err := s.State.AddService("logging", subCharm)
	c.Assert(err, IsNil)
	_, err = logService.AddUnitSubordinateTo(unit)
	c.Assert(err, IsNil)

	doc := make(map[string][]string)
	s.ConnSuite.machines.FindId(machine.Id()).One(&doc)
	principals, ok := doc["principals"]
	if !ok {
		c.Errorf(`machine document does not have a "principals" field`)
	}
	c.Assert(principals, DeepEquals, []string{"wordpress/0", "wordpress/1"})

	err = unit.EnsureDead()
	c.Assert(err, IsNil)
	err = service.RemoveUnit(unit)
	c.Assert(err, IsNil)
	doc = make(map[string][]string)
	s.ConnSuite.machines.FindId(machine.Id()).One(&doc)
	principals, ok = doc["principals"]
	if !ok {
		c.Errorf(`machine document does not have a "principals" field`)
	}
	c.Assert(principals, DeepEquals, []string{"wordpress/0"})
}

func (s *AssignSuite) TestAssignUnitToUnusedMachine(c *C) {
	_, err := s.State.AddMachine() // bootstrap machine
	c.Assert(err, IsNil)
	service, err := s.State.AddService("wordpress", s.charm)
	c.Assert(err, IsNil)
	unit, err := service.AddUnit()
	c.Assert(err, IsNil)

	// Add some units to another service and allocate them to machines
	service1, err := s.State.AddService("wordpress1", s.charm)
	c.Assert(err, IsNil)
	units := make([]*state.Unit, 3)
	for i := range units {
		u, err := service1.AddUnit()
		c.Assert(err, IsNil)
		m, err := s.State.AddMachine()
		c.Assert(err, IsNil)
		err = u.AssignToMachine(m)
		c.Assert(err, IsNil)
		units[i] = u
	}

	// Assign the suite's unit to a machine, then remove the unit
	// so the machine becomes available again.
	origMachine, err := s.State.AddMachine()
	c.Assert(err, IsNil)
	err = unit.AssignToMachine(origMachine)
	c.Assert(err, IsNil)
<<<<<<< HEAD
	err = s.unit.EnsureDead()
	c.Assert(err, IsNil)
	err = s.service.RemoveUnit(s.unit)
=======
	err = unit.Die()
	c.Assert(err, IsNil)
	err = service.Die()
	c.Assert(err, IsNil)
	err = s.State.RemoveService(service)
>>>>>>> 998dfb63
	c.Assert(err, IsNil)

	// Check that AssignToUnusedMachine finds the old (now unused) machine.
	newService, err := s.State.AddService("wordpress2", s.charm)
	c.Assert(err, IsNil)
	newUnit, err := newService.AddUnit()
	c.Assert(err, IsNil)
	reusedMachine, err := newUnit.AssignToUnusedMachine()
	c.Assert(err, IsNil)
	c.Assert(reusedMachine.Id(), Equals, origMachine.Id())

	// Check that it fails when called again, even when there's an available machine
	m, err := s.State.AddMachine()
	c.Assert(err, IsNil)
	_, err = newUnit.AssignToUnusedMachine()
	c.Assert(err, ErrorMatches, `cannot assign unit "wordpress2/0" to unused machine: unit is already assigned to a machine`)
	err = m.EnsureDead()
	c.Assert(err, IsNil)
	err = s.State.RemoveMachine(m.Id())
	c.Assert(err, IsNil)

	// Try to assign another unit to an unused machine
	// and check that we can't
	newUnit, err = newService.AddUnit()
	c.Assert(err, IsNil)

	m, err = newUnit.AssignToUnusedMachine()
	c.Assert(m, IsNil)
	c.Assert(err, ErrorMatches, `all machines in use`)

	// Add a dying machine and check that it is not chosen.
	m, err = s.State.AddMachine()
	c.Assert(err, IsNil)
	err = m.EnsureDying()
	c.Assert(err, IsNil)
	m, err = newUnit.AssignToUnusedMachine()
	c.Assert(m, IsNil)
	c.Assert(err, ErrorMatches, `all machines in use`)
}

<<<<<<< HEAD
func (s *AssignSuite) TestAssignUnitToUnusedMachineWithChangingUnit(c *C) {
	err := s.unit.EnsureDead()
=======
func (s *AssignSuite) TestAssignUnitToUnusedMachineWithRemovedService(c *C) {
	_, err := s.State.AddMachine() // bootstrap machine
	c.Assert(err, IsNil)
	service, err := s.State.AddService("wordpress", s.charm)
	c.Assert(err, IsNil)
	unit, err := service.AddUnit()
	c.Assert(err, IsNil)
	// Fail if service is removed.
	err = service.Die()
	c.Assert(err, IsNil)

	err = s.State.RemoveService(service)
	c.Assert(err, IsNil)
	_, err = s.State.AddMachine()
	c.Assert(err, IsNil)

	_, err = unit.AssignToUnusedMachine()
	c.Assert(err, ErrorMatches, `cannot assign unit "wordpress/0" to unused machine.*: cannot get unit "wordpress/0": not found`)
}

func (s *AssignSuite) TestAssignUnitToUnusedMachineWithRemovedUnit(c *C) {
	_, err := s.State.AddMachine() // bootstrap machine
	c.Assert(err, IsNil)
	service, err := s.State.AddService("wordpress", s.charm)
	c.Assert(err, IsNil)
	unit, err := service.AddUnit()
>>>>>>> 998dfb63
	c.Assert(err, IsNil)
	// Fail if unit is removed.
	err = unit.Die()
	c.Assert(err, IsNil)
	err = service.RemoveUnit(unit)
	c.Assert(err, IsNil)
	_, err = s.State.AddMachine()
	c.Assert(err, IsNil)

	_, err = unit.AssignToUnusedMachine()
	c.Assert(err, ErrorMatches, `cannot assign unit "wordpress/0" to unused machine.*: cannot get unit "wordpress/0": not found`)
}

func (s *AssignSuite) TestAssignUnitToUnusedMachineOnlyZero(c *C) {
	_, err := s.State.AddMachine() // bootstrap machine
	c.Assert(err, IsNil)
	service, err := s.State.AddService("wordpress", s.charm)
	c.Assert(err, IsNil)
	unit, err := service.AddUnit()
	c.Assert(err, IsNil)
	// Check that the unit can't be assigned to machine zero.
	_, err = unit.AssignToUnusedMachine()
	c.Assert(err, ErrorMatches, `all machines in use`)
}

func (s *AssignSuite) TestAssignUnitToUnusedMachineNoneAvailable(c *C) {
	_, err := s.State.AddMachine() // bootstrap machine
	c.Assert(err, IsNil)
	service, err := s.State.AddService("wordpress", s.charm)
	c.Assert(err, IsNil)
	unit, err := service.AddUnit()
	c.Assert(err, IsNil)
	// Check that assigning without unused machine fails.
	m1, err := s.State.AddMachine()
	c.Assert(err, IsNil)
	err = unit.AssignToMachine(m1)
	c.Assert(err, IsNil)

	newUnit, err := service.AddUnit()
	c.Assert(err, IsNil)

	_, err = newUnit.AssignToUnusedMachine()
	c.Assert(err, ErrorMatches, `all machines in use`)
}

func (s *AssignSuite) TestAssignUnit(c *C) {
	_, err := s.State.AddMachine() // bootstrap machine
	c.Assert(err, IsNil)
	service, err := s.State.AddService("wordpress", s.charm)
	c.Assert(err, IsNil)
	unit, err := service.AddUnit()
	c.Assert(err, IsNil)
	// Check nonsensical policy
	fail := func() { s.State.AssignUnit(unit, state.AssignmentPolicy("random")) }
	c.Assert(fail, PanicMatches, `unknown unit assignment policy: "random"`)
	_, err = unit.AssignedMachineId()
	c.Assert(err, NotNil)
	assertMachineCount(c, s.State, 1)

	// Check local placement
	err = s.State.AssignUnit(unit, state.AssignLocal)
	c.Assert(err, IsNil)
	mid, err := unit.AssignedMachineId()
	c.Assert(err, IsNil)
	c.Assert(mid, Equals, 0)
	assertMachineCount(c, s.State, 1)

	// Check unassigned placement with no unused machines
	unit1, err := service.AddUnit()
	c.Assert(err, IsNil)
	err = s.State.AssignUnit(unit1, state.AssignUnused)
	c.Assert(err, IsNil)
	mid, err = unit1.AssignedMachineId()
	c.Assert(err, IsNil)
	c.Assert(mid, Equals, 1)
	assertMachineCount(c, s.State, 2)

	// Check unassigned placement on an unused machine
	_, err = s.State.AddMachine()
	unit2, err := service.AddUnit()
	c.Assert(err, IsNil)
	err = s.State.AssignUnit(unit2, state.AssignUnused)
	c.Assert(err, IsNil)
	mid, err = unit2.AssignedMachineId()
	c.Assert(err, IsNil)
	c.Assert(mid, Equals, 2)
	assertMachineCount(c, s.State, 3)

	// Check cannot assign subordinates to machines
	subCharm := s.AddTestingCharm(c, "logging")
	logging, err := s.State.AddService("logging", subCharm)
	c.Assert(err, IsNil)
	unit3, err := logging.AddUnitSubordinateTo(unit2)
	c.Assert(err, IsNil)
	err = s.State.AssignUnit(unit3, state.AssignUnused)
	c.Assert(err, ErrorMatches, `subordinate unit "logging/0" cannot be assigned directly to a machine`)
}

func assertMachineCount(c *C, st *state.State, expect int) {
	ms, err := st.AllMachines()
	c.Assert(err, IsNil)
	c.Assert(ms, HasLen, expect)
}<|MERGE_RESOLUTION|>--- conflicted
+++ resolved
@@ -117,11 +117,7 @@
 	c.Assert(err, IsNil)
 	// Check that unassigning while the state changes fails nicely.
 	// Remove the unit for the tests.
-<<<<<<< HEAD
-	err := s.unit.EnsureDead()
-=======
-	err = unit.Die()
->>>>>>> 998dfb63
+	err = unit.EnsureDead()
 	c.Assert(err, IsNil)
 	err = service.RemoveUnit(unit)
 	c.Assert(err, IsNil)
@@ -131,11 +127,7 @@
 	_, err = unit.AssignedMachineId()
 	c.Assert(err, ErrorMatches, `cannot get machine id of unit "wordpress/0": unit not assigned to machine`)
 
-<<<<<<< HEAD
-	err = s.service.EnsureDead()
-=======
-	err = service.Die()
->>>>>>> 998dfb63
+	err = service.EnsureDead()
 	c.Assert(err, IsNil)
 	err = s.State.RemoveService(service)
 	c.Assert(err, IsNil)
@@ -307,17 +299,13 @@
 	c.Assert(err, IsNil)
 	err = unit.AssignToMachine(origMachine)
 	c.Assert(err, IsNil)
-<<<<<<< HEAD
-	err = s.unit.EnsureDead()
-	c.Assert(err, IsNil)
-	err = s.service.RemoveUnit(s.unit)
-=======
-	err = unit.Die()
-	c.Assert(err, IsNil)
-	err = service.Die()
+	err = unit.EnsureDead()
+	c.Assert(err, IsNil)
+	err = service.RemoveUnit(unit)
+	c.Assert(err, IsNil)
+	err = service.EnsureDead()
 	c.Assert(err, IsNil)
 	err = s.State.RemoveService(service)
->>>>>>> 998dfb63
 	c.Assert(err, IsNil)
 
 	// Check that AssignToUnusedMachine finds the old (now unused) machine.
@@ -358,40 +346,15 @@
 	c.Assert(err, ErrorMatches, `all machines in use`)
 }
 
-<<<<<<< HEAD
-func (s *AssignSuite) TestAssignUnitToUnusedMachineWithChangingUnit(c *C) {
-	err := s.unit.EnsureDead()
-=======
-func (s *AssignSuite) TestAssignUnitToUnusedMachineWithRemovedService(c *C) {
-	_, err := s.State.AddMachine() // bootstrap machine
-	c.Assert(err, IsNil)
-	service, err := s.State.AddService("wordpress", s.charm)
-	c.Assert(err, IsNil)
-	unit, err := service.AddUnit()
-	c.Assert(err, IsNil)
-	// Fail if service is removed.
-	err = service.Die()
-	c.Assert(err, IsNil)
-
-	err = s.State.RemoveService(service)
-	c.Assert(err, IsNil)
-	_, err = s.State.AddMachine()
-	c.Assert(err, IsNil)
-
-	_, err = unit.AssignToUnusedMachine()
-	c.Assert(err, ErrorMatches, `cannot assign unit "wordpress/0" to unused machine.*: cannot get unit "wordpress/0": not found`)
-}
-
 func (s *AssignSuite) TestAssignUnitToUnusedMachineWithRemovedUnit(c *C) {
 	_, err := s.State.AddMachine() // bootstrap machine
 	c.Assert(err, IsNil)
 	service, err := s.State.AddService("wordpress", s.charm)
 	c.Assert(err, IsNil)
 	unit, err := service.AddUnit()
->>>>>>> 998dfb63
 	c.Assert(err, IsNil)
 	// Fail if unit is removed.
-	err = unit.Die()
+	err = unit.EnsureDead()
 	c.Assert(err, IsNil)
 	err = service.RemoveUnit(unit)
 	c.Assert(err, IsNil)
