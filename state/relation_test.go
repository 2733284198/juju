package state_test

import (
	"fmt"
	. "launchpad.net/gocheck"
	"launchpad.net/juju-core/charm"
	"launchpad.net/juju-core/state"
	"sort"
	"strings"
	"time"
)

type RelationSuite struct {
	ConnSuite
	charm *state.Charm
}

var _ = Suite(&RelationSuite{})

func (s *RelationSuite) SetUpTest(c *C) {
	s.ConnSuite.SetUpTest(c)
	s.charm = s.AddTestingCharm(c, "dummy")
}

func (s *RelationSuite) TestRelationErrors(c *C) {
	req, err := s.State.AddService("req", s.charm)
	c.Assert(err, IsNil)
	reqep := state.RelationEndpoint{"req", "ifce", "bar", state.RoleRequirer, charm.ScopeGlobal}

	// Check we can't add a relation until both services exist.
	proep := state.RelationEndpoint{"pro", "ifce", "foo", state.RoleProvider, charm.ScopeGlobal}
	_, err = s.State.AddRelation(proep, reqep)
	c.Assert(err, ErrorMatches, `cannot add relation "pro:foo req:bar": .*`)
	assertNoRelations(c, req)
	pro, err := s.State.AddService("pro", s.charm)
	c.Assert(err, IsNil)

	// Check that interfaces have to match.
	proep2 := state.RelationEndpoint{"pro", "other", "foo", state.RoleProvider, charm.ScopeGlobal}
	_, err = s.State.AddRelation(proep2, reqep)
	c.Assert(err, ErrorMatches, `cannot add relation "pro:foo req:bar": endpoints do not relate`)
	assertNoRelations(c, pro)
	assertNoRelations(c, req)

	// Check a variety of surprising endpoint combinations.
	_, err = s.State.AddRelation(reqep)
	c.Assert(err, ErrorMatches, `cannot add relation "req:bar": single endpoint must be a peer relation`)
	assertNoRelations(c, req)

	peer, err := s.State.AddService("peer", s.charm)
	c.Assert(err, IsNil)
	peerep := state.RelationEndpoint{"peer", "ifce", "baz", state.RolePeer, charm.ScopeGlobal}
	_, err = s.State.AddRelation(peerep, reqep)
	c.Assert(err, ErrorMatches, `cannot add relation "peer:baz req:bar": endpoints do not relate`)
	assertNoRelations(c, peer)
	assertNoRelations(c, req)

	_, err = s.State.AddRelation(peerep, peerep)
	c.Assert(err, ErrorMatches, `cannot add relation "peer:baz peer:baz": endpoints do not relate`)
	assertNoRelations(c, peer)

	_, err = s.State.AddRelation()
	c.Assert(err, ErrorMatches, `cannot add relation "": cannot relate 0 endpoints`)
	_, err = s.State.AddRelation(proep, reqep, peerep)
	c.Assert(err, ErrorMatches, `cannot add relation "peer:baz pro:foo req:bar": cannot relate 3 endpoints`)

	_, err = s.State.Relation(peerep)
	c.Assert(err, ErrorMatches, `cannot get relation "peer:baz": .*`)
}

func (s *RelationSuite) TestProviderRequirerRelation(c *C) {
	req, err := s.State.AddService("req", s.charm)
	c.Assert(err, IsNil)
	pro, err := s.State.AddService("pro", s.charm)
	c.Assert(err, IsNil)
	assertNoRelations(c, req)
	assertNoRelations(c, pro)

	// Add a relation, and check we can only do so once.
	proep := state.RelationEndpoint{"pro", "ifce", "foo", state.RoleProvider, charm.ScopeGlobal}
	reqep := state.RelationEndpoint{"req", "ifce", "bar", state.RoleRequirer, charm.ScopeGlobal}
	rel, err := s.State.AddRelation(proep, reqep)
	c.Assert(err, IsNil)
	_, err = s.State.AddRelation(proep, reqep)
	c.Assert(err, ErrorMatches, `cannot add relation "pro:foo req:bar": .*`)

	err = s.State.RemoveRelation(rel)
	c.Assert(err, ErrorMatches, `cannot remove relation "pro:foo req:bar": relation is not dead`)

	testWhenDying(c, rel, noErr, noErr, func() error {
		assertOneRelation(c, pro, 0, proep, reqep)
		assertOneRelation(c, req, 0, reqep, proep)
		return nil
	})

	// Remove the relation, and check it's ok to remove again.
	err = s.State.RemoveRelation(rel)
	c.Assert(err, IsNil)

	err = s.State.RemoveRelation(rel)
	c.Assert(err, IsNil)

	// Check that we can add it again if we want to; but this time,
	// give one of the endpoints container scope and check that both
	// resulting service relations get that scope.
	reqep.RelationScope = charm.ScopeContainer
	_, err = s.State.AddRelation(proep, reqep)
	c.Assert(err, IsNil)
	// After adding relation, make proep container-scoped as well, for
	// simplicity of testing.
	proep.RelationScope = charm.ScopeContainer
	assertOneRelation(c, req, 2, reqep, proep)
	assertOneRelation(c, pro, 2, proep, reqep)
}

func (s *RelationSuite) TestPeerRelation(c *C) {
	peer, err := s.State.AddService("peer", s.charm)
	c.Assert(err, IsNil)
	peerep := state.RelationEndpoint{"peer", "ifce", "baz", state.RolePeer, charm.ScopeGlobal}
	assertNoRelations(c, peer)

	// Add a relation, and check we can only do so once.
	rel, err := s.State.AddRelation(peerep)
	c.Assert(err, IsNil)
	_, err = s.State.AddRelation(peerep)
	c.Assert(err, ErrorMatches, `cannot add relation "peer:baz": .*`)
	assertOneRelation(c, peer, 0, peerep)

	// Remove the relation, and check it can't be removed again.
	err = rel.Die()
	c.Assert(err, IsNil)
	err = s.State.RemoveRelation(rel)
	c.Assert(err, IsNil)
	assertNoRelations(c, peer)
	err = s.State.RemoveRelation(rel)
	c.Assert(err, IsNil)
}

func (s *RelationSuite) TestRemoveServiceRemovesRelations(c *C) {
	peer, err := s.State.AddService("peer", s.charm)
	c.Assert(err, IsNil)
	peerep := state.RelationEndpoint{"peer", "ifce", "baz", state.RolePeer, charm.ScopeGlobal}
	_, err = s.State.AddRelation(peerep)
	c.Assert(err, IsNil)
	err = peer.Die()
	c.Assert(err, IsNil)
	err = s.State.RemoveService(peer)
	c.Assert(err, IsNil)
	_, err = s.State.Service("peer")
	c.Assert(err, ErrorMatches, `cannot get service "peer": not found`)
	_, err = s.State.Relation(peerep)
	c.Assert(err, ErrorMatches, `cannot get relation "peer:baz": not found`)
}

func assertNoRelations(c *C, srv *state.Service) {
	rels, err := srv.Relations()
	c.Assert(err, IsNil)
	c.Assert(rels, HasLen, 0)
}

func assertOneRelation(c *C, srv *state.Service, relId int, endpoints ...state.RelationEndpoint) {
	rels, err := srv.Relations()
	c.Assert(err, IsNil)
	c.Assert(rels, HasLen, 1)
	rel := rels[0]
	c.Assert(rel.Id(), Equals, relId)
	name := srv.Name()
	expectEp := endpoints[0]
	ep, err := rel.Endpoint(name)
	c.Assert(err, IsNil)
	c.Assert(ep, DeepEquals, expectEp)
	if len(endpoints) == 2 {
		expectEp = endpoints[1]
	}
	eps, err := rel.RelatedEndpoints(name)
	c.Assert(err, IsNil)
	c.Assert(eps, DeepEquals, []state.RelationEndpoint{expectEp})
}

type RelationUnitSuite struct {
	ConnSuite
}

var _ = Suite(&RelationUnitSuite{})

func (s *RelationUnitSuite) TestPeerSettings(c *C) {
	pr := NewPeerRelation(c, &s.ConnSuite)
	rus := RUs{pr.ru0, pr.ru1}

	// Check missing settings cannot be read by any RU.
	for _, ru := range rus {
		_, err := ru.ReadSettings("peer/0")
		c.Assert(err, ErrorMatches, `cannot read settings for unit "peer/0" in relation "peer:name": not found`)
	}

	// Add settings for one RU.
	node, err := pr.ru0.Settings()
	c.Assert(err, IsNil)
	c.Assert(node.Map(), HasLen, 0)
	node.Set("meme", "socially-awkward-penguin")
	_, err = node.Write()
	c.Assert(err, IsNil)

	// Check settings can be read by every RU.
	for _, ru := range rus {
		m, err := ru.ReadSettings("peer/0")
		c.Assert(err, IsNil)
		c.Assert(m, DeepEquals, map[string]interface{}{"meme": "socially-awkward-penguin"})
	}
}

func (s *RelationUnitSuite) TestProReqSettings(c *C) {
	prr := NewProReqRelation(c, &s.ConnSuite, charm.ScopeGlobal)
	rus := RUs{prr.pru0, prr.pru1, prr.rru0, prr.rru1}

	// Check missing settings cannot be read by any RU.
	for _, ru := range rus {
		_, err := ru.ReadSettings("pro/0")
		c.Assert(err, ErrorMatches, `cannot read settings for unit "pro/0" in relation "pro:pname req:rname": not found`)
	}

	// Add settings for one RU.
	node, err := prr.pru0.Settings()
	c.Assert(err, IsNil)
	c.Assert(node.Map(), HasLen, 0)
	node.Set("meme", "foul-bachelor-frog")
	_, err = node.Write()
	c.Assert(err, IsNil)

	// Check settings can be read by every RU.
	for _, ru := range rus {
		m, err := ru.ReadSettings("pro/0")
		c.Assert(err, IsNil)
		c.Assert(m, DeepEquals, map[string]interface{}{"meme": "foul-bachelor-frog"})
	}
}

func (s *RelationUnitSuite) TestContainerSettings(c *C) {
	prr := NewProReqRelation(c, &s.ConnSuite, charm.ScopeContainer)
	rus := RUs{prr.pru0, prr.pru1, prr.rru0, prr.rru1}

	// Check missing settings cannot be read by any RU.
	for _, ru := range rus {
		_, err := ru.ReadSettings("pro/0")
		c.Assert(err, ErrorMatches, `cannot read settings for unit "pro/0" in relation "pro:pname req:rname": not found`)
	}

	// Add settings for one RU.
	node, err := prr.pru0.Settings()
	c.Assert(err, IsNil)
	c.Assert(node.Map(), HasLen, 0)
	node.Set("meme", "foul-bachelor-frog")
	_, err = node.Write()
	c.Assert(err, IsNil)

	// Check settings can be read by RUs in the same container.
	rus0 := RUs{prr.pru0, prr.rru0}
	for _, ru := range rus0 {
		m, err := ru.ReadSettings("pro/0")
		c.Assert(err, IsNil)
		c.Assert(m, DeepEquals, map[string]interface{}{"meme": "foul-bachelor-frog"})
	}

	// Check settings are still inaccessible to RUs outside that container
	rus1 := RUs{prr.pru1, prr.rru1}
	for _, ru := range rus1 {
		_, err := ru.ReadSettings("pro/0")
		c.Assert(err, ErrorMatches, `cannot read settings for unit "pro/0" in relation "pro:pname req:rname": not found`)
	}
}

func (s *RelationUnitSuite) TestPeerWatchScope(c *C) {
	pr := NewPeerRelation(c, &s.ConnSuite)

	// Test empty initial event.
	w0 := pr.ru0.WatchScope()
	defer stop(c, w0)
	s.assertScopeChange(c, w0, nil, nil)
	s.assertNoScopeChange(c, w0)

	// ru0 enters; check no change, but private-address written.
	err := pr.ru0.EnterScope()
	c.Assert(err, IsNil)
	s.assertNoScopeChange(c, w0)
	node, err := pr.ru0.Settings()
	c.Assert(err, IsNil)
	c.Assert(node.Map(), DeepEquals, map[string]interface{}{"private-address": "peer-0.example.com"})

	// ru1 enters; check change is observed.
	err = pr.ru1.EnterScope()
	c.Assert(err, IsNil)
	s.assertScopeChange(c, w0, []string{"peer/1"}, nil)
	s.assertNoScopeChange(c, w0)

	// ru1 enters again, check no problems and no changes.
	err = pr.ru1.EnterScope()
	c.Assert(err, IsNil)
	s.assertNoScopeChange(c, w0)

	// Stop watching; ru2 enters.
	stop(c, w0)
	err = pr.ru2.EnterScope()
	c.Assert(err, IsNil)

	// Start watch again, check initial event.
	w0 = pr.ru0.WatchScope()
	defer stop(c, w0)
	s.assertScopeChange(c, w0, []string{"peer/1", "peer/2"}, nil)
	s.assertNoScopeChange(c, w0)

	// ru1 leaves; check event.
	err = pr.ru1.LeaveScope()
	c.Assert(err, IsNil)
	s.assertScopeChange(c, w0, nil, []string{"peer/1"})
	s.assertNoScopeChange(c, w0)

	// ru1 leaves again; check no problems and no changes.
	err = pr.ru1.LeaveScope()
	c.Assert(err, IsNil)
	s.assertNoScopeChange(c, w0)
}

func (s *RelationUnitSuite) TestProReqWatchScope(c *C) {
	prr := NewProReqRelation(c, &s.ConnSuite, charm.ScopeGlobal)

	// Test empty initial events for all RUs.
	ws := prr.watches()
	for _, w := range ws {
		defer stop(c, w)
	}
	for _, w := range ws {
		s.assertScopeChange(c, w, nil, nil)
	}
	s.assertNoScopeChange(c, ws...)

	// pru0 enters; check detected only by req RUs.
	err := prr.pru0.EnterScope()
	c.Assert(err, IsNil)
	rws := func() []*state.RelationScopeWatcher {
		return []*state.RelationScopeWatcher{ws[2], ws[3]}
	}
	for _, w := range rws() {
		s.assertScopeChange(c, w, []string{"pro/0"}, nil)
	}
	s.assertNoScopeChange(c, ws...)

	// req0 enters; check detected only by pro RUs.
	err = prr.rru0.EnterScope()
	c.Assert(err, IsNil)
	pws := func() []*state.RelationScopeWatcher {
		return []*state.RelationScopeWatcher{ws[0], ws[1]}
	}
	for _, w := range pws() {
		s.assertScopeChange(c, w, []string{"req/0"}, nil)
	}
	s.assertNoScopeChange(c, ws...)

	// Stop watches; remaining RUs enter.
	for _, w := range ws {
		stop(c, w)
	}
	err = prr.pru1.EnterScope()
	c.Assert(err, IsNil)
	err = prr.rru1.EnterScope()
	c.Assert(err, IsNil)

	// Start new watches, check initial events.
	ws = prr.watches()
	for _, w := range ws {
		defer stop(c, w)
	}
	for _, w := range pws() {
		s.assertScopeChange(c, w, []string{"req/0", "req/1"}, nil)
	}
	for _, w := range rws() {
		s.assertScopeChange(c, w, []string{"pro/0", "pro/1"}, nil)
	}
	s.assertNoScopeChange(c, ws...)

	// pru0 leaves; check detected only by req RUs.
	err = prr.pru0.LeaveScope()
	c.Assert(err, IsNil)
	for _, w := range rws() {
		s.assertScopeChange(c, w, nil, []string{"pro/0"})
	}
	s.assertNoScopeChange(c, ws...)

	// rru0 leaves; check detected only by pro RUs.
	err = prr.rru0.LeaveScope()
	c.Assert(err, IsNil)
	for _, w := range pws() {
		s.assertScopeChange(c, w, nil, []string{"req/0"})
	}
	s.assertNoScopeChange(c, ws...)
}

func (s *RelationUnitSuite) TestContainerWatchScope(c *C) {
	prr := NewProReqRelation(c, &s.ConnSuite, charm.ScopeContainer)

	// Test empty initial events for all RUs.
	ws := prr.watches()
	for _, w := range ws {
		defer stop(c, w)
	}
	for _, w := range ws {
		s.assertScopeChange(c, w, nil, nil)
	}
	s.assertNoScopeChange(c, ws...)

	// pru0 enters; check detected only by same-container req.
	err := prr.pru0.EnterScope()
	c.Assert(err, IsNil)
	s.assertScopeChange(c, ws[2], []string{"pro/0"}, nil)
	s.assertNoScopeChange(c, ws...)

	// req1 enters; check detected only by same-container pro.
	err = prr.rru1.EnterScope()
	c.Assert(err, IsNil)
	s.assertScopeChange(c, ws[1], []string{"req/1"}, nil)
	s.assertNoScopeChange(c, ws...)

	// Stop watches; remaining RUs enter scope.
	for _, w := range ws {
		stop(c, w)
	}
	err = prr.pru1.EnterScope()
	c.Assert(err, IsNil)
	err = prr.rru0.EnterScope()
	c.Assert(err, IsNil)

	// Start new watches, check initial events.
	ws = prr.watches()
	for _, w := range ws {
		defer stop(c, w)
	}
	s.assertScopeChange(c, ws[0], []string{"req/0"}, nil)
	s.assertScopeChange(c, ws[1], []string{"req/1"}, nil)
	s.assertScopeChange(c, ws[2], []string{"pro/0"}, nil)
	s.assertScopeChange(c, ws[3], []string{"pro/1"}, nil)
	s.assertNoScopeChange(c, ws...)

	// pru0 leaves; check detected only by same-container req.
	err = prr.pru0.LeaveScope()
	c.Assert(err, IsNil)
	s.assertScopeChange(c, ws[2], nil, []string{"pro/0"})
	s.assertNoScopeChange(c, ws...)

	// rru0 leaves; check detected only by same-container pro.
	err = prr.rru0.LeaveScope()
	c.Assert(err, IsNil)
	s.assertScopeChange(c, ws[0], nil, []string{"req/0"})
	s.assertNoScopeChange(c, ws...)
}

func (s *RelationUnitSuite) assertScopeChange(c *C, w *state.RelationScopeWatcher, entered, left []string) {
	s.State.StartSync()
	select {
	case ch, ok := <-w.Changes():
		c.Assert(ok, Equals, true)
		sort.Strings(entered)
		sort.Strings(ch.Entered)
		c.Assert(ch.Entered, DeepEquals, entered)
		sort.Strings(left)
		sort.Strings(ch.Left)
		c.Assert(ch.Left, DeepEquals, left)
	case <-time.After(500 * time.Millisecond):
		c.Fatalf("no change")
	}
}

func (s *RelationUnitSuite) assertNoScopeChange(c *C, ws ...*state.RelationScopeWatcher) {
	s.State.StartSync()
	for _, w := range ws {
		select {
		case ch, ok := <-w.Changes():
			c.Fatalf("got unwanted change: %#v, %t", ch, ok)
		case <-time.After(100 * time.Millisecond):
		}
	}
}

type PeerRelation struct {
	u0, u1, u2    *state.Unit
	ru0, ru1, ru2 *state.RelationUnit
}

func NewPeerRelation(c *C, s *ConnSuite) *PeerRelation {
	ch := s.AddTestingCharm(c, "dummy")
	svc, err := s.State.AddService("peer", ch)
	c.Assert(err, IsNil)
	ep := state.RelationEndpoint{"peer", "ifce", "name", state.RolePeer, charm.ScopeGlobal}
	rel, err := s.State.AddRelation(ep)
	c.Assert(err, IsNil)
	pr := &PeerRelation{}
	pr.u0, pr.ru0 = addRU(c, svc, rel, nil)
	pr.u1, pr.ru1 = addRU(c, svc, rel, nil)
	pr.u2, pr.ru2 = addRU(c, svc, rel, nil)
	return pr
}

type ProReqRelation struct {
	pu0, pu1, ru0, ru1     *state.Unit
	pru0, pru1, rru0, rru1 *state.RelationUnit
}

func NewProReqRelation(c *C, s *ConnSuite, scope charm.RelationScope) *ProReqRelation {
	ch := s.AddTestingCharm(c, "dummy")
	psvc, err := s.State.AddService("pro", ch)
	c.Assert(err, IsNil)
	if scope == charm.ScopeContainer {
		ch = s.AddTestingCharm(c, "logging")
	}
	rsvc, err := s.State.AddService("req", ch)
	c.Assert(err, IsNil)
	pep := state.RelationEndpoint{"pro", "ifce", "pname", state.RoleProvider, scope}
	rep := state.RelationEndpoint{"req", "ifce", "rname", state.RoleRequirer, scope}
	rel, err := s.State.AddRelation(pep, rep)
	c.Assert(err, IsNil)
	prr := &ProReqRelation{}
	prr.pu0, prr.pru0 = addRU(c, psvc, rel, nil)
	prr.pu1, prr.pru1 = addRU(c, psvc, rel, nil)
	if scope == charm.ScopeGlobal {
		prr.ru0, prr.rru0 = addRU(c, rsvc, rel, nil)
		prr.ru1, prr.rru1 = addRU(c, rsvc, rel, nil)
	} else {
		prr.ru0, prr.rru0 = addRU(c, rsvc, rel, prr.pu0)
		prr.ru1, prr.rru1 = addRU(c, rsvc, rel, prr.pu1)
	}
	return prr
}

func (prr *ProReqRelation) watches() []*state.RelationScopeWatcher {
	return []*state.RelationScopeWatcher{
		prr.pru0.WatchScope(), prr.pru1.WatchScope(),
		prr.rru0.WatchScope(), prr.rru1.WatchScope(),
	}
}

func addRU(c *C, svc *state.Service, rel *state.Relation, principal *state.Unit) (*state.Unit, *state.RelationUnit) {
	var u *state.Unit
	var err error
	if principal == nil {
		u, err = svc.AddUnit()
	} else {
		u, err = svc.AddUnitSubordinateTo(principal)
	}
	c.Assert(err, IsNil)
	addr := fmt.Sprintf("%s.example.com", strings.Replace(u.Name(), "/", "-", 1))
	err = u.SetPrivateAddress(addr)
	c.Assert(err, IsNil)
	ru, err := rel.Unit(u)
	c.Assert(err, IsNil)
	return u, ru
}

type RUs []*state.RelationUnit

<<<<<<< HEAD
type stopper interface {
	Stop() error
}

func stop(c *C, s stopper) {
	c.Assert(s.Stop(), IsNil)
=======
type OriginalRelationUnitSuite struct {
	ConnSuite
	charm *state.Charm
}

var _ = Suite(&OriginalRelationUnitSuite{})

func (s *OriginalRelationUnitSuite) SetUpTest(c *C) {
	s.ConnSuite.SetUpTest(c)
	s.charm = s.AddTestingCharm(c, "dummy")
}

func (s *OriginalRelationUnitSuite) TestRelationUnitReadSettings(c *C) {
	// Create a peer service with a relation and two units.
	peer, err := s.State.AddService("peer", s.charm)
	c.Assert(err, IsNil)
	peerep := state.RelationEndpoint{"peer", "ifce", "baz", state.RolePeer, charm.ScopeGlobal}
	rel, err := s.State.AddRelation(peerep)
	c.Assert(err, IsNil)
	u0, err := peer.AddUnit()
	c.Assert(err, IsNil)
	ru0, err := rel.Unit(u0)
	c.Assert(err, IsNil)
	u1, err := peer.AddUnit()
	c.Assert(err, IsNil)
	ru1, err := rel.Unit(u1)
	c.Assert(err, IsNil)

	// Check various errors.
	_, err = ru0.ReadSettings("nonsense")
	c.Assert(err, ErrorMatches, `cannot read settings for unit "nonsense" in relation "peer:baz": "nonsense" is not a valid unit name`)
	_, err = ru0.ReadSettings("unknown/0")
	c.Assert(err, ErrorMatches, `cannot read settings for unit "unknown/0" in relation "peer:baz": service "unknown" is not a member of "peer:baz"`)
	_, err = ru0.ReadSettings("peer/pressure")
	c.Assert(err, ErrorMatches, `cannot read settings for unit "peer/pressure" in relation "peer:baz": "peer/pressure" is not a valid unit name`)
	_, err = ru0.ReadSettings("peer/1")
	c.Assert(err, ErrorMatches, `cannot read settings for unit "peer/1" in relation "peer:baz": not found`)

	// Put some valid settings in ru1, and check they are now accessible to
	// both RelationUnits.
	node, err := ru1.Settings()
	c.Assert(err, IsNil)
	node.Set("catchphrase", "eat my shorts")
	_, err = node.Write()
	c.Assert(err, IsNil)
	assertSettings := func(ru *state.RelationUnit, expect map[string]interface{}) {
		settings, err := ru.ReadSettings("peer/1")
		c.Assert(err, IsNil)
		c.Assert(settings, DeepEquals, expect)
	}
	assertSettings(ru0, map[string]interface{}{"catchphrase": "eat my shorts"})
	assertSettings(ru1, map[string]interface{}{"catchphrase": "eat my shorts"})

	// Delete the settings content, but not the node, and check that they
	// are still accessible without error.
	node.Delete("catchphrase")
	_, err = node.Write()
	c.Assert(err, IsNil)
	assertSettings(ru0, map[string]interface{}{})
	assertSettings(ru1, map[string]interface{}{})

	// TODO(fwer) handle relation removal
>>>>>>> 25099178
}<|MERGE_RESOLUTION|>--- conflicted
+++ resolved
@@ -555,14 +555,14 @@
 
 type RUs []*state.RelationUnit
 
-<<<<<<< HEAD
 type stopper interface {
 	Stop() error
 }
 
 func stop(c *C, s stopper) {
 	c.Assert(s.Stop(), IsNil)
-=======
+}
+
 type OriginalRelationUnitSuite struct {
 	ConnSuite
 	charm *state.Charm
@@ -625,5 +625,4 @@
 	assertSettings(ru1, map[string]interface{}{})
 
 	// TODO(fwer) handle relation removal
->>>>>>> 25099178
 }