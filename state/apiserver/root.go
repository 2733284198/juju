--- conflicted
+++ resolved
@@ -87,13 +87,6 @@
 // facade. The id argument is reserved for future use and currently
 // needs to be empty.
 func (r *srvRoot) Machiner(id string) (*machiner.Machiner, error) {
-<<<<<<< HEAD
-	machiner, err := machiner.New(r.srv.state, r.resources, r)
-	if err != nil {
-		return nil, err
-	}
-=======
->>>>>>> 7893c4bb
 	if id != "" {
 		// Safeguard id for possible future use.
 		return nil, common.ErrBadId
