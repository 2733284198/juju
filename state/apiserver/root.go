// Copyright 2013 Canonical Ltd.
// Licensed under the AGPLv3, see LICENCE file for details.

package apiserver

import (
	"launchpad.net/juju-core/state"
	"launchpad.net/juju-core/state/apiserver/common"
	"launchpad.net/juju-core/state/apiserver/machine"
	"launchpad.net/juju-core/state/multiwatcher"
)

// srvRoot represents a single client's connection to the state.
type srvRoot struct {
	admin     *srvAdmin
	client    *srvClient
	state     *srvState
	srv       *Server
	resources *resources

	user authUser
}

func newStateServer(srv *Server) *srvRoot {
	r := &srvRoot{
		srv:       srv,
		resources: newResources(),
	}
	r.admin = &srvAdmin{
		root: r,
	}
	r.client = &srvClient{
		root: r,
	}
	r.state = &srvState{
		root: r,
	}
	return r
}

// Kill implements rpc.Killer.  It cleans up any resources that need
// cleaning up to ensure that all outstanding requests return.
func (r *srvRoot) Kill() {
	r.resources.stopAll()
}

// Admin returns an object that provides API access
// to methods that can be called even when not
// authenticated.
func (r *srvRoot) Admin(id string) (*srvAdmin, error) {
	if id != "" {
		// Safeguard id for possible future use.
		return nil, common.ErrBadId
	}
	return r.admin, nil
}

// requireAgent checks whether the current client is an agent and hence
// may access the agent APIs.  We filter out non-agents when calling one
// of the accessor functions (Machine, Unit, etc) which avoids us making
// the check in every single request method.
func (r *srvRoot) requireAgent() error {
	e := r.user.authenticator()
	if e == nil {
		return common.ErrNotLoggedIn
	}
	if !isAgent(e) {
		return common.ErrPerm
	}
	return nil
}

// requireClient returns an error unless the current
// client is a juju client user.
func (r *srvRoot) requireClient() error {
	e := r.user.authenticator()
	if e == nil {
		return common.ErrNotLoggedIn
	}
	if isAgent(e) {
		return common.ErrPerm
	}
	return nil
}

// Machiner returns an object that provides access to the Machiner API.
// The id argument is reserved for future use and must currently
// be empty.
func (r *srvRoot) Machiner(id string) (*machine.MachinerAPI, error) {
	if id != "" {
		return nil, common.ErrBadId
	}
	return machine.NewMachinerAPI(r.srv.state, r)
}

// MachineAgent returns an object that provides access to the machine
// agent API.  The id argument is reserved for future use and must currently
// be empty.
func (r *srvRoot) MachineAgent(id string) (*machine.AgentAPI, error) {
	if id != "" {
		return nil, common.ErrBadId
	}
<<<<<<< HEAD
	return machiner.New(r.srv.state, r.resources, r)
=======
	return machine.NewAgentAPI(r.srv.state, r)
>>>>>>> 860cb61e
}

// User returns an object that provides
// API access to methods on a state.User.
func (r *srvRoot) User(name string) (*srvUser, error) {
	// Any user is allowed to access their own user object.
	// We check at this level rather than at the operation
	// level to stop malicious probing for current user names.
	// When we provide support for user administration,
	// this will need to be changed to allow access to
	// the administrator.
	e := r.user.authenticator()
	if e == nil {
		return nil, common.ErrNotLoggedIn
	}
	if e.Tag() != name {
		return nil, common.ErrPerm
	}
	u, err := r.srv.state.User(name)
	if err != nil {
		return nil, err
	}
	return &srvUser{
		root: r,
		u:    u,
	}, nil
}

// EntityWatcher returns an object that provides
// API access to methods on a state.EntityWatcher.
// Each client has its own current set of watchers, stored
// in r.resources.
func (r *srvRoot) EntityWatcher(id string) (srvEntityWatcher, error) {
	if err := r.requireAgent(); err != nil {
		return srvEntityWatcher{}, err
	}
	watcher := r.resources.get(id)
	if watcher == nil {
		return srvEntityWatcher{}, common.ErrUnknownWatcher
	}
	if _, ok := watcher.resource.(*state.EntityWatcher); !ok {
		return srvEntityWatcher{}, common.ErrUnknownWatcher
	}
	return srvEntityWatcher{watcher}, nil
}

// LifecycleWatcher returns an object that provides
// API access to methods on a state.LifecycleWatcher.
// Each client has its own current set of watchers, stored
// in r.resources.
func (r *srvRoot) LifecycleWatcher(id string) (srvLifecycleWatcher, error) {
	if err := r.requireAgent(); err != nil {
		return srvLifecycleWatcher{}, err
	}
	watcher := r.resources.get(id)
	if watcher == nil {
		return srvLifecycleWatcher{}, common.ErrUnknownWatcher
	}
	if _, ok := watcher.resource.(*state.LifecycleWatcher); !ok {
		return srvLifecycleWatcher{}, common.ErrUnknownWatcher
	}
	return srvLifecycleWatcher{watcher}, nil
}

// EnvironConfigWatcher returns an object that provides
// API access to methods on a state.EnvironConfigWatcher.
// Each client has its own current set of watchers, stored
// in r.resources.
func (r *srvRoot) EnvironConfigWatcher(id string) (srvEnvironConfigWatcher, error) {
	if err := r.requireAgent(); err != nil {
		return srvEnvironConfigWatcher{}, err
	}
	watcher := r.resources.get(id)
	if watcher == nil {
		return srvEnvironConfigWatcher{}, common.ErrUnknownWatcher
	}
	if _, ok := watcher.resource.(*state.EnvironConfigWatcher); !ok {
		return srvEnvironConfigWatcher{}, common.ErrUnknownWatcher
	}
	return srvEnvironConfigWatcher{watcher}, nil
}

// AllWatcher returns an object that provides API access to methods on
// a state/multiwatcher.Watcher, which watches any changes to the
// state. Each client has its own current set of watchers, stored in
// r.resources.
func (r *srvRoot) AllWatcher(id string) (srvClientAllWatcher, error) {
	if err := r.requireClient(); err != nil {
		return srvClientAllWatcher{}, err
	}
	watcher := r.resources.get(id)
	if watcher == nil {
		return srvClientAllWatcher{}, common.ErrUnknownWatcher
	}
	if _, ok := watcher.resource.(*multiwatcher.Watcher); !ok {
		return srvClientAllWatcher{}, common.ErrUnknownWatcher
	}
	return srvClientAllWatcher{watcher}, nil

}

// State returns an object that provides API access to top-level state methods.
func (r *srvRoot) State(id string) (*srvState, error) {
	if err := r.requireAgent(); err != nil {
		return nil, err
	}
	if id != "" {
		// Safeguard id for possible future use.
		return nil, common.ErrBadId
	}
	return r.state, nil
}

// Client returns an object that provides access
// to methods accessible to non-agent clients.
func (r *srvRoot) Client(id string) (*srvClient, error) {
	if err := r.requireClient(); err != nil {
		return nil, err
	}
	if id != "" {
		// Safeguard id for possible future use.
		return nil, common.ErrBadId
	}
	return r.client, nil
}

// IsLoggedIn returns whether the user is currently logged in and
// authenticated.
func (r *srvRoot) IsLoggedIn() bool {
	return r.user.authenticator() != nil
}

// AuthMachineAgent returns whether the current client is a machine agent.
func (r *srvRoot) AuthMachineAgent() bool {
	if !r.IsLoggedIn() {
		return false
	}
	e := r.user.authenticator()
	if _, ok := e.(*state.Machine); !ok {
		return false
	}
	return true
}

// AuthOwner returns whether the authenticated user's tag matches the
// given entity tag.
func (r *srvRoot) AuthOwner(tag string) bool {
	authUser := r.user.authenticator()
	return authUser.Tag() == tag
}

// AuthEnvironManager returns whether the authenticated user is a
// machine with running the ManageEnviron job.
func (r *srvRoot) AuthEnvironManager() bool {
	authUser := r.user.authenticator()
	return isMachineWithJob(authUser, state.JobManageEnviron)
}<|MERGE_RESOLUTION|>--- conflicted
+++ resolved
@@ -83,14 +83,15 @@
 	return nil
 }
 
-// Machiner returns an object that provides access to the Machiner API.
-// The id argument is reserved for future use and must currently
-// be empty.
+// Machiner returns an object that provides access to the Machiner API
+// facade. The id argument is reserved for future use and currently
+// needs to be empty.
 func (r *srvRoot) Machiner(id string) (*machine.MachinerAPI, error) {
 	if id != "" {
-		return nil, common.ErrBadId
-	}
-	return machine.NewMachinerAPI(r.srv.state, r)
+		// Safeguard id for possible future use.
+		return nil, common.ErrBadId
+	}
+	return machine.NewMachinerAPI(r.srv.state, r.resources, r)
 }
 
 // MachineAgent returns an object that provides access to the machine
@@ -100,11 +101,7 @@
 	if id != "" {
 		return nil, common.ErrBadId
 	}
-<<<<<<< HEAD
-	return machiner.New(r.srv.state, r.resources, r)
-=======
 	return machine.NewAgentAPI(r.srv.state, r)
->>>>>>> 860cb61e
 }
 
 // User returns an object that provides
