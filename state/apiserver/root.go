--- conflicted
+++ resolved
@@ -93,132 +93,10 @@
 	return s.objMethod.Result
 }
 
-<<<<<<< HEAD
 // Call takes the object Id and an instance of ParamsType to create an object and place
 // a call on its method. It then returns an instance of ResultType.
 func (s *srvCaller) Call(objId string, arg reflect.Value) (reflect.Value, error) {
 	obj, err := s.creator(objId)
-=======
-// Machiner returns an object that provides access to the Machiner API
-// facade. The id argument is reserved for future use and currently
-// needs to be empty.
-func (r *srvRoot) Machiner(id string) (*machine.MachinerAPI, error) {
-	if id != "" {
-		// Safeguard id for possible future use.
-		return nil, common.ErrBadId
-	}
-	return machine.NewMachinerAPI(r.srv.state, r.resources, r)
-}
-
-// Networker returns an object that provides access to the
-// Networker API facade. The id argument is reserved for future use
-// and currently needs to be empty.
-func (r *srvRoot) Networker(id string) (*networker.NetworkerAPI, error) {
-	if id != "" {
-		// Safeguard id for possible future use.
-		return nil, common.ErrBadId
-	}
-	return networker.NewNetworkerAPI(r.srv.state, r.resources, r)
-}
-
-// Provisioner returns an object that provides access to the
-// Provisioner API facade. The id argument is reserved for future use
-// and currently needs to be empty.
-func (r *srvRoot) Provisioner(id string) (*provisioner.ProvisionerAPI, error) {
-	if id != "" {
-		// Safeguard id for possible future use.
-		return nil, common.ErrBadId
-	}
-	return provisioner.NewProvisionerAPI(r.srv.state, r.resources, r)
-}
-
-// Uniter returns an object that provides access to the Uniter API
-// facade. The id argument is reserved for future use and currently
-// needs to be empty.
-func (r *srvRoot) Uniter(id string) (*uniter.UniterAPI, error) {
-	if id != "" {
-		// Safeguard id for possible future use.
-		return nil, common.ErrBadId
-	}
-	return uniter.NewUniterAPI(r.srv.state, r.resources, r)
-}
-
-// Firewaller returns an object that provides access to the Firewaller
-// API facade. The id argument is reserved for future use and
-// currently needs to be empty.
-func (r *srvRoot) Firewaller(id string) (*firewaller.FirewallerAPI, error) {
-	if id != "" {
-		// Safeguard id for possible future use.
-		return nil, common.ErrBadId
-	}
-	return firewaller.NewFirewallerAPI(r.srv.state, r.resources, r)
-}
-
-// Agent returns an object that provides access to the
-// agent API.  The id argument is reserved for future use and must currently
-// be empty.
-func (r *srvRoot) Agent(id string) (*agent.API, error) {
-	if id != "" {
-		return nil, common.ErrBadId
-	}
-	return agent.NewAPI(r.srv.state, r)
-}
-
-// Deployer returns an object that provides access to the Deployer API facade.
-// The id argument is reserved for future use and must be empty.
-func (r *srvRoot) Deployer(id string) (*deployer.DeployerAPI, error) {
-	if id != "" {
-		// TODO(dimitern): There is no direct test for this
-		return nil, common.ErrBadId
-	}
-	return deployer.NewDeployerAPI(r.srv.state, r.resources, r)
-}
-
-// Environment returns an object that provides access to the Environment API
-// facade. The id argument is reserved for future use and currently needs to
-// be empty.
-func (r *srvRoot) Environment(id string) (*environment.EnvironmentAPI, error) {
-	if id != "" {
-		// Safeguard id for possible future use.
-		return nil, common.ErrBadId
-	}
-	return environment.NewEnvironmentAPI(r.srv.state, r.resources, r)
-}
-
-// Rsyslog returns an object that provides access to the Rsyslog API
-// facade. The id argument is reserved for future use and currently needs to
-// be empty.
-func (r *srvRoot) Rsyslog(id string) (*rsyslog.RsyslogAPI, error) {
-	if id != "" {
-		// Safeguard id for possible future use.
-		return nil, common.ErrBadId
-	}
-	return rsyslog.NewRsyslogAPI(r.srv.state, r.resources, r)
-}
-
-// Logger returns an object that provides access to the Logger API facade.
-// The id argument is reserved for future use and must be empty.
-func (r *srvRoot) Logger(id string) (*loggerapi.LoggerAPI, error) {
-	if id != "" {
-		// TODO: There is no direct test for this
-		return nil, common.ErrBadId
-	}
-	return loggerapi.NewLoggerAPI(r.srv.state, r.resources, r)
-}
-
-// Upgrader returns an object that provides access to the Upgrader API facade.
-// The id argument is reserved for future use and must be empty.
-func (r *srvRoot) Upgrader(id string) (upgrader.Upgrader, error) {
-	if id != "" {
-		// TODO: There is no direct test for this
-		return nil, common.ErrBadId
-	}
-	// The type of upgrader we return depends on who is asking.
-	// Machines get an UpgraderAPI, units get a UnitUpgraderAPI.
-	// This is tested in the state/api/upgrader package since there
-	// are currently no direct srvRoot tests.
-	tag, err := names.ParseTag(r.GetAuthTag())
->>>>>>> 9a97f86d
 	if err != nil {
 		return reflect.Value{}, err
 	}
