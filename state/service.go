package state

import (
	"errors"
	"fmt"
	"labix.org/v2/mgo"
	"labix.org/v2/mgo/bson"
	"labix.org/v2/mgo/txn"
	"launchpad.net/juju-core/charm"
	"launchpad.net/juju-core/trivial"
	"sort"
	"strconv"
)

// Service represents the state of a service.
type Service struct {
	st  *State
	doc serviceDoc
	annotator
}

// serviceDoc represents the internal state of a service in MongoDB.
type serviceDoc struct {
	Name          string `bson:"_id"`
	CharmURL      *charm.URL
	ForceCharm    bool
	Life          Life
	UnitSeq       int
	UnitCount     int
	RelationCount int
	Exposed       bool
	TxnRevno      int64 `bson:"txn-revno"`
}

func newService(st *State, doc *serviceDoc) *Service {
	svc := &Service{
		st:        st,
		doc:       *doc,
		annotator: annotator{st: st},
	}
	svc.annotator.entityName = svc.EntityName()
	return svc
}

// Name returns the service name.
func (s *Service) Name() string {
	return s.doc.Name
}

// EntityName returns a name identifying the service that is safe to use
// as a file name.  The returned name will be different from other
// EntityName values returned by any other entities from the same state.
func (s *Service) EntityName() string {
	return "service-" + s.Name()
}

// PasswordValid currently just returns false. Implemented here so that
// a service can be used as an Entity.
func (s *Service) PasswordValid(password string) bool {
	return false
}

// SetPassword currently just returns an error. Implemented here so that
// a service can be used as an Entity.
func (s *Service) SetPassword(password string) error {
	return fmt.Errorf("cannot set password of service")
<<<<<<< HEAD
=======
}

// Annotations returns the service annotations.
func (s *Service) Annotations() map[string]string {
	return s.doc.Annotations
>>>>>>> 0fca751e
}

// globalKey returns the global database key for the service.
func (s *Service) globalKey() string {
	return "s#" + s.doc.Name
}

// Life returns whether the service is Alive, Dying or Dead.
func (s *Service) Life() Life {
	return s.doc.Life
}

var errRefresh = errors.New("cannot determine relation destruction operations; please refresh the service")

// Destroy ensures that the service and all its relations will be removed at
// some point; if the service has no units, and no relation involving the
// service has any units in scope, they are all removed immediately.
func (s *Service) Destroy() (err error) {
	defer trivial.ErrorContextf(&err, "cannot destroy service %q", s)
	defer func() {
		if err == nil {
			// This is a white lie; the document might actually be removed.
			s.doc.Life = Dying
		}
	}()
	svc := &Service{st: s.st, doc: s.doc}
	for i := 0; i < 5; i++ {
		ops, err := svc.destroyOps()
		switch {
		case err == errRefresh:
		case err == errAlreadyDying:
			return nil
		case err != nil:
			return err
		default:
			if err := svc.st.runner.Run(ops, "", nil); err != txn.ErrAborted {
				return err
			}
		}
		if err := svc.Refresh(); IsNotFound(err) {
			return nil
		} else if err != nil {
			return err
		}
	}
	return ErrExcessiveContention
}

// destroyOps returns the operations required to destroy the service. If it
// returns errRefresh, the service should be refreshed and the destruction
// operations recalculated.
func (s *Service) destroyOps() ([]txn.Op, error) {
	if s.doc.Life == Dying {
		return nil, errAlreadyDying
	}
	rels, err := s.Relations()
	if err != nil {
		return nil, err
	}
	if len(rels) != s.doc.RelationCount {
		// This is just an early bail out. The relations obtained may still
		// be wrong, but that situation will be caught by a combination of
		// asserts on relationcount and on each known relation, below.
		return nil, errRefresh
	}
	var ops []txn.Op
	removeCount := 0
	for _, rel := range rels {
		relOps, isRemove, err := rel.destroyOps(s.doc.Name)
		if err == errAlreadyDying {
			relOps = []txn.Op{{
				C:      s.st.relations.Name,
				Id:     rel.doc.Key,
				Assert: D{{"life", Dying}},
			}}
		} else if err != nil {
			return nil, err
		}
		if isRemove {
			removeCount++
		}
		ops = append(ops, relOps...)
	}
	// If the service has no units, and all its known relations will be
	// removed, the service can also be removed.
	if s.doc.UnitCount == 0 && s.doc.RelationCount == removeCount {
		hasLastRefs := D{{"life", Alive}, {"unitcount", 0}, {"relationcount", removeCount}}
		return append(ops, s.removeOps(hasLastRefs)...), nil
	}
	// If any units of the service exist, or if any known relation was not
	// removed (because it had units in scope, or because it was Dying, which
	// implies the same condition), service removal will be handled as a
	// consequence of the removal of the last unit or relation referencing it.
	notLastRefs := D{
		{"life", Alive},
		{"$or", []D{
			{{"unitcount", D{{"$gt", 0}}}},
			{{"relationcount", s.doc.RelationCount}},
		}},
	}
	update := D{{"$set", D{{"life", Dying}}}}
	if removeCount != 0 {
		decref := D{{"$inc", D{{"relationcount", -removeCount}}}}
		update = append(update, decref...)
	}
	return append(ops, txn.Op{
		C:      s.st.services.Name,
		Id:     s.doc.Name,
		Assert: notLastRefs,
		Update: update,
	}), nil
}

// removeOps returns the operations required to remove the service. Supplied
// asserts will be included in the operation on the service document.
func (s *Service) removeOps(asserts D) []txn.Op {
	ops := []txn.Op{{
		C:      s.st.services.Name,
		Id:     s.doc.Name,
		Assert: asserts,
		Remove: true,
	}, {
		C:      s.st.settings.Name,
		Id:     s.globalKey(),
		Remove: true,
	}, {
		C:      s.st.constraints.Name,
		Id:     s.globalKey(),
		Remove: true,
	}}
	return append(ops, annotationRemoveOps(s.st, s.EntityName()))
}

// IsExposed returns whether this service is exposed. The explicitly open
// ports (with open-port) for exposed services may be accessed from machines
// outside of the local deployment network. See SetExposed and ClearExposed.
func (s *Service) IsExposed() bool {
	return s.doc.Exposed
}

// SetExposed marks the service as exposed.
// See ClearExposed and IsExposed.
func (s *Service) SetExposed() error {
	return s.setExposed(true)
}

// ClearExposed removes the exposed flag from the service.
// See SetExposed and IsExposed.
func (s *Service) ClearExposed() error {
	return s.setExposed(false)
}

func (s *Service) setExposed(exposed bool) (err error) {
	ops := []txn.Op{{
		C:      s.st.services.Name,
		Id:     s.doc.Name,
		Assert: isAliveDoc,
		Update: D{{"$set", D{{"exposed", exposed}}}},
	}}
	if err := s.st.runner.Run(ops, "", nil); err != nil {
		return fmt.Errorf("cannot set exposed flag for service %q to %v: %v", s, exposed, onAbort(err, errNotAlive))
	}
	s.doc.Exposed = exposed
	return nil
}

// Charm returns the service's charm and whether units should upgrade to that
// charm even if they are in an error state.
func (s *Service) Charm() (ch *Charm, force bool, err error) {
	ch, err = s.st.Charm(s.doc.CharmURL)
	if err != nil {
		return nil, false, err
	}
	return ch, s.doc.ForceCharm, nil
}

// CharmURL returns the service's charm URL, and whether units should upgrade
// to the charm with that URL even if they are in an error state.
func (s *Service) CharmURL() (curl *charm.URL, force bool) {
	return s.doc.CharmURL, s.doc.ForceCharm
}

// Endpoints returns the service's currently available relation endpoints.
func (s *Service) Endpoints() (eps []Endpoint, err error) {
	ch, _, err := s.Charm()
	if err != nil {
		return nil, err
	}
	collect := func(role RelationRole, rels map[string]charm.Relation) {
		for name, rel := range rels {
			eps = append(eps, Endpoint{
				ServiceName:   s.doc.Name,
				Interface:     rel.Interface,
				RelationName:  name,
				RelationRole:  role,
				RelationScope: rel.Scope,
			})
		}
	}
	meta := ch.Meta()
	collect(RolePeer, meta.Peers)
	collect(RoleProvider, meta.Provides)
	collect(RoleRequirer, meta.Requires)
	collect(RoleProvider, map[string]charm.Relation{
		"juju-info": {
			Interface: "juju-info",
			Scope:     charm.ScopeGlobal,
		},
	})
	sort.Sort(epSlice(eps))
	return eps, nil
}

// Endpoint returns the relation endpoint with the supplied name, if it exists.
func (s *Service) Endpoint(relationName string) (Endpoint, error) {
	eps, err := s.Endpoints()
	if err != nil {
		return Endpoint{}, err
	}
	for _, ep := range eps {
		if ep.RelationName == relationName {
			return ep, nil
		}
	}
	return Endpoint{}, fmt.Errorf("service %q has no %q relation", s, relationName)
}

// SetCharm changes the charm for the service. New units will be started with
// this charm, and existing units will be upgraded to use it. If force is true,
// units will be upgraded even if they are in an error state.
func (s *Service) SetCharm(ch *Charm, force bool) (err error) {
	ops := []txn.Op{{
		C:      s.st.services.Name,
		Id:     s.doc.Name,
		Assert: isAliveDoc,
		Update: D{{"$set", D{{"charmurl", ch.URL()}, {"forcecharm", force}}}},
	}}
	if err := s.st.runner.Run(ops, "", nil); err != nil {
		return fmt.Errorf("cannot set charm for service %q: %v", s, onAbort(err, errNotAlive))
	}
	s.doc.CharmURL = ch.URL()
	s.doc.ForceCharm = force
	return nil
}

// String returns the service name.
func (s *Service) String() string {
	return s.doc.Name
}

// Refresh refreshes the contents of the Service from the underlying
// state. It returns an error that satisfies IsNotFound if the service has
// been removed.
func (s *Service) Refresh() error {
	err := s.st.services.FindId(s.doc.Name).One(&s.doc)
	if err == mgo.ErrNotFound {
		return NotFoundf("service %q", s)
	}
	if err != nil {
		return fmt.Errorf("cannot refresh service %q: %v", s, err)
	}
	return nil
}

// newUnitName returns the next unit name.
func (s *Service) newUnitName() (string, error) {
	change := mgo.Change{Update: D{{"$inc", D{{"unitseq", 1}}}}}
	result := serviceDoc{}
	if _, err := s.st.services.Find(D{{"_id", s.doc.Name}}).Apply(change, &result); err == mgo.ErrNotFound {
		return "", NotFoundf("service %q", s)
	} else if err != nil {
		return "", fmt.Errorf("cannot increment unit sequence: %v", err)
	}
	name := s.doc.Name + "/" + strconv.Itoa(result.UnitSeq)
	return name, nil
}

// addUnitOps returns a unique name for a new unit, and a list of txn operations
// necessary to create that unit. The principalName param must be non-empty if
// and only if s is a subordinate service. Only one subordinate of a given
// service will be assigned to a given principal.
func (s *Service) addUnitOps(principalName string) (string, []txn.Op, error) {
	ch, _, err := s.Charm()
	if err != nil {
		return "", nil, err
	}
	if subordinate := ch.Meta().Subordinate; subordinate && principalName == "" {
		return "", nil, fmt.Errorf("service is a subordinate")
	} else if !subordinate && principalName != "" {
		return "", nil, fmt.Errorf("service is not a subordinate")
	}
	name, err := s.newUnitName()
	if err != nil {
		return "", nil, err
	}
	udoc := &unitDoc{
		Name:      name,
		Service:   s.doc.Name,
		Life:      Alive,
		Status:    UnitPending,
		Principal: principalName,
	}
	ops := []txn.Op{{
		C:      s.st.units.Name,
		Id:     name,
		Assert: txn.DocMissing,
		Insert: udoc,
	}, {
		C:      s.st.services.Name,
		Id:     s.doc.Name,
		Assert: isAliveDoc,
		Update: D{{"$inc", D{{"unitcount", 1}}}},
	}}
	if principalName != "" {
		ops = append(ops, txn.Op{
			C:  s.st.units.Name,
			Id: principalName,
			Assert: append(isAliveDoc, bson.DocElem{
				"subordinates", D{{"$not", bson.RegEx{Pattern: "^" + s.doc.Name + "/"}}},
			}),
			Update: D{{"$addToSet", D{{"subordinates", name}}}},
		})
	}
	return name, ops, nil
}

// AddUnit adds a new principal unit to the service.
func (s *Service) AddUnit() (unit *Unit, err error) {
	defer trivial.ErrorContextf(&err, "cannot add unit to service %q", s)
	name, ops, err := s.addUnitOps("")
	if err != nil {
		return nil, err
	}
	if err := s.st.runner.Run(ops, "", nil); err == txn.ErrAborted {
		if alive, err := isAlive(s.st.services, s.doc.Name); err != nil {
			return nil, err
		} else if !alive {
			return nil, fmt.Errorf("service is not alive")
		}
		return nil, fmt.Errorf("inconsistent state")
	} else if err != nil {
		return nil, err
	}
	return s.Unit(name)
}

var ErrExcessiveContention = errors.New("state changing too quickly; try again soon")

func (s *Service) removeUnitOps(u *Unit) []txn.Op {
	var ops []txn.Op
	if u.doc.Principal != "" {
		ops = append(ops, txn.Op{
			C:      s.st.units.Name,
			Id:     u.doc.Principal,
			Assert: txn.DocExists,
			Update: D{{"$pull", D{{"subordinates", u.doc.Name}}}},
		})
	} else if u.doc.MachineId != "" {
		ops = append(ops, txn.Op{
			C:      s.st.machines.Name,
			Id:     u.doc.MachineId,
			Assert: txn.DocExists,
			Update: D{{"$pull", D{{"principals", u.doc.Name}}}},
		})
	}
	ops = append(ops, txn.Op{
		C:      s.st.units.Name,
		Id:     u.doc.Name,
		Assert: txn.DocExists,
		Remove: true,
	})
	if s.doc.Life == Dying && s.doc.RelationCount == 0 && s.doc.UnitCount == 1 {
		hasLastRef := D{{"life", Dying}, {"relationcount", 0}, {"unitcount", 1}}
		return append(ops, s.removeOps(hasLastRef)...)
	}
	svcOp := txn.Op{
		C:      s.st.services.Name,
		Id:     s.doc.Name,
		Update: D{{"$inc", D{{"unitcount", -1}}}},
	}
	if s.doc.Life == Alive {
		svcOp.Assert = D{{"life", Alive}, {"unitcount", D{{"$gt", 0}}}}
	} else {
		svcOp.Assert = D{{"life", Dying}, {"unitcount", D{{"$gt", 1}}}}
	}
	return append(ops, svcOp, annotationRemoveOps(s.st, u.EntityName()))
}

// Unit returns the service's unit with name.
func (s *Service) Unit(name string) (*Unit, error) {
	if !IsUnitName(name) {
		return nil, fmt.Errorf("%q is not a valid unit name", name)
	}
	udoc := &unitDoc{}
	sel := D{{"_id", name}, {"service", s.doc.Name}}
	if err := s.st.units.Find(sel).One(udoc); err != nil {
		return nil, fmt.Errorf("cannot get unit %q from service %q: %v", name, s.doc.Name, err)
	}
	return newUnit(s.st, udoc), nil
}

// AllUnits returns all units of the service.
func (s *Service) AllUnits() (units []*Unit, err error) {
	docs := []unitDoc{}
	err = s.st.units.Find(D{{"service", s.doc.Name}}).All(&docs)
	if err != nil {
		return nil, fmt.Errorf("cannot get all units from service %q: %v", s, err)
	}
	for i := range docs {
		units = append(units, newUnit(s.st, &docs[i]))
	}
	return units, nil
}

// Relations returns a Relation for every relation the service is in.
func (s *Service) Relations() (relations []*Relation, err error) {
	defer trivial.ErrorContextf(&err, "can't get relations for service %q", s)
	docs := []relationDoc{}
	err = s.st.relations.Find(D{{"endpoints.servicename", s.doc.Name}}).All(&docs)
	if err != nil {
		return nil, err
	}
	for _, v := range docs {
		relations = append(relations, newRelation(s.st, &v))
	}
	return relations, nil
}

// Config returns the configuration node for the service.
func (s *Service) Config() (config *Settings, err error) {
	config, err = readSettings(s.st, s.globalKey())
	if err != nil {
		return nil, fmt.Errorf("cannot get configuration of service %q: %v", s, err)
	}
	return config, nil
}

// Constraints returns the current service constraints.
func (s *Service) Constraints() (Constraints, error) {
	return readConstraints(s.st, s.globalKey())
}

// SetConstraints replaces the current service constraints.
func (s *Service) SetConstraints(cons Constraints) error {
	return writeConstraints(s.st, s.globalKey(), cons)
}<|MERGE_RESOLUTION|>--- conflicted
+++ resolved
@@ -64,14 +64,6 @@
 // a service can be used as an Entity.
 func (s *Service) SetPassword(password string) error {
 	return fmt.Errorf("cannot set password of service")
-<<<<<<< HEAD
-=======
-}
-
-// Annotations returns the service annotations.
-func (s *Service) Annotations() map[string]string {
-	return s.doc.Annotations
->>>>>>> 0fca751e
 }
 
 // globalKey returns the global database key for the service.
