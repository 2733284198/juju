--- conflicted
+++ resolved
@@ -27,11 +27,7 @@
 	"github.com/juju/juju/core/network"
 	"github.com/juju/juju/core/status"
 	"github.com/juju/juju/mongo"
-<<<<<<< HEAD
-	"github.com/juju/juju/network"
 	stateerrors "github.com/juju/juju/state/errors"
-=======
->>>>>>> 049451e8
 	"github.com/juju/juju/tools"
 )
 
@@ -1681,9 +1677,8 @@
 // AddressesBySpaceID groups the machine addresses by space id and
 // returns the result as a map where the space id is used a the key.
 // Loopback addresses are skipped.
-<<<<<<< HEAD
-func (m *Machine) AddressesBySpaceID() (map[string][]corenetwork.SpaceAddress, error) {
-	res := make(map[string][]corenetwork.SpaceAddress)
+func (m *Machine) AddressesBySpaceID() (map[string][]network.SpaceAddress, error) {
+	res := make(map[string][]network.SpaceAddress)
 	err := m.visitAddressesInSpaces(func(subnet *Subnet, address *Address) {
 		spaceID := subnet.SpaceID()
 		res[spaceID] = append(res[spaceID], address.NetworkAddress())
@@ -1697,18 +1692,11 @@
 // visitAddressesInSpaces invokes visitFn for each non-loopback machine address
 // that is assigned to a space.
 func (m *Machine) visitAddressesInSpaces(visitFn func(subnet *Subnet, address *Address)) error {
-=======
-func (m *Machine) AddressesBySpaceID() (map[string][]network.SpaceAddress, error) {
->>>>>>> 049451e8
 	addresses, err := m.AllAddresses()
 	if err != nil {
 		return errors.Trace(err)
 	}
 
-<<<<<<< HEAD
-=======
-	res := make(map[string][]network.SpaceAddress)
->>>>>>> 049451e8
 	for _, address := range addresses {
 		// Juju does not keep track of loopback subnets so we need
 		// to skip loopback addresses as the subnet lookup below will
