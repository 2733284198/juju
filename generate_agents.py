--- conflicted
+++ resolved
@@ -11,12 +11,7 @@
 import subprocess
 import sys
 
-<<<<<<< HEAD
-from agent_archive import get_agents
-=======
 from agent_archive import parse_args as parse_archive_args
-from build_package import juju_series
->>>>>>> 97367093
 from make_agent_json import StanzaWriter
 
 
@@ -66,7 +61,7 @@
         agent_path = os.path.join(dest_debs, writer.path)
         shutil.copy2(tarfile, agent_path)
         arch_name = '{}-{}'.format(arch, writer.filename)
-        os.rename(writer.filename, os.path.join(dest_debs, arch_name))
+        shutil.move(writer.filename, os.path.join(dest_debs, arch_name))
 
 
 def make_windows_agent(dest_debs, agent_stream, release):
