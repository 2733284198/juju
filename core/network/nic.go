--- conflicted
+++ resolved
@@ -280,7 +280,6 @@
 	return nil
 }
 
-<<<<<<< HEAD
 // InterfaceFilterFunc is a function that can be applied to filter a slice of
 // InterfaceInfo instances. Calls to this function should return false if
 // the specified InterfaceInfo should be filtered out.
@@ -300,18 +299,9 @@
 	return out
 }
 
-// GetByNameAndHardwareAddress returns a new collection containing any
-// interfaces with the input device name and hardware (MAC) address.
-// This is intended to uniquely identify devices, accommodating the following
-// knowledge:
-// - Bridges have the same MAC address as their child devices.
-// - AWS does not supply device names, but does supply HW address.
-func (s InterfaceInfos) GetByNameAndHardwareAddress(name, hwAddr string) InterfaceInfos {
-=======
 // GetByName returns a new collection containing
 // any interfaces with the input device name.
 func (s InterfaceInfos) GetByName(name string) InterfaceInfos {
->>>>>>> a44e6eb3
 	var res InterfaceInfos
 	for _, dev := range s {
 		if dev.InterfaceName == name {
