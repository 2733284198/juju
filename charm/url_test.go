package charm_test

import (
	"encoding/json"
	"fmt"
	"labix.org/v2/mgo/bson"
	. "launchpad.net/gocheck"
	"launchpad.net/juju-core/charm"
	"regexp"
)

type URLSuite struct{}

var _ = Suite(&URLSuite{})

var urlTests = []struct {
	s, err string
	url    *charm.URL
}{
	{"cs:~user/series/name", "", &charm.URL{"cs", "user", "series", "name", -1}},
	{"cs:~user/series/name-0", "", &charm.URL{"cs", "user", "series", "name", 0}},
	{"cs:series/name", "", &charm.URL{"cs", "", "series", "name", -1}},
	{"cs:series/name-42", "", &charm.URL{"cs", "", "series", "name", 42}},
	{"local:series/name-1", "", &charm.URL{"local", "", "series", "name", 1}},
	{"local:series/name", "", &charm.URL{"local", "", "series", "name", -1}},
	{"local:series/n0-0n-n0", "", &charm.URL{"local", "", "series", "n0-0n-n0", -1}},

	{"bs:~user/series/name-1", "charm URL has invalid schema: .*", nil},
	{"cs:~1/series/name-1", "charm URL has invalid user name: .*", nil},
	{"cs:~user/1/name-1", "charm URL has invalid series: .*", nil},
	{"cs:~user/series/name-1-2", "charm URL has invalid charm name: .*", nil},
	{"cs:~user/series/name-1-name-2", "charm URL has invalid charm name: .*", nil},
	{"cs:~user/series/name--name-2", "charm URL has invalid charm name: .*", nil},
	{"cs:~user/series/huh/name-1", "charm URL has invalid form: .*", nil},
	{"cs:~user/name", "charm URL without series: .*", nil},
	{"cs:name", "charm URL without series: .*", nil},
	{"local:~user/series/name", "local charm URL with user name: .*", nil},
	{"local:~user/name", "local charm URL with user name: .*", nil},
	{"local:name", "charm URL without series: .*", nil},
}

func (s *URLSuite) TestParseURL(c *C) {
	for i, t := range urlTests {
		c.Logf("test %d", i)
		url, err := charm.ParseURL(t.s)
		comment := Commentf("ParseURL(%q)", t.s)
		if t.err != "" {
			c.Check(err.Error(), Matches, t.err, comment)
		} else {
			c.Check(url, DeepEquals, t.url, comment)
			c.Check(t.url.String(), Equals, t.s)
		}
	}
}

var inferTests = []struct {
	vague, exact string
}{
	{"foo", "cs:defseries/foo"},
	{"foo-1", "cs:defseries/foo-1"},
	{"n0-n0-n0", "cs:defseries/n0-n0-n0"},
	{"cs:foo", "cs:defseries/foo"},
	{"local:foo", "local:defseries/foo"},
	{"series/foo", "cs:series/foo"},
	{"cs:series/foo", "cs:series/foo"},
	{"local:series/foo", "local:series/foo"},
	{"cs:~user/foo", "cs:~user/defseries/foo"},
	{"cs:~user/series/foo", "cs:~user/series/foo"},
	{"local:~user/series/foo", "local:~user/series/foo"},
	{"bs:foo", "bs:defseries/foo"},
	{"cs:~1/foo", "cs:~1/defseries/foo"},
	{"cs:foo-1-2", "cs:defseries/foo-1-2"},
}

func (s *URLSuite) TestInferURL(c *C) {
	for i, t := range inferTests {
		c.Logf("test %d", i)
		comment := Commentf("InferURL(%q, %q)", t.vague, "defseries")
		inferred, ierr := charm.InferURL(t.vague, "defseries")
		parsed, perr := charm.ParseURL(t.exact)
		if parsed != nil {
			c.Check(inferred, DeepEquals, parsed, comment)
		} else {
			expect := perr.Error()
			if t.vague != t.exact {
				expect = fmt.Sprintf("%s (URL inferred from %q)", expect, t.vague)
			}
			c.Check(ierr.Error(), Equals, expect, comment)
		}
	}
	u, err := charm.InferURL("~blah", "defseries")
	c.Assert(u, IsNil)
	c.Assert(err, ErrorMatches, "cannot infer charm URL with user but no schema: .*")
}

<<<<<<< HEAD
var inferNoDefaultSeriesTests = []struct {
	vague, exact string
}{
	{"foo", ""},
	{"foo-1", ""},
	{"cs:foo", ""},
	{"cs:~user/foo", ""},
	{"series/foo", "cs:series/foo"},
	{"cs:series/foo", "cs:series/foo"},
	{"cs:~user/series/foo", "cs:~user/series/foo"},
}

func (s *URLSuite) TestInferURLNoDefaultSeries(c *C) {
	for _, t := range inferNoDefaultSeriesTests {
		inferred, err := charm.InferURL(t.vague, "")
		if t.exact == "" {
			c.Assert(err, ErrorMatches, fmt.Sprintf("cannot infer charm URL for %q: no series provided", t.vague))
		} else {
			parsed, err := charm.ParseURL(t.exact)
			c.Assert(err, IsNil)
			c.Assert(inferred, DeepEquals, parsed, Commentf(`InferURL(%q, "")`, t.vague))
		}
=======
var validRegexpTests = []struct {
	regexp *regexp.Regexp
	string string
	expect bool
}{
	{charm.ValidUser, "", false},
	{charm.ValidUser, "bob", true},
	{charm.ValidUser, "Bob", false},
	{charm.ValidUser, "bOB", true},
	{charm.ValidUser, "b^b", false},
	{charm.ValidUser, "bob1", true},
	{charm.ValidUser, "bob-1", true},
	{charm.ValidUser, "bob+1", true},
	{charm.ValidUser, "bob.1", true},
	{charm.ValidUser, "1bob", true},
	{charm.ValidUser, "1-bob", true},
	{charm.ValidUser, "1+bob", true},
	{charm.ValidUser, "1.bob", true},
	{charm.ValidUser, "jim.bob+99-1.", true},

	{charm.ValidName, "", false},
	{charm.ValidName, "wordpress", true},
	{charm.ValidName, "Wordpress", false},
	{charm.ValidName, "word-press", true},
	{charm.ValidName, "word press", false},
	{charm.ValidName, "word^press", false},
	{charm.ValidName, "-wordpress", false},
	{charm.ValidName, "wordpress-", false},
	{charm.ValidName, "wordpress2", true},
	{charm.ValidName, "wordpress-2", false},
	{charm.ValidName, "word2-press2", true},

	{charm.ValidSeries, "", false},
	{charm.ValidSeries, "precise", true},
	{charm.ValidSeries, "Precise", false},
	{charm.ValidSeries, "pre cise", false},
	{charm.ValidSeries, "pre-cise", true},
	{charm.ValidSeries, "pre^cise", false},
	{charm.ValidSeries, "prec1se", false},
	{charm.ValidSeries, "-precise", false},
	{charm.ValidSeries, "precise-", false},
	{charm.ValidSeries, "pre-c1se", false},
}

func (s *URLSuite) TestValidRegexps(c *C) {
	for i, t := range validRegexpTests {
		c.Logf("test %d: %s", i, t.string)
		c.Assert(t.regexp.MatchString(t.string), Equals, t.expect)
>>>>>>> b66ddd66
	}
}

func (s *URLSuite) TestMustParseURL(c *C) {
	url := charm.MustParseURL("cs:series/name")
	c.Assert(url, DeepEquals, &charm.URL{"cs", "", "series", "name", -1})
	f := func() { charm.MustParseURL("local:name") }
	c.Assert(f, PanicMatches, "charm URL without series: .*")
}

func (s *URLSuite) TestWithRevision(c *C) {
	url := charm.MustParseURL("cs:series/name")
	other := url.WithRevision(1)
	c.Assert(url, DeepEquals, &charm.URL{"cs", "", "series", "name", -1})
	c.Assert(other, DeepEquals, &charm.URL{"cs", "", "series", "name", 1})

	// Should always copy. The opposite behavior is error prone.
	c.Assert(other.WithRevision(1), Not(Equals), other)
	c.Assert(other.WithRevision(1), DeepEquals, other)
}

var codecs = []struct {
	Marshal   func(interface{}) ([]byte, error)
	Unmarshal func([]byte, interface{}) error
}{{
	Marshal:   bson.Marshal,
	Unmarshal: bson.Unmarshal,
}, {
	Marshal:   json.Marshal,
	Unmarshal: json.Unmarshal,
}}

func (s *URLSuite) TestCodecs(c *C) {
	for i, codec := range codecs {
		c.Logf("codec %d", i)
		type doc struct {
			URL *charm.URL
		}
		url := charm.MustParseURL("cs:series/name")
		data, err := codec.Marshal(doc{url})
		c.Assert(err, IsNil)
		var v doc
		err = codec.Unmarshal(data, &v)
		c.Assert(v.URL, DeepEquals, url)

		data, err = codec.Marshal(doc{})
		c.Assert(err, IsNil)
		err = codec.Unmarshal(data, &v)
		c.Assert(err, IsNil)
		c.Assert(v.URL, IsNil)
	}
}

type QuoteSuite struct{}

var _ = Suite(&QuoteSuite{})

func (s *QuoteSuite) TestUnmodified(c *C) {
	// Check that a string containing only valid
	// chars stays unmodified.
	in := "abcdefghijklmnopqrstuvwxyzABCDEFGHIJKLMNOPQRSTUVWXYZ0123456789.-"
	out := charm.Quote(in)
	c.Assert(out, Equals, in)
}

func (s *QuoteSuite) TestQuote(c *C) {
	// Check that invalid chars are translated correctly.
	in := "hello_there/how'are~you-today.sir"
	out := charm.Quote(in)
	c.Assert(out, Equals, "hello_5f_there_2f_how_27_are_7e_you-today.sir")
}<|MERGE_RESOLUTION|>--- conflicted
+++ resolved
@@ -93,7 +93,6 @@
 	c.Assert(err, ErrorMatches, "cannot infer charm URL with user but no schema: .*")
 }
 
-<<<<<<< HEAD
 var inferNoDefaultSeriesTests = []struct {
 	vague, exact string
 }{
@@ -116,7 +115,9 @@
 			c.Assert(err, IsNil)
 			c.Assert(inferred, DeepEquals, parsed, Commentf(`InferURL(%q, "")`, t.vague))
 		}
-=======
+	}
+}
+
 var validRegexpTests = []struct {
 	regexp *regexp.Regexp
 	string string
@@ -165,7 +166,6 @@
 	for i, t := range validRegexpTests {
 		c.Logf("test %d: %s", i, t.string)
 		c.Assert(t.regexp.MatchString(t.string), Equals, t.expect)
->>>>>>> b66ddd66
 	}
 }
 
