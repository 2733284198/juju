--- conflicted
+++ resolved
@@ -233,7 +233,6 @@
 	c.Check(err, Not(IsNil))
 }
 
-<<<<<<< HEAD
 func (suite *EnvironSuite) TestStateInfo(c *C) {
 	env := suite.makeEnviron()
 	hostname := "test"
@@ -256,7 +255,20 @@
 	_, _, err := env.StateInfo()
 
 	c.Check(err, FitsTypeOf, &environs.NotFoundError{})
-=======
+}
+
+func (suite *EnvironSuite) TestQuiesceStateFileFailsOnBrokenStateFile(c *C) {
+	const content = "@#$(*&Y%!"
+	reader := bytes.NewReader([]byte(content))
+	env := suite.makeEnviron()
+	err := env.Storage().Put(stateFile, reader, int64(len(content)))
+	c.Assert(err, IsNil)
+
+	err = env.quiesceStateFile()
+
+	c.Check(err, Not(IsNil))
+}
+
 func (suite *EnvironSuite) TestDestroy(c *C) {
 	env := suite.makeEnviron()
 	suite.getInstance("test1")
@@ -276,19 +288,6 @@
 	listing, err := storage.List("")
 	c.Assert(err, IsNil)
 	c.Check(listing, DeepEquals, []string{})
->>>>>>> 7618e381
-}
-
-func (suite *EnvironSuite) TestQuiesceStateFileFailsOnBrokenStateFile(c *C) {
-	const content = "@#$(*&Y%!"
-	reader := bytes.NewReader([]byte(content))
-	env := suite.makeEnviron()
-	err := env.Storage().Put(stateFile, reader, int64(len(content)))
-	c.Assert(err, IsNil)
-
-	err = env.quiesceStateFile()
-
-	c.Check(err, Not(IsNil))
 }
 
 func (suite *EnvironSuite) TestBootstrapSucceeds(c *C) {
