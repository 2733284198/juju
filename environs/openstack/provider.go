--- conflicted
+++ resolved
@@ -417,10 +417,6 @@
 	return e.publicStorageUnlocked
 }
 
-<<<<<<< HEAD
-func (e *environ) Bootstrap(cons constraints.Value, uploadTools bool, cert, key []byte) error {
-	// TODO(fwereade): handle bootstrap constraints
-=======
 // TODO(thumper): this code is duplicated in ec2 and openstack.  Ideally we
 // should refactor the tools selection criteria with the version that is in
 // environs. The constraints work will require this refactoring.
@@ -432,8 +428,7 @@
 	return environs.FindTools(env, v, flags)
 }
 
-func (e *environ) Bootstrap(cons state.Constraints, cert, key []byte) error {
->>>>>>> 198d2b0e
+func (e *environ) Bootstrap(cons constraints.Value, cert, key []byte) error {
 	password := e.Config().AdminSecret()
 	if password == "" {
 		return fmt.Errorf("admin-secret is required for bootstrap")
@@ -635,7 +630,7 @@
 	return nil
 }
 
-func (e *environ) StartInstance(machineId string, cons state.Constraints, info *state.Info, apiInfo *api.Info, tools *state.Tools) (environs.Instance, error) {
+func (e *environ) StartInstance(machineId string, cons constraints.Value, info *state.Info, apiInfo *api.Info, tools *state.Tools) (environs.Instance, error) {
 	return e.startInstance(&startInstanceParams{
 		machineId:    machineId,
 		constraints:  cons,
@@ -654,7 +649,7 @@
 	mongoURL        string
 	stateServer     bool
 	config          *config.Config
-	constraints     state.Constraints
+	constraints     constraints.Value
 	stateServerCert []byte
 	stateServerKey  []byte
 
