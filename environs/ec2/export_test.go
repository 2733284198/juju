--- conflicted
+++ resolved
@@ -34,17 +34,6 @@
 	return e.(*environ).ec2
 }
 
-<<<<<<< HEAD
-func EnvironBucket(e environs.Environ) *s3.Bucket {
-	return e.(*environ).bucket()
-}
-
-func FindTools(e environs.Environ, spec *InstanceSpec) (string, error) {
-	return e.(*environ).findTools(spec)
-}
-
-=======
->>>>>>> 3ddec04e
 func InstanceEC2(inst environs.Instance) *ec2.Instance {
 	return inst.(*instance).Instance
 }
