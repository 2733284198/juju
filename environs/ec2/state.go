package ec2

import (
	"bytes"
	"fmt"
	"io"
	"io/ioutil"
	"launchpad.net/goamz/s3"
	"launchpad.net/goyaml"
<<<<<<< HEAD
	"regexp"
=======
	"os"
>>>>>>> 926ce9fb
	"sync"
)

const stateFile = "provider-state"

type bootstrapState struct {
	ZookeeperInstances []string `yaml:"zookeeper-instances"`
}

func (e *environ) saveState(state *bootstrapState) error {
	data, err := goyaml.Marshal(state)
	if err != nil {
		return err
	}
	return e.PutFile(stateFile, bytes.NewReader(data))
}

func (e *environ) loadState() (*bootstrapState, error) {
	r, err := e.GetFile(stateFile)
	if err != nil {
		return nil, fmt.Errorf("cannot read %q: %v", stateFile, err)
	}
	defer r.Close()
	data, err := ioutil.ReadAll(r)
	if err != nil {
		return nil, fmt.Errorf("error reading %q: %v", stateFile, err)
	}
	var state bootstrapState
	err = goyaml.Unmarshal(data, &state)
	if err != nil {
		return nil, fmt.Errorf("error unmarshalling %q: %v", stateFile, err)
	}
	return &state, nil
}

func (e *environ) deleteState() error {
	b := e.bucket()
	resp, err := b.List("", "", "", 0)
	if err != nil {
		if s3ErrorStatusCode(err) == 404 {
			return nil
		}
		return err
	}
	// Remove all the objects in parallel so that we incur less round-trips.
	// If we're in danger of having hundreds of objects,
	// we'll want to change this to limit the number
	// of concurrent operations.
	var wg sync.WaitGroup
	wg.Add(len(resp.Contents))
	errc := make(chan error, len(resp.Contents))
	for _, obj := range resp.Contents {
		name := obj.Key
		go func() {
			if err := e.RemoveFile(name); err != nil {
				errc <- err
			}
			wg.Done()
		}()
	}
	wg.Wait()
	select {
	case err := <-errc:
		return fmt.Errorf("cannot delete provider state: %v", err)
	default:
	}
	return b.DelBucket()
}

func (e *environ) PutFile(file string, r io.ReadSeeker) error {
	// Find out the length of the file by seeking to
	// the end and back again.
	curPos, err := r.Seek(0, os.SEEK_CUR)
	if err != nil {
		return err
	}
	length, err := r.Seek(0, os.SEEK_END)
	if err != nil {
		return err
	}
	if _, err := r.Seek(curPos, os.SEEK_SET); err != nil {
		return err
	}
	// To avoid round-tripping on each PutFile, we attempt to put the
	// file and only make the bucket if it fails due to the bucket's
	// non-existence.
	err = e.bucket().PutReader(file, r, length - curPos, "binary/octet-stream", s3.Private)
	if err == nil {
		return nil
	}
	if s3err, _ := err.(*s3.Error); s3err == nil || s3err.Code != "NoSuchBucket" {
		return err
	}
	// Make the bucket and repeat.
	if err := e.bucket().PutBucket(s3.Private); err != nil {
		return err
	}
	if _, err := r.Seek(curPos, os.SEEK_SET); err != nil {
		return err
	}
	return e.bucket().PutReader(file, r, length - curPos, "binary/octet-stream", s3.Private)
}

func (e *environ) GetFile(file string) (r io.ReadCloser, err error) {
	for a := shortAttempt.start(); a.next(); {
		r, err = e.bucket().GetReader(file)
		if s3ErrorStatusCode(err) == 404 {
			continue
		}
		return
	}
	return
}

// s3ErrorStatusCode returns the HTTP status of the S3 request error,
// if it is an error from an S3 operation, or 0 if it was not.
func s3ErrorStatusCode(err error) int {
	if err, _ := err.(*s3.Error); err != nil {
		return err.StatusCode
	}
	return 0
}

func (e *environ) RemoveFile(file string) error {
	err := e.bucket().Del(file)
	// If we can't delete the object because the bucket doesn't
	// exist, then we don't care.
	if s3ErrorStatusCode(err) == 404 {
		return nil
	}
	return err
}

func (e *environ) bucket() *s3.Bucket {
	return e.s3.Bucket(e.config.bucket)
}

var toolFilePat = regexp.MustCompile(`^juju-([0-9]+\.[0-9]+\.[0-9]+)-([^-]+)-([^-]+)\.tgz$`)

var errToolsNotFound = errors.New("no compatible tools found")

// findTools returns a URL from which the juju tools can
// be downloaded. If exact is true, only a version which exactly
// matches version.Current will be used.
func (e *environs) findTools() (url string, err error) {
	return findToolsInBucket(e.bucket())
	// TODO look in public bucket on error
}

func (e *environs) findToolsInBucket(bucket *s3.Bucket) (url string, err error) {
	prefix := "tools/"
	resp, err := bucket.List(prefix, "/", "", 0)
	if err != nil {
		return err
	}
	bestVersion := version.Version{Major: -1}
	bestKey := ""
	for _, k := range resp.Contents {
		m := toolFilePat.FindStringSubmatch(k.Key)
		if m == nil {
			continue
		}
		vers, err := version.Parse(m[1])
		if err != nil {
			log.Printf("failed to parse version %q: %v", err)
			continue
		}
		if m[2] != runtime.GOOS {
			continue
		}
		// TODO allow different architectures.
		if m[3] != runtime.GOARCH {
			continue
		}
		if vers.Major != version.Current.Major {
			continue
		}
		if bestVersion.Less(vers) {
			bestVersion = vers
			bestKey = k.Key
		}
	}
	if bestVersion.Major < 0 {
		return "", errToolsNotFound
	}
	return bucket.URL(prefix + bestKey), nil
}<|MERGE_RESOLUTION|>--- conflicted
+++ resolved
@@ -7,11 +7,8 @@
 	"io/ioutil"
 	"launchpad.net/goamz/s3"
 	"launchpad.net/goyaml"
-<<<<<<< HEAD
 	"regexp"
-=======
 	"os"
->>>>>>> 926ce9fb
 	"sync"
 )
 
