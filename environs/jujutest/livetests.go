package jujutest

import (
	"fmt"
	. "launchpad.net/gocheck"
	"launchpad.net/juju/go/environs"
	"launchpad.net/juju/go/state"
	"time"
)

// TestStartStop is similar to Tests.TestStartStop except
// that it does not assume a pristine environment.
func (t *LiveTests) TestStartStop(c *C) {
	insts, err := t.Env.Instances(nil)
	c.Assert(err, IsNil)
	c.Check(len(insts), Equals, 0)

	inst, err := t.Env.StartInstance(0, InvalidStateInfo)
	c.Assert(err, IsNil)
	c.Assert(inst, NotNil)
	id0 := inst.Id()

	insts, err = t.Env.Instances([]string{id0, id0})
	c.Assert(err, IsNil)
	c.Assert(len(insts), Equals, 2)
	c.Assert(insts[0], Equals, inst)
	c.Assert(insts[1], Equals, inst)
<<<<<<< HEAD
=======

	dns, err := inst.DNSName()
	c.Assert(err, IsNil)
	c.Assert(dns, Not(Equals), "")

	insts, err = t.Env.Instances([]string{id0, ""})
	c.Assert(err, Equals, environs.ErrMissingInstance)
	c.Assert(len(insts), Equals, 2, Bug("instances: %v", insts))
	c.Check(insts[0].Id(), Equals, id0)
	c.Check(insts[1], IsNil)
>>>>>>> 7d87cdb5

	err = t.Env.StopInstances([]environs.Instance{inst})
	c.Assert(err, IsNil)

<<<<<<< HEAD
	// repeat for a while to let eventual consistency catch up, hopefully.
	for i := 0; i < 20; i++ {
		insts, err = t.Env.Instances([]string{id0})
		if err != nil {
			break
		}
		time.Sleep(0.25e9)
	}
=======
	insts, err = t.Env.Instances([]string{id0})
>>>>>>> 7d87cdb5
	c.Assert(err, Equals, environs.ErrMissingInstance)
	c.Assert(len(insts), Equals, 0, Bug("instances: %v", insts))

	// check the instance is no longer there.
	for _, inst := range insts {
		c.Assert(inst.Id(), Not(Equals), id0)
	}
}

func (t *LiveTests) TestBootstrap(c *C) {
	c.Logf("initial bootstrap")
	err := t.Env.Bootstrap()
	c.Assert(err, IsNil)

	c.Logf("duplicate bootstrap")
	// repeat for a while to let eventual consistency catch up, hopefully,
	// although if the second bootstrap has succeeded, we're probably
	// stuffed in fact.
	for i := 0; i < 20; i++ {
		err = t.Env.Bootstrap()
		if err != nil {
			break
		}
		time.Sleep(0.25e9)
	}
	c.Assert(err, ErrorMatches, "environment is already bootstrapped")

	info, err := t.Env.StateInfo()
	c.Assert(err, IsNil)
	c.Assert(info, NotNil)
	c.Check(len(info.Addrs), Not(Equals), 0, Bug("addrs: %q", info.Addrs))

<<<<<<< HEAD
	c.Logf("open state")
	st, err := state.Open(info)
	if err != nil {
		c.Errorf("state open failed: %v, %T, %d", err, err, err)
		err = t.Env.Destroy(nil)
		c.Assert(err, IsNil)
		return
	}
	c.Logf("initialize state")
	err = st.Initialize()
	c.Assert(err, IsNil)

=======
>>>>>>> 7d87cdb5
	// TODO uncomment when State has a close method
	// st.Close()

	c.Logf("destroy env")
	err = t.Env.Destroy(nil)
	c.Assert(err, IsNil)

	c.Logf("bootstrap again")
	// check that we can bootstrap after destroy
	err = t.Env.Bootstrap()
	c.Assert(err, IsNil)

<<<<<<< HEAD
	c.Logf("final destroy")
=======
>>>>>>> 7d87cdb5
	err = t.Env.Destroy(nil)
	c.Assert(err, IsNil)
}

// TODO check that binary data works ok?
var contents = []byte("hello\n")
var contents2 = []byte("goodbye\n\n")

func (t *LiveTests) TestFile(c *C) {
	name := fmt.Sprint("testfile", time.Now().UnixNano())
	checkFileDoesNotExist(c, t.Env, name)
	checkPutFile(c, t.Env, name, contents)
	checkFileHasContents(c, t.Env, name, contents)
	checkPutFile(c, t.Env, name, contents2) // check that we can overwrite the file
	checkFileHasContents(c, t.Env, name, contents2)
	err := t.Env.RemoveFile(name)
	c.Check(err, IsNil)
	checkFileDoesNotExist(c, t.Env, name)
	// removing a file that does not exist should not be an error.
	err = t.Env.RemoveFile(name)
	c.Check(err, IsNil)
}<|MERGE_RESOLUTION|>--- conflicted
+++ resolved
@@ -25,8 +25,6 @@
 	c.Assert(len(insts), Equals, 2)
 	c.Assert(insts[0], Equals, inst)
 	c.Assert(insts[1], Equals, inst)
-<<<<<<< HEAD
-=======
 
 	dns, err := inst.DNSName()
 	c.Assert(err, IsNil)
@@ -37,13 +35,12 @@
 	c.Assert(len(insts), Equals, 2, Bug("instances: %v", insts))
 	c.Check(insts[0].Id(), Equals, id0)
 	c.Check(insts[1], IsNil)
->>>>>>> 7d87cdb5
 
 	err = t.Env.StopInstances([]environs.Instance{inst})
 	c.Assert(err, IsNil)
 
-<<<<<<< HEAD
 	// repeat for a while to let eventual consistency catch up, hopefully.
+	// TODO use ShortDo
 	for i := 0; i < 20; i++ {
 		insts, err = t.Env.Instances([]string{id0})
 		if err != nil {
@@ -51,9 +48,6 @@
 		}
 		time.Sleep(0.25e9)
 	}
-=======
-	insts, err = t.Env.Instances([]string{id0})
->>>>>>> 7d87cdb5
 	c.Assert(err, Equals, environs.ErrMissingInstance)
 	c.Assert(len(insts), Equals, 0, Bug("instances: %v", insts))
 
@@ -86,7 +80,6 @@
 	c.Assert(info, NotNil)
 	c.Check(len(info.Addrs), Not(Equals), 0, Bug("addrs: %q", info.Addrs))
 
-<<<<<<< HEAD
 	c.Logf("open state")
 	st, err := state.Open(info)
 	if err != nil {
@@ -99,8 +92,6 @@
 	err = st.Initialize()
 	c.Assert(err, IsNil)
 
-=======
->>>>>>> 7d87cdb5
 	// TODO uncomment when State has a close method
 	// st.Close()
 
@@ -113,10 +104,7 @@
 	err = t.Env.Bootstrap()
 	c.Assert(err, IsNil)
 
-<<<<<<< HEAD
 	c.Logf("final destroy")
-=======
->>>>>>> 7d87cdb5
 	err = t.Env.Destroy(nil)
 	c.Assert(err, IsNil)
 }
