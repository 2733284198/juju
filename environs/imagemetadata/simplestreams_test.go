--- conflicted
+++ resolved
@@ -27,12 +27,8 @@
 var liveUrls = map[string]liveTestData{
 	"ec2": {
 		baseURL:        DefaultBaseURL,
-<<<<<<< HEAD
 		requireSigned:  true,
 		validCloudSpec: CloudSpec{"us-east-1", aws.Regions["us-east-1"].EC2Endpoint},
-=======
-		validCloudSpec: CloudSpec{"us-east-1", "https://ec2.us-east-1.amazonaws.com"},
->>>>>>> b44149f0
 	},
 	"canonistack": {
 		baseURL:        "https://swift.canonistack.canonical.com/v1/AUTH_a48765cc0e864be980ee21ae26aaaed4/simplestreams/data",
@@ -218,13 +214,8 @@
 func registerSimpleStreamsTests() {
 	Suite(&simplestreamsSuite{
 		liveSimplestreamsSuite: liveSimplestreamsSuite{
-<<<<<<< HEAD
-			baseURL:       "test:",
+			baseURL: "test:",
 			requireSigned: false,
-			validImageConstraint: NewImageConstraint(
-				"us-east-1", "https://ec2.us-east-1.amazonaws.com", "precise", []string{"amd64", "arm"}, ""),
-=======
-			baseURL: "test:",
 			validImageConstraint: ImageConstraint{
 				CloudSpec: CloudSpec{
 					Region:   "us-east-1",
@@ -233,7 +224,6 @@
 				Series: "precise",
 				Arches: []string{"amd64", "arm"},
 			},
->>>>>>> b44149f0
 		},
 	})
 }
@@ -365,13 +355,8 @@
 	c.Assert(len(im) > 0, Equals, true)
 }
 
-<<<<<<< HEAD
 func (s *liveSimplestreamsSuite) TestFetchMultipleBaseURLsExists(c *C) {
 	im, err := Fetch([]string{"http://127.0.0.1", s.baseURL}, DefaultIndexPath, &s.validImageConstraint, s.requireSigned)
-=======
-func (s *liveSimplestreamsSuite) TestGetImageIdMetadataMultipleBaseURLsExists(c *C) {
-	im, err := Fetch([]string{"https://bad", s.baseURL}, DefaultIndexPath, &s.validImageConstraint)
->>>>>>> b44149f0
 	c.Assert(err, IsNil)
 	c.Assert(len(im) > 0, Equals, true)
 }
@@ -582,15 +567,11 @@
 func (s *simplestreamsSuite) TestFetch(c *C) {
 	for i, t := range fetchTests {
 		c.Logf("test %d", i)
-<<<<<<< HEAD
-		imageConstraint := NewImageConstraint(t.region, "https://ec2.us-east-1.amazonaws.com", "precise", t.arches, "")
-=======
 		imageConstraint := ImageConstraint{
 			CloudSpec: CloudSpec{t.region, "https://ec2.us-east-1.amazonaws.com"},
 			Series:    "precise",
 			Arches:    t.arches,
 		}
->>>>>>> b44149f0
 		imageConstraint.Storage = t.storage
 		images, err := Fetch([]string{s.baseURL}, DefaultIndexPath, &imageConstraint, s.requireSigned)
 		if !c.Check(err, IsNil) {
