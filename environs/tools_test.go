--- conflicted
+++ resolved
@@ -74,29 +74,6 @@
 	},
 }
 
-<<<<<<< HEAD
-=======
-func (t *ToolsSuite) TestUploadTools(c *C) {
-	env, err := environs.NewFromAttrs(map[string]interface{}{
-		"name":            "upload-test",
-		"type":            "dummy",
-		"state-server":    false,
-		"authorized-keys": "i-am-a-key",
-		"agent-version":   "1.9.10", // Older than current version
-		"default-series":  "lucid",  // Real old series
-		"ca-cert":         testing.CACert,
-		"ca-private-key":  "",
-	})
-	c.Assert(err, IsNil)
-
-	err = environs.UploadTools(env)
-	c.Assert(err, IsNil)
-
-	c.Assert(env.Config().AgentVersion(), Equals, version.CurrentNumber())
-	c.Assert(env.Config().DefaultSeries(), Equals, version.CurrentSeries())
-}
-
->>>>>>> 013987d9
 func (t *ToolsSuite) TestPutGetTools(c *C) {
 	tools, err := environs.PutTools(t.env.Storage(), nil)
 	c.Assert(err, IsNil)
