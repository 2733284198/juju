--- conflicted
+++ resolved
@@ -419,10 +419,7 @@
 }, {
 	// always use private storage in preference to public storage.
 	version: version.MustParse("1.9.0"),
-<<<<<<< HEAD
-=======
 	flags:   environs.DevVersion | environs.CompatVersion,
->>>>>>> e23b8722
 	contents: []string{
 		toolsStoragePath("1.0.2"),
 	},
@@ -431,44 +428,6 @@
 	},
 	expect: toolsStoragePath("1.0.2"),
 }, {
-<<<<<<< HEAD
-	// we'll use an earlier version if the major version number matches.
-	version: version.MustParse("1.99.99"),
-	contents: []string{
-		toolsStoragePath("1.0.0"),
-	},
-	expect: toolsStoragePath("1.0.0"),
-}, {
-	// check that version comparing is numeric, not alphabetical.
-	version: version.MustParse("1.0.99"),
-	contents: []string{
-		toolsStoragePath("1.0.9"),
-		toolsStoragePath("1.0.10"),
-		toolsStoragePath("1.0.11"),
-	},
-	expect: toolsStoragePath("1.0.11"),
-}, {
-	// minor version wins over patch version.
-	version: version.MustParse("1.99.99"),
-	contents: []string{
-		toolsStoragePath("1.9.11"),
-		toolsStoragePath("1.10.10"),
-		toolsStoragePath("1.11.9"),
-	},
-	expect: toolsStoragePath("1.11.9"),
-}, {
-	// only earlier versions are chosen.
-	version: version.MustParse("1.10.9"),
-	contents: []string{
-		toolsStoragePath("1.9.10"),
-		toolsStoragePath("1.9.11"),
-		toolsStoragePath("1.10.10"),
-		toolsStoragePath("1.11.9"),
-	},
-	expect: toolsStoragePath("1.9.11"),
-}, {
-=======
->>>>>>> e23b8722
 	// mismatching series or architecture is ignored.
 	version: version.MustParse("1.0.0"),
 	flags:   environs.CompatVersion,
@@ -693,17 +652,11 @@
 			newTools("3.2.3-precise-amd64", ""),
 		},
 	},
-<<<<<<< HEAD
-	binaryVersion("2.8.8-precise-amd64"),
-	false,
-	newTools("2.2.4-precise-amd64", ""),
-=======
 	vers:             binaryVersion("2.8.8-precise-amd64"),
 	expect:           newTools("2.2.4-precise-amd64", ""),
 	expectDev:        newTools("2.3.4-precise-amd64", ""),
 	expectHighest:    newTools("2.2.4-precise-amd64", ""),
 	expectDevHighest: newTools("2.3.4-precise-amd64", ""),
->>>>>>> e23b8722
 }, {
 	// 6. Check that we can upgrade to a release version from
 	// a dev version if dev is false.
@@ -716,17 +669,11 @@
 			newTools("3.2.3-precise-amd64", ""),
 		},
 	},
-<<<<<<< HEAD
-	binaryVersion("2.8.8-precise-amd64"),
-	false,
-	newTools("2.4.4-precise-amd64", ""),
-=======
 	vers:             binaryVersion("2.8.8-precise-amd64"),
 	expect:           newTools("2.4.4-precise-amd64", ""),
 	expectDev:        newTools("2.4.4-precise-amd64", ""),
 	expectHighest:    newTools("2.4.4-precise-amd64", ""),
 	expectDevHighest: newTools("2.4.4-precise-amd64", ""),
->>>>>>> e23b8722
 }, {
 	// 7. Check that a different minor version works ok.
 	list: &environs.ToolsList{
@@ -739,17 +686,11 @@
 			newTools("2.2.3-precise-amd64", ""),
 		},
 	},
-<<<<<<< HEAD
-	binaryVersion("2.8.8-precise-amd64"),
-	true,
-	newTools("2.2.3-precise-amd64", ""),
-=======
 	vers:             binaryVersion("2.8.8-precise-amd64"),
 	expect:           nil,
 	expectDev:        newTools("2.2.3-precise-amd64", ""),
 	expectHighest:    nil,
 	expectDevHighest: newTools("2.2.3-precise-amd64", ""),
->>>>>>> e23b8722
 }, {
 	// 8. Check that the private tools are chosen even though
 	// they have a lower version number.
@@ -761,17 +702,11 @@
 			newTools("1.2.4-precise-amd64", ""),
 		},
 	},
-<<<<<<< HEAD
-	binaryVersion("1.8.8-precise-amd64"),
-	true,
-	newTools("1.2.3-precise-amd64", ""),
-=======
 	vers:             binaryVersion("1.8.8-precise-amd64"),
 	expect:           newTools("1.2.2-precise-amd64", ""),
 	expectDev:        newTools("1.2.2-precise-amd64", ""),
 	expectHighest:    newTools("1.2.2-precise-amd64", ""),
 	expectDevHighest: newTools("1.2.2-precise-amd64", ""),
->>>>>>> e23b8722
 }, {
 	// 9. Check that the public tools can be chosen when
 	// there are no private tools.
@@ -780,24 +715,6 @@
 			newTools("1.2.4-precise-amd64", ""),
 		},
 	},
-<<<<<<< HEAD
-	binaryVersion("1.8.9-precise-amd64"),
-	true,
-	newTools("1.2.4-precise-amd64", ""),
-}, {
-	// Check that we don't choose a version later
-	// than requested.
-	&environs.ToolsList{
-		Public: []*state.Tools{
-			newTools("1.2.2-precise-amd64", ""),
-			newTools("1.2.3-precise-amd64", ""),
-			newTools("1.3.4-precise-amd64", ""),
-		},
-	},
-	binaryVersion("1.3.3-precise-amd64"),
-	true,
-	newTools("1.2.3-precise-amd64", ""),
-=======
 	vers:             binaryVersion("1.8.9-precise-amd64"),
 	expect:           newTools("1.2.4-precise-amd64", ""),
 	expectDev:        newTools("1.2.4-precise-amd64", ""),
@@ -846,7 +763,6 @@
 	expectDev:        newTools("0.10.10-precise-amd64", ""),
 	expectHighest:    newTools("0.10.10-precise-amd64", ""),
 	expectDevHighest: newTools("0.11.9-precise-amd64", ""),
->>>>>>> e23b8722
 },
 }
 
