--- conflicted
+++ resolved
@@ -180,13 +180,8 @@
 	azStorage, transport := makeFakeStorage(container, "account")
 	transport.AddExchange(response, nil)
 	_, err := azStorage.Get(filename)
-<<<<<<< HEAD
-	c.Assert(err, NotNil)
+	c.Assert(err, gc.NotNil)
 	c.Check(err, jc.Satisfies, errors.IsNotFoundError)
-=======
-	c.Assert(err, gc.NotNil)
-	c.Check(errors.IsNotFoundError(err), gc.Equals, true)
->>>>>>> 21ee5573
 }
 
 func (*storageSuite) TestPut(c *gc.C) {
