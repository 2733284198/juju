--- conflicted
+++ resolved
@@ -55,17 +55,7 @@
 	PrivateAddress() (string, error)
 }
 
-<<<<<<< HEAD
-var (
-	ErrNoInstances      = errors.New("no instances found")
-	ErrPartialInstances = errors.New("only some instances were found")
-	ErrNotBootstrapped  = errors.New("environment is not bootstrapped")
-)
-
-// EnvironStorage implements storage access for an environment.
-=======
 // EnvironStorage implements storage access for an environment
->>>>>>> 824a551b
 type EnvironStorage interface {
 	// Storage returns storage specific to the environment.
 	Storage() storage.Storage
