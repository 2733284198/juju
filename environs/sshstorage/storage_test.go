// Copyright 2013 Canonical Ltd.
// Licensed under the AGPLv3, see LICENCE file for details.

package sshstorage

import (
	"bytes"
	"fmt"
	"io"
	"io/ioutil"
	"os"
	"os/exec"
	"path"
	"path/filepath"
	"regexp"
	stdtesting "testing"
	"time"

	gc "launchpad.net/gocheck"

	"launchpad.net/juju-core/environs/storage"
	coreerrors "launchpad.net/juju-core/errors"
	"launchpad.net/juju-core/testing"
	jc "launchpad.net/juju-core/testing/checkers"
	"launchpad.net/juju-core/utils"
)

type storageSuite struct {
	testing.LoggingSuite
	restoreEnv func()
}

var _ = gc.Suite(&storageSuite{})

func Test(t *stdtesting.T) {
	gc.TestingT(t)
}

func sshCommandTesting(host string, tty bool, command string) *exec.Cmd {
	cmd := exec.Command("bash", "-c", command)
	uid := fmt.Sprint(os.Getuid())
	gid := fmt.Sprint(os.Getgid())
	defer testing.PatchEnvironment("SUDO_UID", uid)()
	defer testing.PatchEnvironment("SUDO_GID", gid)()
	cmd.Env = os.Environ()
	return cmd
}

// flockBin is the path to the original "flock" binary.
var flockBin string

func (s *storageSuite) SetUpSuite(c *gc.C) {
	s.LoggingSuite.SetUpSuite(c)

	var err error
	flockBin, err = exec.LookPath("flock")
	c.Assert(err, gc.IsNil)

	bin := c.MkDir()
	restoreEnv := testing.PatchEnvironment("PATH", bin+":"+os.Getenv("PATH"))
	s.AddSuiteCleanup(func(*gc.C) { restoreEnv() })

	// Create a "sudo" command which just executes its args.
	err = os.Symlink("/usr/bin/env", filepath.Join(bin, "sudo"))
	c.Assert(err, gc.IsNil)
	restoreSshCommand := jc.Set(&sshCommand, sshCommandTesting)
	s.AddSuiteCleanup(func(*gc.C) { restoreSshCommand() })

	// Create a new "flock" which calls the original, but in non-blocking mode.
	data := []byte(fmt.Sprintf("#!/bin/sh\nexec %s --nonblock \"$@\"", flockBin))
	err = ioutil.WriteFile(filepath.Join(bin, "flock"), data, 0755)
	c.Assert(err, gc.IsNil)
}

func (s *storageSuite) makeStorage(c *gc.C) (storage *SSHStorage, storageDir string) {
	storageDir = c.MkDir()
	storage, err := NewSSHStorage("example.com", storageDir, "")
	c.Assert(err, gc.IsNil)
	c.Assert(storage, gc.NotNil)
	s.AddCleanup(func(*gc.C) { storage.Close() })
	return storage, storageDir
}

// createFiles creates empty files in the storage directory
// with the given storage names.
func createFiles(c *gc.C, storageDir string, names ...string) {
	for _, name := range names {
		path := filepath.Join(storageDir, filepath.FromSlash(name))
		dir := filepath.Dir(path)
		if err := os.MkdirAll(dir, 0755); err != nil {
			c.Assert(err, jc.Satisfies, os.IsExist)
		}
		err := ioutil.WriteFile(path, nil, 0)
		c.Assert(err, gc.IsNil)
	}
}

func (s *storageSuite) TestNewSSHStorage(c *gc.C) {
	storageDir := c.MkDir()
	// Run this block twice to ensure NewSSHStorage can reuse
	// an existing storage location.
	for i := 0; i < 2; i++ {
<<<<<<< HEAD
		storage, err := NewSSHStorage("example.com", storageDir, UseDefaultTmpDir)
=======
		stor, err := NewSSHStorage("example.com", storageDir)
>>>>>>> 3edf400c
		c.Assert(err, gc.IsNil)
		c.Assert(stor, gc.NotNil)
		c.Assert(stor.Close(), gc.IsNil)
	}
	err := os.RemoveAll(storageDir)
	c.Assert(err, gc.IsNil)

	// You must have permissions to create the directory.
	storageDir = c.MkDir()
	err = os.Chmod(storageDir, 0555)
	c.Assert(err, gc.IsNil)
	_, err = NewSSHStorage("example.com", filepath.Join(storageDir, "subdir"), UseDefaultTmpDir)
	c.Assert(err, gc.ErrorMatches, "(.|\n)*cannot change owner and permissions of(.|\n)*")
}

func (s *storageSuite) TestPathValidity(c *gc.C) {
<<<<<<< HEAD
	storage, storageDir := s.makeStorage(c)
	err := os.Mkdir(filepath.Join(storageDir, "a"), 0755)
=======
	storageDir := c.MkDir()
	stor, err := NewSSHStorage("example.com", storageDir)
	c.Assert(err, gc.IsNil)
	defer stor.Close()

	c.Assert(os.Mkdir(filepath.Join(storageDir, contentdir, "a"), 0755), gc.IsNil)
	f, err := os.Create(filepath.Join(storageDir, contentdir, "a", "b"))
>>>>>>> 3edf400c
	c.Assert(err, gc.IsNil)
	createFiles(c, storageDir, "a/b")

	for _, prefix := range []string{"..", "a/../.."} {
		c.Logf("prefix: %q", prefix)
		_, err := storage.List(stor, prefix)
		c.Check(err, gc.ErrorMatches, regexp.QuoteMeta(fmt.Sprintf("%q escapes storage directory", prefix)))
	}

	// Paths are always relative, so a leading "/" may as well not be there.
	names, err := storage.List(stor, "/")
	c.Assert(err, gc.IsNil)
	c.Assert(names, gc.DeepEquals, []string{"a/b"})

	// Paths will be canonicalised.
	names, err = storage.List(stor, "a/..")
	c.Assert(err, gc.IsNil)
	c.Assert(names, gc.DeepEquals, []string{"a/b"})
}

func (s *storageSuite) TestGet(c *gc.C) {
<<<<<<< HEAD
	storage, storageDir := s.makeStorage(c)
=======
	storageDir := c.MkDir()
	stor, err := NewSSHStorage("example.com", storageDir)
	c.Assert(err, gc.IsNil)
	defer stor.Close()
>>>>>>> 3edf400c
	data := []byte("abc\000def")
	err := os.Mkdir(filepath.Join(storageDir, "a"), 0755)
	c.Assert(err, gc.IsNil)
	for _, name := range []string{"b", filepath.Join("a", "b")} {
		err = ioutil.WriteFile(filepath.Join(storageDir, name), data, 0644)
		c.Assert(err, gc.IsNil)
		r, err := storage.Get(stor, name)
		c.Assert(err, gc.IsNil)
		out, err := ioutil.ReadAll(r)
		c.Assert(err, gc.IsNil)
		c.Assert(out, gc.DeepEquals, data)
	}

	_, err = storage.Get(stor, "notthere")
	c.Assert(err, jc.Satisfies, coreerrors.IsNotFoundError)
}

func (s *storageSuite) TestPut(c *gc.C) {
<<<<<<< HEAD
	storage, storageDir := s.makeStorage(c)
	data := []byte("abc\000def")
	for _, name := range []string{"b", filepath.Join("a", "b")} {
		err := storage.Put(name, bytes.NewBuffer(data), int64(len(data)))
=======
	storageDir := c.MkDir()
	stor, err := NewSSHStorage("example.com", storageDir)
	c.Assert(err, gc.IsNil)
	defer stor.Close()
	data := []byte("abc\000def")
	for _, name := range []string{"b", filepath.Join("a", "b")} {
		err = stor.Put(name, bytes.NewBuffer(data), int64(len(data)))
>>>>>>> 3edf400c
		c.Assert(err, gc.IsNil)
		out, err := ioutil.ReadFile(filepath.Join(storageDir, name))
		c.Assert(err, gc.IsNil)
		c.Assert(out, gc.DeepEquals, data)
	}
}

func (s *storageSuite) assertList(c *gc.C, stor storage.StorageReader, prefix string, expected []string) {
	c.Logf("List: %v", prefix)
	names, err := storage.List(stor, prefix)
	c.Assert(err, gc.IsNil)
	c.Assert(names, gc.DeepEquals, expected)
}

func (s *storageSuite) TestList(c *gc.C) {
<<<<<<< HEAD
	storage, storageDir := s.makeStorage(c)
	s.assertList(c, storage, "", nil)

	// Directories don't show up in List.
	err := os.Mkdir(filepath.Join(storageDir, "a"), 0755)
	c.Assert(err, gc.IsNil)
	s.assertList(c, storage, "", nil)
	s.assertList(c, storage, "a", nil)
	createFiles(c, storageDir, "a/b1", "a/b2", "b")
	s.assertList(c, storage, "", []string{"a/b1", "a/b2", "b"})
	s.assertList(c, storage, "a", []string{"a/b1", "a/b2"})
	s.assertList(c, storage, "a/b", []string{"a/b1", "a/b2"})
	s.assertList(c, storage, "a/b1", []string{"a/b1"})
	s.assertList(c, storage, "a/b3", nil)
	s.assertList(c, storage, "a/b/c", nil)
	s.assertList(c, storage, "b", []string{"b"})
}

func (s *storageSuite) TestRemove(c *gc.C) {
	storage, storageDir := s.makeStorage(c)
	err := os.Mkdir(filepath.Join(storageDir, "a"), 0755)
	c.Assert(err, gc.IsNil)
	createFiles(c, storageDir, "a/b1", "a/b2")
	c.Assert(storage.Remove("a"), gc.ErrorMatches, "rm: cannot remove.*Is a directory")
	s.assertList(c, storage, "", []string{"a/b1", "a/b2"})
	c.Assert(storage.Remove("a/b"), gc.IsNil) // doesn't exist; not an error
	s.assertList(c, storage, "", []string{"a/b1", "a/b2"})
	c.Assert(storage.Remove("a/b2"), gc.IsNil)
	s.assertList(c, storage, "", []string{"a/b1"})
	c.Assert(storage.Remove("a/b1"), gc.IsNil)
	s.assertList(c, storage, "", nil)
}

func (s *storageSuite) TestRemoveAll(c *gc.C) {
	storage, storageDir := s.makeStorage(c)
	err := os.Mkdir(filepath.Join(storageDir, "a"), 0755)
	c.Assert(err, gc.IsNil)
	createFiles(c, storageDir, "a/b1", "a/b2")
	s.assertList(c, storage, "", []string{"a/b1", "a/b2"})
	c.Assert(storage.RemoveAll(), gc.IsNil)
	s.assertList(c, storage, "", nil)
=======
	storageDir := c.MkDir()
	stor, err := NewSSHStorage("example.com", storageDir)
	c.Assert(err, gc.IsNil)
	defer stor.Close()
	s.assertList(c, stor, "", nil)

	// Directories don't show up in List.
	contentDir := filepath.Join(storageDir, contentdir)
	c.Assert(os.Mkdir(filepath.Join(contentDir, "a"), 0755), gc.IsNil)
	s.assertList(c, stor, "", nil)
	s.assertList(c, stor, "a", nil)
	c.Assert(ioutil.WriteFile(filepath.Join(contentDir, "a", "b1"), nil, 0), gc.IsNil)
	c.Assert(ioutil.WriteFile(filepath.Join(contentDir, "a", "b2"), nil, 0), gc.IsNil)
	c.Assert(ioutil.WriteFile(filepath.Join(contentDir, "b"), nil, 0), gc.IsNil)
	s.assertList(c, stor, "", []string{"a/b1", "a/b2", "b"})
	s.assertList(c, stor, "a", []string{"a/b1", "a/b2"})
	s.assertList(c, stor, "a/b", []string{"a/b1", "a/b2"})
	s.assertList(c, stor, "a/b1", []string{"a/b1"})
	s.assertList(c, stor, "a/b3", nil)
	s.assertList(c, stor, "a/b/c", nil)
	s.assertList(c, stor, "b", []string{"b"})
}

func (s *storageSuite) TestRemove(c *gc.C) {
	storageDir := c.MkDir()
	stor, err := NewSSHStorage("example.com", storageDir)
	c.Assert(err, gc.IsNil)
	defer stor.Close()

	contentDir := filepath.Join(storageDir, contentdir)
	c.Assert(os.Mkdir(filepath.Join(contentDir, "a"), 0755), gc.IsNil)
	c.Assert(ioutil.WriteFile(filepath.Join(contentDir, "a", "b1"), nil, 0), gc.IsNil)
	c.Assert(ioutil.WriteFile(filepath.Join(contentDir, "a", "b2"), nil, 0), gc.IsNil)
	c.Assert(stor.Remove("a"), gc.ErrorMatches, "rm: cannot remove.*Is a directory")
	s.assertList(c, stor, "", []string{"a/b1", "a/b2"})
	c.Assert(stor.Remove("a/b"), gc.IsNil) // doesn't exist; not an error
	s.assertList(c, stor, "", []string{"a/b1", "a/b2"})
	c.Assert(stor.Remove("a/b2"), gc.IsNil)
	s.assertList(c, stor, "", []string{"a/b1"})
	c.Assert(stor.Remove("a/b1"), gc.IsNil)
	s.assertList(c, stor, "", nil)
}

func (s *storageSuite) TestRemoveAll(c *gc.C) {
	storageDir := c.MkDir()
	stor, err := NewSSHStorage("example.com", storageDir)
	c.Assert(err, gc.IsNil)
	defer stor.Close()

	contentDir := filepath.Join(storageDir, contentdir)
	c.Assert(os.Mkdir(filepath.Join(contentDir, "a"), 0755), gc.IsNil)
	c.Assert(ioutil.WriteFile(filepath.Join(contentDir, "a", "b1"), nil, 0), gc.IsNil)
	c.Assert(ioutil.WriteFile(filepath.Join(contentDir, "a", "b2"), nil, 0), gc.IsNil)
	s.assertList(c, stor, "", []string{"a/b1", "a/b2"})
	c.Assert(stor.RemoveAll(), gc.IsNil)
	s.assertList(c, stor, "", nil)
>>>>>>> 3edf400c

	// RemoveAll does not remove the base storage directory.
	_, err = os.Stat(storageDir)
	c.Assert(err, gc.IsNil)
}

func (s *storageSuite) TestURL(c *gc.C) {
<<<<<<< HEAD
	storage, storageDir := s.makeStorage(c)
	url, err := storage.URL("a/b")
=======
	storageDir := c.MkDir()
	stor, err := NewSSHStorage("example.com", storageDir)
	c.Assert(err, gc.IsNil)
	defer stor.Close()
	url, err := stor.URL("a/b")
>>>>>>> 3edf400c
	c.Assert(err, gc.IsNil)
	c.Assert(url, gc.Equals, "sftp://example.com/"+path.Join(storageDir, "a/b"))
}

func (s *storageSuite) TestConsistencyStrategy(c *gc.C) {
<<<<<<< HEAD
	storage, _ := s.makeStorage(c)
	c.Assert(storage.ConsistencyStrategy(), gc.Equals, utils.AttemptStrategy{})
=======
	storageDir := c.MkDir()
	stor, err := NewSSHStorage("example.com", storageDir)
	c.Assert(err, gc.IsNil)
	defer stor.Close()
	c.Assert(stor.DefaultConsistencyStrategy(), gc.Equals, utils.AttemptStrategy{})
>>>>>>> 3edf400c
}

const defaultFlockTimeout = 5 * time.Second

// flock is a test helper that flocks a file, executes "sleep" with the
// specified duration, the command is terminated in the test tear down.
func (s *storageSuite) flock(c *gc.C, mode flockmode, lockfile string) {
	sleepcmd := fmt.Sprintf("echo started && sleep %vs", defaultFlockTimeout.Seconds())
	cmd := exec.Command(flockBin, "--nonblock", "--close", string(mode), lockfile, "-c", sleepcmd)
	stdout, err := cmd.StdoutPipe()
	c.Assert(err, gc.IsNil)
	c.Assert(cmd.Start(), gc.IsNil)
	// Make sure the flock has been taken before returning by reading stdout waiting for "started"
	_, err = io.ReadFull(stdout, make([]byte, len("started")))
	c.Assert(err, gc.IsNil)
	s.AddCleanup(func(*gc.C) {
		cmd.Process.Kill()
		cmd.Process.Wait()
	})
}

func (s *storageSuite) TestCreateFailsIfFlockNotAvailable(c *gc.C) {
	storageDir := c.MkDir()
	s.flock(c, flockShared, storageDir)
	// Creating storage requires an exclusive lock initially.
	//
	// flock exits with exit code 1 if it can't acquire the
	// lock immediately in non-blocking mode (which the tests force).
	_, err := NewSSHStorage("example.com", storageDir, UseDefaultTmpDir)
	c.Assert(err, gc.ErrorMatches, "exit code 1")
}

<<<<<<< HEAD
	proc.Kill()
	proc.Wait()
	storage, err := NewSSHStorage("example.com", storageDir, UseDefaultTmpDir)
=======
func (s *storageSuite) TestWithSharedLocks(c *gc.C) {
	storageDir := c.MkDir()
	stor, err := NewSSHStorage("example.com", storageDir)
>>>>>>> 3edf400c
	c.Assert(err, gc.IsNil)

	// Get and List should be able to proceed with a shared lock.
	// All other methods should fail.
	data := []byte("abc\000def")
	err = ioutil.WriteFile(filepath.Join(storageDir, "a"), data, 0644)
	c.Assert(err, gc.IsNil)

	s.flock(c, flockShared, storageDir)
	_, err = storage.Get(stor, "a")
	c.Assert(err, gc.IsNil)
	_, err = storage.List(stor, "")
	c.Assert(err, gc.IsNil)
	c.Assert(stor.Put("a", bytes.NewBuffer(nil), 0), gc.NotNil)
	c.Assert(stor.Remove("a"), gc.NotNil)
	c.Assert(stor.RemoveAll(), gc.NotNil)
}

func (s *storageSuite) TestWithExclusiveLocks(c *gc.C) {
	storageDir := c.MkDir()
	stor, err := NewSSHStorage("example.com", storageDir)
	c.Assert(err, gc.IsNil)
	// None of the methods (apart from URL) should be able to do anything
	// while an exclusive lock is held.
	s.flock(c, flockExclusive, storageDir)
	_, err = stor.URL("a")
	c.Assert(err, gc.IsNil)
	c.Assert(stor.Put("a", bytes.NewBuffer(nil), 0), gc.NotNil)
	c.Assert(stor.Remove("a"), gc.NotNil)
	c.Assert(stor.RemoveAll(), gc.NotNil)
	_, err = storage.Get(stor, "a")
	c.Assert(err, gc.NotNil)
	_, err = storage.List(stor, "")
	c.Assert(err, gc.NotNil)
}

func (s *storageSuite) TestPutTmpDir(c *gc.C) {
	storage, storageDir := s.makeStorage(c)

	// Put should create and clean up the temporary directory if
	// tmpdir==UseDefaultTmpDir.
	err := storage.Put("test-write", bytes.NewReader(nil), 0)
	c.Assert(err, gc.IsNil)
	_, err = os.Stat(storageDir + ".tmp")
	c.Assert(err, jc.Satisfies, os.IsNotExist)

	// To deal with recovering from hard failure, UseDefaultTmpDir
	// doesn't care if the temporary directory already exists. It
	// still removes it, though.
	err = os.Mkdir(storageDir+".tmp", 0755)
	c.Assert(err, gc.IsNil)
	err = storage.Put("test-write", bytes.NewReader(nil), 0)
	c.Assert(err, gc.IsNil)
	_, err = os.Stat(storageDir + ".tmp")
	c.Assert(err, jc.Satisfies, os.IsNotExist)

	// If we explicitly set the temporary directory, it must already exist.
	storage.Close()
	storage, err = NewSSHStorage("example.com", storageDir, storageDir+".tmp")
	defer storage.Close()
	c.Assert(err, gc.IsNil)
	err = storage.Put("test-write", bytes.NewReader(nil), 0)
	c.Assert(err, gc.ErrorMatches, "mktemp: failed to create file.*No such file or directory")
	err = os.Mkdir(storageDir+".tmp", 0755)
	c.Assert(err, gc.IsNil)
	err = storage.Put("test-write", bytes.NewReader(nil), 0)
	c.Assert(err, gc.IsNil)
	// Temporary directory should not have been moved.
	_, err = os.Stat(storageDir + ".tmp")
	c.Assert(err, gc.IsNil)
}<|MERGE_RESOLUTION|>--- conflicted
+++ resolved
@@ -90,7 +90,7 @@
 		if err := os.MkdirAll(dir, 0755); err != nil {
 			c.Assert(err, jc.Satisfies, os.IsExist)
 		}
-		err := ioutil.WriteFile(path, nil, 0)
+		err := ioutil.WriteFile(path, nil, 0644)
 		c.Assert(err, gc.IsNil)
 	}
 }
@@ -100,11 +100,7 @@
 	// Run this block twice to ensure NewSSHStorage can reuse
 	// an existing storage location.
 	for i := 0; i < 2; i++ {
-<<<<<<< HEAD
-		storage, err := NewSSHStorage("example.com", storageDir, UseDefaultTmpDir)
-=======
-		stor, err := NewSSHStorage("example.com", storageDir)
->>>>>>> 3edf400c
+		stor, err := NewSSHStorage("example.com", storageDir, UseDefaultTmpDir)
 		c.Assert(err, gc.IsNil)
 		c.Assert(stor, gc.NotNil)
 		c.Assert(stor.Close(), gc.IsNil)
@@ -121,18 +117,8 @@
 }
 
 func (s *storageSuite) TestPathValidity(c *gc.C) {
-<<<<<<< HEAD
-	storage, storageDir := s.makeStorage(c)
-	err := os.Mkdir(filepath.Join(storageDir, "a"), 0755)
-=======
-	storageDir := c.MkDir()
-	stor, err := NewSSHStorage("example.com", storageDir)
-	c.Assert(err, gc.IsNil)
-	defer stor.Close()
-
-	c.Assert(os.Mkdir(filepath.Join(storageDir, contentdir, "a"), 0755), gc.IsNil)
-	f, err := os.Create(filepath.Join(storageDir, contentdir, "a", "b"))
->>>>>>> 3edf400c
+	stor, storageDir := s.makeStorage(c)
+	err := os.Mkdir(filepath.Join(storageDir, "a"), 0755)
 	c.Assert(err, gc.IsNil)
 	createFiles(c, storageDir, "a/b")
 
@@ -154,14 +140,7 @@
 }
 
 func (s *storageSuite) TestGet(c *gc.C) {
-<<<<<<< HEAD
-	storage, storageDir := s.makeStorage(c)
-=======
-	storageDir := c.MkDir()
-	stor, err := NewSSHStorage("example.com", storageDir)
-	c.Assert(err, gc.IsNil)
-	defer stor.Close()
->>>>>>> 3edf400c
+	stor, storageDir := s.makeStorage(c)
 	data := []byte("abc\000def")
 	err := os.Mkdir(filepath.Join(storageDir, "a"), 0755)
 	c.Assert(err, gc.IsNil)
@@ -174,26 +153,15 @@
 		c.Assert(err, gc.IsNil)
 		c.Assert(out, gc.DeepEquals, data)
 	}
-
 	_, err = storage.Get(stor, "notthere")
 	c.Assert(err, jc.Satisfies, coreerrors.IsNotFoundError)
 }
 
 func (s *storageSuite) TestPut(c *gc.C) {
-<<<<<<< HEAD
-	storage, storageDir := s.makeStorage(c)
+	stor, storageDir := s.makeStorage(c)
 	data := []byte("abc\000def")
 	for _, name := range []string{"b", filepath.Join("a", "b")} {
-		err := storage.Put(name, bytes.NewBuffer(data), int64(len(data)))
-=======
-	storageDir := c.MkDir()
-	stor, err := NewSSHStorage("example.com", storageDir)
-	c.Assert(err, gc.IsNil)
-	defer stor.Close()
-	data := []byte("abc\000def")
-	for _, name := range []string{"b", filepath.Join("a", "b")} {
-		err = stor.Put(name, bytes.NewBuffer(data), int64(len(data)))
->>>>>>> 3edf400c
+		err := stor.Put(name, bytes.NewBuffer(data), int64(len(data)))
 		c.Assert(err, gc.IsNil)
 		out, err := ioutil.ReadFile(filepath.Join(storageDir, name))
 		c.Assert(err, gc.IsNil)
@@ -209,63 +177,15 @@
 }
 
 func (s *storageSuite) TestList(c *gc.C) {
-<<<<<<< HEAD
-	storage, storageDir := s.makeStorage(c)
-	s.assertList(c, storage, "", nil)
+	stor, storageDir := s.makeStorage(c)
+	s.assertList(c, stor, "", nil)
 
 	// Directories don't show up in List.
 	err := os.Mkdir(filepath.Join(storageDir, "a"), 0755)
 	c.Assert(err, gc.IsNil)
-	s.assertList(c, storage, "", nil)
-	s.assertList(c, storage, "a", nil)
-	createFiles(c, storageDir, "a/b1", "a/b2", "b")
-	s.assertList(c, storage, "", []string{"a/b1", "a/b2", "b"})
-	s.assertList(c, storage, "a", []string{"a/b1", "a/b2"})
-	s.assertList(c, storage, "a/b", []string{"a/b1", "a/b2"})
-	s.assertList(c, storage, "a/b1", []string{"a/b1"})
-	s.assertList(c, storage, "a/b3", nil)
-	s.assertList(c, storage, "a/b/c", nil)
-	s.assertList(c, storage, "b", []string{"b"})
-}
-
-func (s *storageSuite) TestRemove(c *gc.C) {
-	storage, storageDir := s.makeStorage(c)
-	err := os.Mkdir(filepath.Join(storageDir, "a"), 0755)
-	c.Assert(err, gc.IsNil)
-	createFiles(c, storageDir, "a/b1", "a/b2")
-	c.Assert(storage.Remove("a"), gc.ErrorMatches, "rm: cannot remove.*Is a directory")
-	s.assertList(c, storage, "", []string{"a/b1", "a/b2"})
-	c.Assert(storage.Remove("a/b"), gc.IsNil) // doesn't exist; not an error
-	s.assertList(c, storage, "", []string{"a/b1", "a/b2"})
-	c.Assert(storage.Remove("a/b2"), gc.IsNil)
-	s.assertList(c, storage, "", []string{"a/b1"})
-	c.Assert(storage.Remove("a/b1"), gc.IsNil)
-	s.assertList(c, storage, "", nil)
-}
-
-func (s *storageSuite) TestRemoveAll(c *gc.C) {
-	storage, storageDir := s.makeStorage(c)
-	err := os.Mkdir(filepath.Join(storageDir, "a"), 0755)
-	c.Assert(err, gc.IsNil)
-	createFiles(c, storageDir, "a/b1", "a/b2")
-	s.assertList(c, storage, "", []string{"a/b1", "a/b2"})
-	c.Assert(storage.RemoveAll(), gc.IsNil)
-	s.assertList(c, storage, "", nil)
-=======
-	storageDir := c.MkDir()
-	stor, err := NewSSHStorage("example.com", storageDir)
-	c.Assert(err, gc.IsNil)
-	defer stor.Close()
-	s.assertList(c, stor, "", nil)
-
-	// Directories don't show up in List.
-	contentDir := filepath.Join(storageDir, contentdir)
-	c.Assert(os.Mkdir(filepath.Join(contentDir, "a"), 0755), gc.IsNil)
 	s.assertList(c, stor, "", nil)
 	s.assertList(c, stor, "a", nil)
-	c.Assert(ioutil.WriteFile(filepath.Join(contentDir, "a", "b1"), nil, 0), gc.IsNil)
-	c.Assert(ioutil.WriteFile(filepath.Join(contentDir, "a", "b2"), nil, 0), gc.IsNil)
-	c.Assert(ioutil.WriteFile(filepath.Join(contentDir, "b"), nil, 0), gc.IsNil)
+	createFiles(c, storageDir, "a/b1", "a/b2", "b")
 	s.assertList(c, stor, "", []string{"a/b1", "a/b2", "b"})
 	s.assertList(c, stor, "a", []string{"a/b1", "a/b2"})
 	s.assertList(c, stor, "a/b", []string{"a/b1", "a/b2"})
@@ -276,15 +196,10 @@
 }
 
 func (s *storageSuite) TestRemove(c *gc.C) {
-	storageDir := c.MkDir()
-	stor, err := NewSSHStorage("example.com", storageDir)
-	c.Assert(err, gc.IsNil)
-	defer stor.Close()
-
-	contentDir := filepath.Join(storageDir, contentdir)
-	c.Assert(os.Mkdir(filepath.Join(contentDir, "a"), 0755), gc.IsNil)
-	c.Assert(ioutil.WriteFile(filepath.Join(contentDir, "a", "b1"), nil, 0), gc.IsNil)
-	c.Assert(ioutil.WriteFile(filepath.Join(contentDir, "a", "b2"), nil, 0), gc.IsNil)
+	stor, storageDir := s.makeStorage(c)
+	err := os.Mkdir(filepath.Join(storageDir, "a"), 0755)
+	c.Assert(err, gc.IsNil)
+	createFiles(c, storageDir, "a/b1", "a/b2")
 	c.Assert(stor.Remove("a"), gc.ErrorMatches, "rm: cannot remove.*Is a directory")
 	s.assertList(c, stor, "", []string{"a/b1", "a/b2"})
 	c.Assert(stor.Remove("a/b"), gc.IsNil) // doesn't exist; not an error
@@ -296,19 +211,13 @@
 }
 
 func (s *storageSuite) TestRemoveAll(c *gc.C) {
-	storageDir := c.MkDir()
-	stor, err := NewSSHStorage("example.com", storageDir)
-	c.Assert(err, gc.IsNil)
-	defer stor.Close()
-
-	contentDir := filepath.Join(storageDir, contentdir)
-	c.Assert(os.Mkdir(filepath.Join(contentDir, "a"), 0755), gc.IsNil)
-	c.Assert(ioutil.WriteFile(filepath.Join(contentDir, "a", "b1"), nil, 0), gc.IsNil)
-	c.Assert(ioutil.WriteFile(filepath.Join(contentDir, "a", "b2"), nil, 0), gc.IsNil)
+	stor, storageDir := s.makeStorage(c)
+	err := os.Mkdir(filepath.Join(storageDir, "a"), 0755)
+	c.Assert(err, gc.IsNil)
+	createFiles(c, storageDir, "a/b1", "a/b2")
 	s.assertList(c, stor, "", []string{"a/b1", "a/b2"})
 	c.Assert(stor.RemoveAll(), gc.IsNil)
 	s.assertList(c, stor, "", nil)
->>>>>>> 3edf400c
 
 	// RemoveAll does not remove the base storage directory.
 	_, err = os.Stat(storageDir)
@@ -316,31 +225,15 @@
 }
 
 func (s *storageSuite) TestURL(c *gc.C) {
-<<<<<<< HEAD
-	storage, storageDir := s.makeStorage(c)
-	url, err := storage.URL("a/b")
-=======
-	storageDir := c.MkDir()
-	stor, err := NewSSHStorage("example.com", storageDir)
-	c.Assert(err, gc.IsNil)
-	defer stor.Close()
+	stor, storageDir := s.makeStorage(c)
 	url, err := stor.URL("a/b")
->>>>>>> 3edf400c
 	c.Assert(err, gc.IsNil)
 	c.Assert(url, gc.Equals, "sftp://example.com/"+path.Join(storageDir, "a/b"))
 }
 
-func (s *storageSuite) TestConsistencyStrategy(c *gc.C) {
-<<<<<<< HEAD
-	storage, _ := s.makeStorage(c)
-	c.Assert(storage.ConsistencyStrategy(), gc.Equals, utils.AttemptStrategy{})
-=======
-	storageDir := c.MkDir()
-	stor, err := NewSSHStorage("example.com", storageDir)
-	c.Assert(err, gc.IsNil)
-	defer stor.Close()
+func (s *storageSuite) TestDefaultConsistencyStrategy(c *gc.C) {
+	stor, _ := s.makeStorage(c)
 	c.Assert(stor.DefaultConsistencyStrategy(), gc.Equals, utils.AttemptStrategy{})
->>>>>>> 3edf400c
 }
 
 const defaultFlockTimeout = 5 * time.Second
@@ -373,25 +266,15 @@
 	c.Assert(err, gc.ErrorMatches, "exit code 1")
 }
 
-<<<<<<< HEAD
-	proc.Kill()
-	proc.Wait()
-	storage, err := NewSSHStorage("example.com", storageDir, UseDefaultTmpDir)
-=======
 func (s *storageSuite) TestWithSharedLocks(c *gc.C) {
-	storageDir := c.MkDir()
-	stor, err := NewSSHStorage("example.com", storageDir)
->>>>>>> 3edf400c
-	c.Assert(err, gc.IsNil)
+	stor, storageDir := s.makeStorage(c)
 
 	// Get and List should be able to proceed with a shared lock.
 	// All other methods should fail.
-	data := []byte("abc\000def")
-	err = ioutil.WriteFile(filepath.Join(storageDir, "a"), data, 0644)
-	c.Assert(err, gc.IsNil)
+	createFiles(c, storageDir, "a")
 
 	s.flock(c, flockShared, storageDir)
-	_, err = storage.Get(stor, "a")
+	_, err := storage.Get(stor, "a")
 	c.Assert(err, gc.IsNil)
 	_, err = storage.List(stor, "")
 	c.Assert(err, gc.IsNil)
@@ -401,13 +284,11 @@
 }
 
 func (s *storageSuite) TestWithExclusiveLocks(c *gc.C) {
-	storageDir := c.MkDir()
-	stor, err := NewSSHStorage("example.com", storageDir)
-	c.Assert(err, gc.IsNil)
+	stor, storageDir := s.makeStorage(c)
 	// None of the methods (apart from URL) should be able to do anything
 	// while an exclusive lock is held.
 	s.flock(c, flockExclusive, storageDir)
-	_, err = stor.URL("a")
+	_, err := stor.URL("a")
 	c.Assert(err, gc.IsNil)
 	c.Assert(stor.Put("a", bytes.NewBuffer(nil), 0), gc.NotNil)
 	c.Assert(stor.Remove("a"), gc.NotNil)
@@ -419,11 +300,11 @@
 }
 
 func (s *storageSuite) TestPutTmpDir(c *gc.C) {
-	storage, storageDir := s.makeStorage(c)
+	stor, storageDir := s.makeStorage(c)
 
 	// Put should create and clean up the temporary directory if
 	// tmpdir==UseDefaultTmpDir.
-	err := storage.Put("test-write", bytes.NewReader(nil), 0)
+	err := stor.Put("test-write", bytes.NewReader(nil), 0)
 	c.Assert(err, gc.IsNil)
 	_, err = os.Stat(storageDir + ".tmp")
 	c.Assert(err, jc.Satisfies, os.IsNotExist)
@@ -433,21 +314,21 @@
 	// still removes it, though.
 	err = os.Mkdir(storageDir+".tmp", 0755)
 	c.Assert(err, gc.IsNil)
-	err = storage.Put("test-write", bytes.NewReader(nil), 0)
+	err = stor.Put("test-write", bytes.NewReader(nil), 0)
 	c.Assert(err, gc.IsNil)
 	_, err = os.Stat(storageDir + ".tmp")
 	c.Assert(err, jc.Satisfies, os.IsNotExist)
 
 	// If we explicitly set the temporary directory, it must already exist.
-	storage.Close()
-	storage, err = NewSSHStorage("example.com", storageDir, storageDir+".tmp")
-	defer storage.Close()
-	c.Assert(err, gc.IsNil)
-	err = storage.Put("test-write", bytes.NewReader(nil), 0)
+	stor.Close()
+	stor, err = NewSSHStorage("example.com", storageDir, storageDir+".tmp")
+	defer stor.Close()
+	c.Assert(err, gc.IsNil)
+	err = stor.Put("test-write", bytes.NewReader(nil), 0)
 	c.Assert(err, gc.ErrorMatches, "mktemp: failed to create file.*No such file or directory")
 	err = os.Mkdir(storageDir+".tmp", 0755)
 	c.Assert(err, gc.IsNil)
-	err = storage.Put("test-write", bytes.NewReader(nil), 0)
+	err = stor.Put("test-write", bytes.NewReader(nil), 0)
 	c.Assert(err, gc.IsNil)
 	// Temporary directory should not have been moved.
 	_, err = os.Stat(storageDir + ".tmp")
