package uniter_test

import (
	"bytes"
	"crypto/sha256"
	"encoding/hex"
	"fmt"
	"io"
	"io/ioutil"
	. "launchpad.net/gocheck"
	"launchpad.net/juju-core/charm"
	"launchpad.net/juju-core/environs"
	"launchpad.net/juju-core/environs/config"
	"launchpad.net/juju-core/juju/testing"
	"launchpad.net/juju-core/state"
	coretesting "launchpad.net/juju-core/testing"
	"launchpad.net/juju-core/worker/uniter"
	"net/url"
	"os"
	"os/exec"
	"path/filepath"
	"regexp"
	"strconv"
	"strings"
	stdtesting "testing"
	"time"
)

func TestPackage(t *stdtesting.T) {
	coretesting.MgoTestPackage(t)
}

type UniterSuite struct {
	testing.JujuConnSuite
	coretesting.HTTPSuite
	dataDir  string
	oldLcAll string
}

var _ = Suite(&UniterSuite{})

func (s *UniterSuite) SetUpSuite(c *C) {
	s.JujuConnSuite.SetUpSuite(c)
	s.HTTPSuite.SetUpSuite(c)
	s.dataDir = c.MkDir()
	toolsDir := environs.AgentToolsDir(s.dataDir, "unit-u-0")
	err := os.MkdirAll(toolsDir, 0755)
	c.Assert(err, IsNil)
	cmd := exec.Command("go", "build", "launchpad.net/juju-core/cmd/jujuc")
	cmd.Dir = toolsDir
	out, err := cmd.CombinedOutput()
	c.Logf(string(out))
	c.Assert(err, IsNil)
	s.oldLcAll = os.Getenv("LC_ALL")
	os.Setenv("LC_ALL", "en_US")
}

func (s *UniterSuite) TearDownSuite(c *C) {
	os.Setenv("LC_ALL", s.oldLcAll)
}

func (s *UniterSuite) SetUpTest(c *C) {
	s.JujuConnSuite.SetUpTest(c)
	s.HTTPSuite.SetUpTest(c)
}

func (s *UniterSuite) TearDownTest(c *C) {
	s.HTTPSuite.TearDownTest(c)
	s.JujuConnSuite.TearDownTest(c)
}

func (s *UniterSuite) Reset(c *C) {
	s.JujuConnSuite.Reset(c)
}

type uniterTest struct {
	summary string
	steps   []stepper
}

func ut(summary string, steps ...stepper) uniterTest {
	return uniterTest{summary, steps}
}

type stepper interface {
	step(c *C, ctx *context)
}

type context struct {
	id      int
	path    string
	dataDir string
	st      *state.State
	charms  coretesting.ResponseMap
	hooks   []string
	svc     *state.Service
	unit    *state.Unit
	uniter  *uniter.Uniter
}

var goodHook = `
#!/bin/bash
juju-log UniterSuite-%d %s
`[1:]

var badHook = `
#!/bin/bash
juju-log UniterSuite-%d fail-%s
exit 1
`[1:]

func (ctx *context) writeHook(c *C, path string, good bool) {
	hook := badHook
	if good {
		hook = goodHook
	}
	content := fmt.Sprintf(hook, ctx.id, filepath.Base(path))
	err := ioutil.WriteFile(path, []byte(content), 0755)
	c.Assert(err, IsNil)
}

func (ctx *context) matchLogHooks(c *C) (bool, bool) {
	hookPattern := fmt.Sprintf(`^.* JUJU u/0: UniterSuite-%d ([a-z-]+)$`, ctx.id)
	hookRegexp := regexp.MustCompile(hookPattern)
	var actual []string
	for _, line := range strings.Split(c.GetTestLog(), "\n") {
		if parts := hookRegexp.FindStringSubmatch(line); parts != nil {
			actual = append(actual, parts[1])
		}
	}
	c.Logf("actual: %#v", actual)
	if len(actual) < len(ctx.hooks) {
		return false, false
	}
	for i, e := range ctx.hooks {
		if actual[i] != e {
			return false, false
		}
	}
	return true, len(actual) > len(ctx.hooks)
}

var uniterTests = []uniterTest{
	// Check conditions that can cause the uniter to fail to start.
	ut(
		"unable to create state dir",
		writeFile{"state", 0644},
		createCharm{},
		createServiceAndUnit{},
		startUniter{`failed to create uniter for unit "u/0": .*state must be a directory`},
	), ut(
		"unknown unit",
		startUniter{`failed to create uniter for unit "u/0": unit "u/0" not found`},
	),
	// Check error conditions during unit bootstrap phase.
	ut(
		"insane deployment",
		createCharm{},
		serveCharm{},
		writeFile{"charm", 0644},
		createUniter{},
		waitUniterDead{`ModeInstalling: charm deployment failed: ".*charm" is not a directory`},
	), ut(
		"charm cannot be downloaded",
		createCharm{},
		custom{func(c *C, ctx *context) {
			coretesting.Server.Response(404, nil, nil)
		}},
		createUniter{},
		waitUniterDead{`ModeInstalling: failed to download charm .* 404 Not Found`},
	), ut(
		"install hook fail and resolve",
		startupError{"install"},
		verifyWaiting{},

		resolveError{state.ResolvedNoHooks},
		waitUnit{
			status: state.UnitStarted,
		},
		waitHooks{"start", "config-changed"},
	), ut(
		"install hook fail and retry",
		startupError{"install"},
		verifyWaiting{},

		resolveError{state.ResolvedRetryHooks},
		waitUnit{
			status: state.UnitError,
			info:   `hook failed: "install"`,
		},
		waitHooks{"fail-install"},
		fixHook{"install"},
		verifyWaiting{},

		resolveError{state.ResolvedRetryHooks},
		waitUnit{
			status: state.UnitStarted,
		},
		waitHooks{"install", "start", "config-changed"},
	), ut(
		"start hook fail and resolve",
		startupError{"start"},
		verifyWaiting{},

		resolveError{state.ResolvedNoHooks},
		waitUnit{
			status: state.UnitStarted,
		},
		waitHooks{"config-changed"},
		verifyRunning{},
	), ut(
		"start hook fail and retry",
		startupError{"start"},
		verifyWaiting{},

		resolveError{state.ResolvedRetryHooks},
		waitUnit{
			status: state.UnitError,
			info:   `hook failed: "start"`,
		},
		waitHooks{"fail-start"},
		verifyWaiting{},

		fixHook{"start"},
		resolveError{state.ResolvedRetryHooks},
		waitUnit{
			status: state.UnitStarted,
		},
		waitHooks{"start", "config-changed"},
		verifyRunning{},
	), ut(
		"config-changed hook fail and resolve",
		startupError{"config-changed"},
		verifyWaiting{},

		// Note: we'll run another config-changed as soon as we hit the
		// started state, so the broken hook would actually prevent us
		// from advancing at all if we didn't fix it.
		fixHook{"config-changed"},
		resolveError{state.ResolvedNoHooks},
		waitUnit{
			status: state.UnitStarted,
		},
		waitHooks{"config-changed"},
		// If we'd accidentally retried that hook, somehow, we would get
		// an extra config-changed as we entered started; see that we don't.
		waitHooks{},
		verifyRunning{},
	), ut(
		"config-changed hook fail and retry",
		startupError{"config-changed"},
		verifyWaiting{},

		resolveError{state.ResolvedRetryHooks},
		waitUnit{
			status: state.UnitError,
			info:   `hook failed: "config-changed"`,
		},
		waitHooks{"fail-config-changed"},
		verifyWaiting{},

		fixHook{"config-changed"},
		resolveError{state.ResolvedRetryHooks},
		waitUnit{
			status: state.UnitStarted,
		},
		// Note: the second config-changed hook is automatically run as we
		// enter started. IMO the simplicity and clarity of that approach
		// outweigh this slight inelegance.
		waitHooks{"config-changed", "config-changed"},
		verifyRunning{},
	), ut(
		"steady state config change",
		quickStart{},
		changeConfig{},
		waitUnit{
			status: state.UnitStarted,
		},
		waitHooks{"config-changed"},
		verifyRunning{},
	),
	// Upgrade tests
	ut(
		"steady state upgrade",
		quickStart{},
		createCharm{revision: 1},
		upgradeCharm{revision: 1},
		waitUnit{
			status: state.UnitStarted,
		},
		waitHooks{"upgrade-charm", "config-changed"},
		verifyCharm{revision: 1},
		verifyRunning{},
	), ut(
		"steady state forced upgrade (identical behaviour)",
		quickStart{},
		createCharm{revision: 1},
		upgradeCharm{revision: 1, forced: true},
		waitUnit{
			status: state.UnitStarted,
			charm:  1,
		},
		waitHooks{"upgrade-charm", "config-changed"},
		verifyCharm{revision: 1},
		verifyRunning{},
	), ut(
		"steady state upgrade hook fail and resolve",
		quickStart{},
		createCharm{revision: 1, badHooks: []string{"upgrade-charm"}},
		upgradeCharm{revision: 1},
		waitUnit{
			status: state.UnitError,
			info:   `hook failed: "upgrade-charm"`,
			charm:  1,
		},
		waitHooks{"fail-upgrade-charm"},
		verifyCharm{revision: 1},
		verifyWaiting{},

		resolveError{state.ResolvedNoHooks},
		waitUnit{
			status: state.UnitStarted,
			charm:  1,
		},
		waitHooks{"config-changed"},
		verifyRunning{},
	), ut(
		"steady state upgrade hook fail and retry",
		quickStart{},
		createCharm{revision: 1, badHooks: []string{"upgrade-charm"}},
		upgradeCharm{revision: 1},
		waitUnit{
			status: state.UnitError,
			info:   `hook failed: "upgrade-charm"`,
			charm:  1,
		},
		waitHooks{"fail-upgrade-charm"},
		verifyCharm{revision: 1},
		verifyWaiting{},

		resolveError{state.ResolvedRetryHooks},
		waitUnit{
			status: state.UnitError,
			info:   `hook failed: "upgrade-charm"`,
			charm:  1,
		},
		waitHooks{"fail-upgrade-charm"},
		verifyWaiting{},

		fixHook{"upgrade-charm"},
		resolveError{state.ResolvedRetryHooks},
		waitUnit{
			status: state.UnitStarted,
			charm:  1,
		},
		waitHooks{"upgrade-charm", "config-changed"},
		verifyRunning{},
	), ut(
		"error state unforced upgrade (ignored until started state)",
		startupError{"start"},
		createCharm{revision: 1},
		upgradeCharm{revision: 1},
		waitUnit{
			status: state.UnitError,
			info:   `hook failed: "start"`,
		},
		waitHooks{},
		verifyCharm{},
		verifyWaiting{},

		resolveError{state.ResolvedNoHooks},
		waitUnit{
			status: state.UnitStarted,
			charm:  1,
		},
		waitHooks{"config-changed", "upgrade-charm", "config-changed"},
		verifyCharm{revision: 1},
		verifyRunning{},
	), ut(
		"error state forced upgrade",
		startupError{"start"},
		createCharm{revision: 1},
		upgradeCharm{revision: 1, forced: true},
		waitUnit{
			status: state.UnitError,
			info:   `hook failed: "start"`,
			charm:  1,
		},
		waitHooks{},
		verifyCharm{revision: 1},
		verifyWaiting{},

		resolveError{state.ResolvedNoHooks},
		waitUnit{
			status: state.UnitStarted,
			charm:  1,
		},
		waitHooks{"config-changed"},
		verifyRunning{},
	), ut(
		"upgrade: conflicting files",
		createCharm{
			customize: func(c *C, path string) {
				start := filepath.Join(path, "hooks", "start")
				f, err := os.OpenFile(start, os.O_WRONLY|os.O_APPEND, 0755)
				c.Assert(err, IsNil)
				defer f.Close()
				_, err = f.Write([]byte("echo USERDATA > data"))
				c.Assert(err, IsNil)
			},
		},
		serveCharm{},
		createUniter{},
		waitUnit{
			status: state.UnitStarted,
		},
		waitHooks{"install", "start", "config-changed"},
		verifyCharm{},

		createCharm{
			revision: 1,
			customize: func(c *C, path string) {
				data := filepath.Join(path, "data")
				err := ioutil.WriteFile(data, []byte("<nelson>ha ha</nelson>"), 0644)
				c.Assert(err, IsNil)
			},
		},
		serveCharm{},
		upgradeCharm{revision: 1},
		waitUnit{
			status: state.UnitError,
			info:   "upgrade failed",
		},
		verifyWaiting{},
		verifyCharm{dirty: true},

		// NOTE: this is just dumbly committing the conflicts, but AFAICT this
		// is the only reasonable solution; if the user tells us it's resolved
		// we have to take their word for it.
		resolveError{state.ResolvedNoHooks},
		waitHooks{"upgrade-charm", "config-changed"},
		waitUnit{
			status: state.UnitStarted,
			charm:  1,
		},
		verifyCharm{revision: 1},
	), ut(
		`upgrade: conflicting directories`,
		createCharm{
			customize: func(c *C, path string) {
				err := os.Mkdir(filepath.Join(path, "data"), 0755)
				c.Assert(err, IsNil)
				start := filepath.Join(path, "hooks", "start")
				f, err := os.OpenFile(start, os.O_WRONLY|os.O_APPEND, 0755)
				c.Assert(err, IsNil)
				defer f.Close()
				_, err = f.Write([]byte("echo DATA > data/newfile"))
				c.Assert(err, IsNil)
			},
		},
		serveCharm{},
		createUniter{},
		waitUnit{
			status: state.UnitStarted,
		},
		waitHooks{"install", "start", "config-changed"},
		verifyCharm{},

		createCharm{
			revision: 1,
			customize: func(c *C, path string) {
				data := filepath.Join(path, "data")
				err := ioutil.WriteFile(data, []byte("<nelson>ha ha</nelson>"), 0644)
				c.Assert(err, IsNil)
			},
		},
		serveCharm{},
		upgradeCharm{revision: 1},
		waitUnit{
			status: state.UnitError,
			info:   "upgrade failed",
		},
		verifyWaiting{},
		verifyCharm{dirty: true},

		resolveError{state.ResolvedNoHooks},
		waitHooks{"upgrade-charm", "config-changed"},
		waitUnit{
			status: state.UnitStarted,
			charm:  1,
		},
		verifyCharm{revision: 1},
	), ut(
		"upgrade conflict resolved with forced upgrade",
		createCharm{
			customize: func(c *C, path string) {
				start := filepath.Join(path, "hooks", "start")
				f, err := os.OpenFile(start, os.O_WRONLY|os.O_APPEND, 0755)
				c.Assert(err, IsNil)
				defer f.Close()
				_, err = f.Write([]byte("echo STARTDATA > data"))
				c.Assert(err, IsNil)
			},
		},
		serveCharm{},
		createUniter{},
		waitUnit{
			status: state.UnitStarted,
		},
		waitHooks{"install", "start", "config-changed"},
		verifyCharm{},

		createCharm{
			revision: 1,
			customize: func(c *C, path string) {
				data := filepath.Join(path, "data")
				err := ioutil.WriteFile(data, []byte("<nelson>ha ha</nelson>"), 0644)
				c.Assert(err, IsNil)
				ignore := filepath.Join(path, "ignore")
				err = ioutil.WriteFile(ignore, []byte("anything"), 0644)
				c.Assert(err, IsNil)
			},
		},
		serveCharm{},
		upgradeCharm{revision: 1},
		waitUnit{
			status: state.UnitError,
			info:   "upgrade failed",
		},
		verifyWaiting{},
		verifyCharm{dirty: true},

		createCharm{
			revision: 2,
			customize: func(c *C, path string) {
				otherdata := filepath.Join(path, "otherdata")
				err := ioutil.WriteFile(otherdata, []byte("blah"), 0644)
				c.Assert(err, IsNil)
			},
		},
		serveCharm{},
		upgradeCharm{revision: 2, forced: true},
		waitUnit{
			status: state.UnitStarted,
			charm:  2,
		},
		verifyCharm{revision: 2},
		custom{func(c *C, ctx *context) {
			// otherdata should exist (in v2)
			otherdata, err := ioutil.ReadFile(filepath.Join(ctx.path, "charm", "otherdata"))
			c.Assert(err, IsNil)
			c.Assert(string(otherdata), Equals, "blah")

			// ignore should not (only in v1)
			_, err = os.Stat(filepath.Join(ctx.path, "charm", "ignore"))
			c.Assert(os.IsNotExist(err), Equals, true)

			// data should contain what was written in the start hook
			data, err := ioutil.ReadFile(filepath.Join(ctx.path, "charm", "data"))
			c.Assert(err, IsNil)
			c.Assert(string(data), Equals, "STARTDATA\n")
		}},
	),
}

func (s *UniterSuite) TestUniter(c *C) {
	unitDir := filepath.Join(s.dataDir, "agents", "unit-u-0")
	for i, t := range uniterTests {
		if i != 0 {
			s.Reset(c)
			coretesting.Server.Flush()
			err := os.RemoveAll(unitDir)
			c.Assert(err, IsNil)
		}
		func() {
			c.Logf("\ntest %d: %s\n", i, t.summary)
			ctx := &context{
				st:      s.State,
				id:      i,
				path:    unitDir,
				dataDir: s.dataDir,
				charms:  coretesting.ResponseMap{},
			}
			defer func() {
				if ctx.uniter != nil {
					err := ctx.uniter.Stop()
					c.Assert(err, IsNil)
				}
			}()
			for i, s := range t.steps {
				c.Logf("step %d", i)
				step(c, ctx, s)
			}
		}()
	}
}

func step(c *C, ctx *context, s stepper) {
	c.Logf("%#v", s)
	s.step(c, ctx)
}

type createCharm struct {
	revision  int
	badHooks  []string
	customize func(*C, string)
}

func (s createCharm) step(c *C, ctx *context) {
	base := coretesting.Charms.ClonedDirPath(c.MkDir(), "series", "dummy")
	for _, name := range []string{"install", "start", "config-changed", "upgrade-charm"} {
		path := filepath.Join(base, "hooks", name)
		good := true
		for _, bad := range s.badHooks {
			if name == bad {
				good = false
			}
		}
		ctx.writeHook(c, path, good)
	}
	if s.customize != nil {
		s.customize(c, base)
	}
	dir, err := charm.ReadDir(base)
	c.Assert(err, IsNil)
	err = dir.SetDiskRevision(s.revision)
	c.Assert(err, IsNil)
	buf := &bytes.Buffer{}
	err = dir.BundleTo(buf)
	c.Assert(err, IsNil)
	body := buf.Bytes()
	hasher := sha256.New()
	_, err = io.Copy(hasher, buf)
	c.Assert(err, IsNil)
	hash := hex.EncodeToString(hasher.Sum(nil))
	key := fmt.Sprintf("/charms/%d", s.revision)
	hurl, err := url.Parse(coretesting.Server.URL + key)
	c.Assert(err, IsNil)
	ctx.charms[key] = coretesting.Response{200, nil, body}
	_, err = ctx.st.AddCharm(dir, curl(s.revision), hurl, hash)
	c.Assert(err, IsNil)
}

type serveCharm struct{}

func (serveCharm) step(c *C, ctx *context) {
	coretesting.Server.ResponseMap(1, ctx.charms)
}

type createServiceAndUnit struct{}

func (createServiceAndUnit) step(c *C, ctx *context) {
	cfg, err := config.New(map[string]interface{}{
		"name":            "testenv",
		"type":            "dummy",
		"default-series":  "abominable",
		"authorized-keys": "we-are-the-keys",
	})
	c.Assert(err, IsNil)
	err = ctx.st.SetEnvironConfig(cfg)
	c.Assert(err, IsNil)
	sch, err := ctx.st.Charm(curl(0))
	c.Assert(err, IsNil)
	svc, err := ctx.st.AddService("u", sch)
	c.Assert(err, IsNil)
	unit, err := svc.AddUnit()
	c.Assert(err, IsNil)
	ctx.svc = svc
	ctx.unit = unit
}

type createUniter struct{}

func (createUniter) step(c *C, ctx *context) {
	step(c, ctx, createServiceAndUnit{})
	step(c, ctx, startUniter{})
	timeout := time.After(1 * time.Second)
	for {
		select {
		case <-timeout:
			c.Fatalf("timed out waiting for unit addresses")
		case <-time.After(50 * time.Millisecond):
			err := ctx.unit.Refresh()
<<<<<<< HEAD
			if err != nil {
				c.Fatalf("unit refresh failed: %v", err)
			}
=======
			c.Assert(err, IsNil)
>>>>>>> 1331485a
			private, err := ctx.unit.PrivateAddress()
			if err != nil || private != "private.dummy.address.example.com" {
				continue
			}
			public, err := ctx.unit.PublicAddress()
			if err != nil || public != "public.dummy.address.example.com" {
				continue
			}
			return
		}
	}
}

type startUniter struct {
	err string
}

func (s startUniter) step(c *C, ctx *context) {
	if ctx.uniter != nil {
		panic("don't start two uniters!")
	}
	u, err := uniter.NewUniter(ctx.st, "u/0", ctx.dataDir)
	if s.err == "" {
		c.Assert(err, IsNil)
		ctx.uniter = u
	} else {
		c.Check(u, IsNil)
		c.Assert(err, ErrorMatches, s.err)
	}
}

type waitUniterDead struct {
	err string
}

func (s waitUniterDead) step(c *C, ctx *context) {
	u := ctx.uniter
	ctx.uniter = nil
	select {
	case <-u.Dying():
		err := u.Wait()
		c.Assert(err, ErrorMatches, s.err)
	case <-time.After(1 * time.Second):
		c.Fatalf("uniter still alive")
	}
}

type stopUniter struct {
	err string
}

func (s stopUniter) step(c *C, ctx *context) {
	u := ctx.uniter
	ctx.uniter = nil
	err := u.Stop()
	if s.err == "" {
		c.Assert(err, IsNil)
	} else {
		c.Assert(err, ErrorMatches, s.err)
	}
}

type verifyWaiting struct{}

func (s verifyWaiting) step(c *C, ctx *context) {
	step(c, ctx, stopUniter{})
	step(c, ctx, startUniter{})
	step(c, ctx, waitHooks{})
}

type verifyRunning struct{}

func (s verifyRunning) step(c *C, ctx *context) {
	step(c, ctx, stopUniter{})
	step(c, ctx, startUniter{})
	step(c, ctx, waitHooks{"config-changed"})
}

type startupError struct {
	badHook string
}

func (s startupError) step(c *C, ctx *context) {
	step(c, ctx, createCharm{badHooks: []string{s.badHook}})
	step(c, ctx, serveCharm{})
	step(c, ctx, createUniter{})
	step(c, ctx, waitUnit{
		status: state.UnitError,
		info:   fmt.Sprintf(`hook failed: %q`, s.badHook),
	})
	for _, hook := range []string{"install", "start", "config-changed"} {
		if hook == s.badHook {
			step(c, ctx, waitHooks{"fail-" + hook})
			break
		}
		step(c, ctx, waitHooks{hook})
	}
	step(c, ctx, verifyCharm{})
}

type quickStart struct{}

func (s quickStart) step(c *C, ctx *context) {
	step(c, ctx, createCharm{})
	step(c, ctx, serveCharm{})
	step(c, ctx, createUniter{})
	step(c, ctx, waitUnit{status: state.UnitStarted})
	step(c, ctx, waitHooks{"install", "start", "config-changed"})
	step(c, ctx, verifyCharm{})
}

type resolveError struct {
	resolved state.ResolvedMode
}

func (s resolveError) step(c *C, ctx *context) {
	err := ctx.unit.SetResolved(s.resolved)
	c.Assert(err, IsNil)
}

type waitUnit struct {
	status   state.UnitStatus
	info     string
	charm    int
	resolved state.ResolvedMode
}

func (s waitUnit) step(c *C, ctx *context) {
	timeout := time.After(10 * time.Second)
	for {
		select {
		case <-time.After(50 * time.Millisecond):
			ctx.st.StartSync() // to detect presence change
			err := ctx.unit.Refresh()
			if err != nil {
				c.Fatalf("cannot refresh unit: %v", err)
			}
			resolved := ctx.unit.Resolved()
			if resolved != s.resolved {
				c.Logf("want resolved mode %q, got %q; still waiting", s.resolved, resolved)
				continue
			}
			ch, err := ctx.unit.Charm()
			if err != nil || *ch.URL() != *curl(s.charm) {
				var got string
				if ch != nil {
					got = ch.URL().String()
				}
				c.Logf("want unit charm %q, got %q; still waiting", curl(s.charm), got)
				continue
			}
			status, info, err := ctx.unit.Status()
			c.Assert(err, IsNil)
			if status != s.status {
				c.Logf("want unit status %q, got %q; still waiting", s.status, status)
				continue
			}
			if info != s.info {
				c.Logf("want unit status info %q, got %q; still waiting", s.info, info)
				continue
			}
			return
		case <-timeout:
			c.Fatalf("never reached desired status")
		}
	}
}

type waitHooks []string

func (s waitHooks) step(c *C, ctx *context) {
	if len(s) == 0 {
		// Give unwanted hooks a moment to run...
		time.Sleep(200 * time.Millisecond)
	}
	ctx.hooks = append(ctx.hooks, s...)
	c.Logf("waiting for hooks: %#v", ctx.hooks)
	match, overshoot := ctx.matchLogHooks(c)
	if overshoot && len(s) == 0 {
		c.Fatalf("ran more hooks than expected")
	}
	if match {
		return
	}
	timeout := time.After(10 * time.Second)
	for {
		select {
		case <-time.After(50 * time.Millisecond):
			if match, _ = ctx.matchLogHooks(c); match {
				return
			}
		case <-timeout:
			c.Fatalf("never got expected hooks")
		}
	}
}

type fixHook struct {
	name string
}

func (s fixHook) step(c *C, ctx *context) {
	path := filepath.Join(ctx.path, "charm", "hooks", s.name)
	ctx.writeHook(c, path, true)
}

type changeConfig struct{}

func (s changeConfig) step(c *C, ctx *context) {
	node, err := ctx.svc.Config()
	c.Assert(err, IsNil)
	prev, found := node.Get("skill-level")
	if !found {
		prev = 0
	}
	node.Set("skill-level", prev.(int)+1)
	_, err = node.Write()
	c.Assert(err, IsNil)
}

type upgradeCharm struct {
	revision int
	forced   bool
}

func (s upgradeCharm) step(c *C, ctx *context) {
	sch, err := ctx.st.Charm(curl(s.revision))
	c.Assert(err, IsNil)
	err = ctx.svc.SetCharm(sch, s.forced)
	c.Assert(err, IsNil)
	serveCharm{}.step(c, ctx)
}

type verifyCharm struct {
	revision int
	dirty    bool
}

func (s verifyCharm) step(c *C, ctx *context) {
	if !s.dirty {
		path := filepath.Join(ctx.path, "charm", "revision")
		content, err := ioutil.ReadFile(path)
		c.Assert(err, IsNil)
		c.Assert(string(content), Equals, strconv.Itoa(s.revision))
		err = ctx.unit.Refresh()
		c.Assert(err, IsNil)
		ch, err := ctx.unit.Charm()
		c.Assert(err, IsNil)
		c.Assert(ch.URL(), DeepEquals, curl(s.revision))
	}

	// Even if the charm itself has been updated correctly, it is possible that
	// a hook has run and is being committed by git; which will cause all manner
	// of bad stuff to happen when we try to get the status below. There's no
	// general way to guarantee that this is not happening, but the following
	// voodoo sleep has been observed to be sufficient in practice.
	time.Sleep(500 * time.Millisecond)

	cmd := exec.Command("git", "status")
	cmd.Dir = filepath.Join(ctx.path, "charm")
	out, err := cmd.CombinedOutput()
	c.Assert(err, IsNil)

	cmp := Equals
	if s.dirty {
		cmp = Not(Equals)
	}
	c.Assert(string(out), cmp, "# On branch master\nnothing to commit (working directory clean)\n")
}

type writeFile struct {
	path string
	mode os.FileMode
}

func (s writeFile) step(c *C, ctx *context) {
	path := filepath.Join(ctx.path, s.path)
	dir := filepath.Dir(path)
	err := os.MkdirAll(dir, 0755)
	c.Assert(err, IsNil)
	err = ioutil.WriteFile(path, nil, s.mode)
	c.Assert(err, IsNil)
}

type chmod struct {
	path string
	mode os.FileMode
}

func (s chmod) step(c *C, ctx *context) {
	path := filepath.Join(ctx.path, s.path)
	err := os.Chmod(path, s.mode)
	c.Assert(err, IsNil)
}

type custom struct {
	f func(*C, *context)
}

func (s custom) step(c *C, ctx *context) {
	s.f(c, ctx)
}

func curl(revision int) *charm.URL {
	return charm.MustParseURL("cs:series/dummy").WithRevision(revision)
}<|MERGE_RESOLUTION|>--- conflicted
+++ resolved
@@ -98,6 +98,19 @@
 	uniter  *uniter.Uniter
 }
 
+func (ctx *context) run(c *C, steps []stepper) {
+	defer func() {
+		if ctx.uniter != nil {
+			err := ctx.uniter.Stop()
+			c.Assert(err, IsNil)
+		}
+	}()
+	for i, s := range steps {
+		c.Logf("step %d", i)
+		step(c, ctx, s)
+	}
+}
+
 var goodHook = `
 #!/bin/bash
 juju-log UniterSuite-%d %s
@@ -572,26 +585,15 @@
 			err := os.RemoveAll(unitDir)
 			c.Assert(err, IsNil)
 		}
-		func() {
-			c.Logf("\ntest %d: %s\n", i, t.summary)
-			ctx := &context{
-				st:      s.State,
-				id:      i,
-				path:    unitDir,
-				dataDir: s.dataDir,
-				charms:  coretesting.ResponseMap{},
-			}
-			defer func() {
-				if ctx.uniter != nil {
-					err := ctx.uniter.Stop()
-					c.Assert(err, IsNil)
-				}
-			}()
-			for i, s := range t.steps {
-				c.Logf("step %d", i)
-				step(c, ctx, s)
-			}
-		}()
+		c.Logf("\ntest %d: %s\n", i, t.summary)
+		ctx := &context{
+			st:      s.State,
+			id:      i,
+			path:    unitDir,
+			dataDir: s.dataDir,
+			charms:  coretesting.ResponseMap{},
+		}
+		ctx.run(c, t.steps)
 	}
 }
 
@@ -681,13 +683,9 @@
 			c.Fatalf("timed out waiting for unit addresses")
 		case <-time.After(50 * time.Millisecond):
 			err := ctx.unit.Refresh()
-<<<<<<< HEAD
 			if err != nil {
 				c.Fatalf("unit refresh failed: %v", err)
 			}
-=======
-			c.Assert(err, IsNil)
->>>>>>> 1331485a
 			private, err := ctx.unit.PrivateAddress()
 			if err != nil || private != "private.dummy.address.example.com" {
 				continue
@@ -730,7 +728,7 @@
 	case <-u.Dying():
 		err := u.Wait()
 		c.Assert(err, ErrorMatches, s.err)
-	case <-time.After(1 * time.Second):
+	case <-time.After(5 * time.Second):
 		c.Fatalf("uniter still alive")
 	}
 }
@@ -816,11 +814,10 @@
 }
 
 func (s waitUnit) step(c *C, ctx *context) {
-	timeout := time.After(10 * time.Second)
+	timeout := time.After(5 * time.Second)
 	for {
 		select {
 		case <-time.After(50 * time.Millisecond):
-			ctx.st.StartSync() // to detect presence change
 			err := ctx.unit.Refresh()
 			if err != nil {
 				c.Fatalf("cannot refresh unit: %v", err)
@@ -839,6 +836,7 @@
 				c.Logf("want unit charm %q, got %q; still waiting", curl(s.charm), got)
 				continue
 			}
+			ctx.st.Sync() // Ensure presence watcher is up to date for Status call.
 			status, info, err := ctx.unit.Status()
 			c.Assert(err, IsNil)
 			if status != s.status {
@@ -872,7 +870,7 @@
 	if match {
 		return
 	}
-	timeout := time.After(10 * time.Second)
+	timeout := time.After(5 * time.Second)
 	for {
 		select {
 		case <-time.After(50 * time.Millisecond):
