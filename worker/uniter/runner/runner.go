--- conflicted
+++ resolved
@@ -151,12 +151,8 @@
 }
 
 // runJujuRunAction is the function that executes when a juju-run action is ran.
-<<<<<<< HEAD
-func (runner *runner) runJujuRunAction(runOnRemote bool) (err error) {
-=======
 func (runner *runner) runJujuRunAction() (err error) {
 	logger.Debugf("juju-run action is running")
->>>>>>> 9a4b224c
 	params, err := runner.context.ActionParams()
 	if err != nil {
 		return errors.Trace(err)
@@ -173,18 +169,11 @@
 		logger.Debugf("unable to read juju-run action timeout, will continue running action without one")
 	}
 
-<<<<<<< HEAD
-	results, err := runner.runCommandsWithTimeout(command, time.Duration(timeout), clock.WallClock, runOnRemote)
-=======
+	var runInWorkloadContext bool
 	if runner.context.ModelType() == model.CAAS {
-		runInWorkloadContext, _ := params["workload-context"].(bool)
-		if runInWorkloadContext {
-			return runner.runInCAASWorkload()
-		}
-	}
-
-	results, err := runner.runCommandsWithTimeout(command, time.Duration(timeout), clock.WallClock)
->>>>>>> 9a4b224c
+		runInWorkloadContext, _ = params["workload-context"].(bool)
+	}
+	results, err := runner.runCommandsWithTimeout(command, time.Duration(timeout), clock.WallClock, runInWorkloadContext)
 	if err != nil {
 		return runner.context.Flush("juju-run", err)
 	}
@@ -253,7 +242,7 @@
 		return runner.runJujuRunAction(runOnRemote)
 	}
 	// run actions on remote workload pod for caas.
-	return runner.runCharmHookWithLocation(actionName, "actions", runOnRemote)
+	return runner.runCharmHookWithLocation(actionName, "actions", runner.context.ModelType() == model.CAAS)
 }
 
 // RunHook exists to satisfy the Runner interface.
@@ -261,15 +250,7 @@
 	return runner.runCharmHookWithLocation(hookName, "hooks", false)
 }
 
-<<<<<<< HEAD
 func (runner *runner) runCharmHookWithLocation(hookName, charmLocation string, runOnRemote bool) (err error) {
-=======
-func (runner *runner) runCharmHookWithLocation(hookName, charmLocation string) error {
-	if runner.context.ModelType() == model.CAAS {
-		// TODO(caas): run on workload.
-	}
-
->>>>>>> 9a4b224c
 	srv, err := runner.startJujucServer()
 	if err != nil {
 		return err
