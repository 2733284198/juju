--- conflicted
+++ resolved
@@ -99,18 +99,13 @@
 
 // WriteSettings persists all changes made to the relation settings (unit and application)
 func (ctx *ContextRelation) WriteSettings() error {
-<<<<<<< HEAD
 	unitSettings, appSettings := ctx.FinalSettings()
 	return errors.Trace(ctx.ru.UpdateRelationSettings(unitSettings, appSettings))
 }
 
 // FinalSettings returns the changes made to the relation settings (unit and application)
 func (ctx *ContextRelation) FinalSettings() (unitSettings, appSettings params.Settings) {
-	if ctx.applicationSettings != nil {
-=======
-	var appSettings params.Settings
 	if ctx.applicationSettings != nil && ctx.applicationSettings.IsDirty() {
->>>>>>> d2c02ec9
 		appSettings = ctx.applicationSettings.FinalResult()
 	}
 	if ctx.settings != nil {
