// Copyright 2014-2015 Canonical Ltd.
// Licensed under the AGPLv3, see LICENCE file for details.

package operation

import (
	"fmt"

	"github.com/juju/errors"
	corecharm "gopkg.in/juju/charm.v6"
	"gopkg.in/juju/charm.v6/hooks"

	"github.com/juju/juju/worker/uniter/charm"
	"github.com/juju/juju/worker/uniter/hook"
)

// deploy implements charm install and charm upgrade operations.
type deploy struct {
	DoesNotRequireMachineLock

	kind     Kind
	charmURL *corecharm.URL
	revert   bool
	resolved bool

	callbacks Callbacks
	deployer  charm.Deployer
	abort     <-chan struct{}
}

// String is part of the Operation interface.
func (d *deploy) String() string {
	verb := "upgrade to"
	prefix := ""
	switch {
	case d.kind == Install:
		verb = "install"
	case d.revert:
		prefix = "switch "
	case d.resolved:
		prefix = "continue "
	}
	return fmt.Sprintf("%s%s %s", prefix, verb, d.charmURL)
}

// Prepare downloads and verifies the charm, and informs the controller
// that the unit will be using it. If the supplied state indicates that a
// hook was pending, that hook is recorded in the returned state.
// Prepare is part of the Operation interface.
func (d *deploy) Prepare(state State) (*State, error) {
	if err := d.checkAlreadyDone(state); err != nil {
		return nil, errors.Trace(err)
	}
	info, err := d.callbacks.GetArchiveInfo(d.charmURL)
	if err != nil {
		return nil, errors.Trace(err)
	}
	if err := d.deployer.Stage(info, d.abort); err != nil {
		return nil, errors.Trace(err)
	}
	// note: yes, this *should* be in Prepare, not Execute. Before we can safely
	// write out local state referencing the charm url (by returning the new
	// State to the Executor, below), we have to register our interest in that
	// charm on the controller. If we neglected to do so, the operation could
	// race with a new application-charm-url change on the controller, and lead to
	// failures on resume in which we try to obtain archive info for a charm that
	// has already been removed from the controller.
	if err := d.callbacks.SetCurrentCharm(d.charmURL); err != nil {
		return nil, errors.Trace(err)
	}
	return d.getState(state, Pending), nil
}

// Execute installs or upgrades the prepared charm, and preserves any hook
// recorded in the supplied state.
// Execute is part of the Operation interface.
func (d *deploy) Execute(state State) (*State, error) {
	if err := d.deployer.Deploy(); err == charm.ErrConflict {
		return nil, NewDeployConflictError(d.charmURL)
	} else if err != nil {
		return nil, errors.Trace(err)
	}
<<<<<<< HEAD
	// Ensure that we always clean up the LXD profile status.
	if err := d.callbacks.RemoveUpgradeCharmProfileData(); err != nil {
		return nil, errors.Trace(err)
=======
	// Ensure that we always clean up the LXD profile status before Upgrade.
	if d.kind == Upgrade && !d.revert && !d.resolved {
		if err := d.callbacks.RemoveUpgradeCharmProfileData(); err != nil {
			return nil, errors.Trace(err)
		}
>>>>>>> f8274897
	}
	return d.getState(state, Done), nil
}

// Commit restores state for any interrupted hook, or queues an install or
// upgrade-charm hook if no hook was interrupted.
func (d *deploy) Commit(state State) (*State, error) {
	change := &stateChange{
		Kind: RunHook,
	}
	if hookInfo := d.interruptedHook(state); hookInfo != nil {
		change.Hook = hookInfo
		change.Step = Pending
	} else {
		change.Hook = &hook.Info{Kind: deployHookKinds[d.kind]}
		change.Step = Queued
	}
	return change.apply(state), nil
}

func (d *deploy) checkAlreadyDone(state State) error {
	if state.Kind != d.kind {
		return nil
	}
	if *state.CharmURL != *d.charmURL {
		return nil
	}
	if state.Step == Done {
		return ErrSkipExecute
	}
	return nil
}

func (d *deploy) getState(state State, step Step) *State {
	return stateChange{
		Kind:     d.kind,
		Step:     step,
		CharmURL: d.charmURL,
		Hook:     d.interruptedHook(state),
	}.apply(state)
}

func (d *deploy) interruptedHook(state State) *hook.Info {
	switch state.Kind {
	case RunHook, Upgrade:
		return state.Hook
	}
	return nil
}

// deployHookKinds determines what kind of hook should be queued after a
// given deployment operation.
var deployHookKinds = map[Kind]hooks.Kind{
	Install: hooks.Install,
	Upgrade: hooks.UpgradeCharm,
}<|MERGE_RESOLUTION|>--- conflicted
+++ resolved
@@ -80,17 +80,11 @@
 	} else if err != nil {
 		return nil, errors.Trace(err)
 	}
-<<<<<<< HEAD
-	// Ensure that we always clean up the LXD profile status.
-	if err := d.callbacks.RemoveUpgradeCharmProfileData(); err != nil {
-		return nil, errors.Trace(err)
-=======
 	// Ensure that we always clean up the LXD profile status before Upgrade.
 	if d.kind == Upgrade && !d.revert && !d.resolved {
 		if err := d.callbacks.RemoveUpgradeCharmProfileData(); err != nil {
 			return nil, errors.Trace(err)
 		}
->>>>>>> f8274897
 	}
 	return d.getState(state, Done), nil
 }
