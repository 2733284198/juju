package machiner_test

import (
	. "launchpad.net/gocheck"
	"launchpad.net/juju-core/container"
	"launchpad.net/juju-core/juju/testing"
	"launchpad.net/juju-core/state"
	coretesting "launchpad.net/juju-core/testing"
	"launchpad.net/juju-core/version"
	"launchpad.net/juju-core/worker/machiner"
	stdtesting "testing"
	"time"
)

func TestPackage(t *stdtesting.T) {
	coretesting.ZkTestPackage(t)
}

type MachinerSuite struct {
	testing.JujuConnSuite
}

var _ = Suite(&MachinerSuite{})

func (s *MachinerSuite) TestMachinerStartStop(c *C) {
	m, err := s.State.AddMachine()
	c.Assert(err, IsNil)

	p := machiner.NewMachiner(m, &state.Info{}, c.MkDir())
	c.Assert(p.Stop(), IsNil)
}

func (s *MachinerSuite) TestMachinerDeployDestroy(c *C) {
	dummyCharm := s.AddTestingCharm(c, "dummy")
	loggingCharm := s.AddTestingCharm(c, "logging")

	d0, err := s.State.AddService("d0", dummyCharm)
	c.Assert(err, IsNil)
	d1, err := s.State.AddService("d1", dummyCharm)
	c.Assert(err, IsNil)
	sub0, err := s.State.AddService("sub0", loggingCharm)
	c.Assert(err, IsNil)

	// Add one unit to start with.
	ud0, err := d0.AddUnit()
	c.Assert(err, IsNil)
	_, err = sub0.AddUnitSubordinateTo(ud0)
	c.Assert(err, IsNil)

	ud1, err := d1.AddUnit()
	c.Assert(err, IsNil)

	m0, err := s.State.AddMachine()
	c.Assert(err, IsNil)

	m1, err := s.State.AddMachine()
	c.Assert(err, IsNil)

	err = ud0.AssignToMachine(m0)
	c.Assert(err, IsNil)

<<<<<<< HEAD
	stateInfo := &state.Info{}

	expectedTools := &state.Tools{Binary: version.Current}

	dataDir := c.MkDir()

	action := make(chan string, 5)
	*machiner.Deploy = func(cfg container.Config, u *state.Unit, info *state.Info, tools *state.Tools) error {
		c.Check(info, Equals, stateInfo)
		c.Check(tools, DeepEquals, expectedTools)
		c.Check(cfg.DataDir, Equals, dataDir)
		action <- "+" + u.Name()
		return nil
	}
	*machiner.Destroy = func(cfg container.Config, u *state.Unit) error {
		c.Check(cfg.DataDir, Equals, dataDir)
		action <- "-" + u.Name()
		return nil
	}
	machiner := machiner.NewMachiner(m0, stateInfo, dataDir)
=======
	dcontainer := newDummyContainer()
	machiner := machiner.NewMachinerWithContainer(m0, dcontainer)
>>>>>>> a40b84e4

	tests := []struct {
		change  func()
		actions []string
	}{
		{
			func() {},
			[]string{"+d0/0"},
		}, {
			func() {
				err := ud1.AssignToMachine(m0)
				c.Assert(err, IsNil)
			},
			[]string{"+d1/0"},
		}, {
			func() {
				err := ud0.UnassignFromMachine()
				c.Assert(err, IsNil)
			},
			[]string{"-d0/0"},
		}, {
			func() {
				err := ud1.UnassignFromMachine()
				c.Assert(err, IsNil)
			},
			[]string{"-d1/0"},
		}, {
			func() {
				err := ud0.AssignToMachine(m1)
				c.Assert(err, IsNil)
			},
			nil,
		},
	}
	for i, t := range tests {
		c.Logf("test %d", i)
		t.change()
		for _, a := range t.actions {
			dcontainer.checkAction(c, a)
		}
		dcontainer.checkAction(c, "")
	}

	err = machiner.Stop()
	c.Assert(err, IsNil)
}

type dummyContainer struct {
	action chan string
}

var _ container.Container = (*dummyContainer)(nil)

func newDummyContainer() *dummyContainer {
	return &dummyContainer{
		make(chan string, 5),
	}
}

func (d *dummyContainer) Deploy(u *state.Unit) error {
	d.action <- "+" + u.Name()
	return nil
}

func (d *dummyContainer) Destroy(u *state.Unit) error {
	d.action <- "-" + u.Name()
	return nil
}

func (d *dummyContainer) ToolsDir(u *state.Unit) string {
	return "/dummy/tools"
}

func (d *dummyContainer) checkAction(c *C, action string) {
	timeout := 500 * time.Millisecond
	if action == "" {
		timeout = 200 * time.Millisecond
	}
	select {
	case a := <-d.action:
		c.Assert(a, Equals, action)
	case <-time.After(timeout):
		if action != "" {
			c.Fatalf("expected action %v got nothing", action)
		}
	}
}<|MERGE_RESOLUTION|>--- conflicted
+++ resolved
@@ -59,31 +59,15 @@
 	err = ud0.AssignToMachine(m0)
 	c.Assert(err, IsNil)
 
-<<<<<<< HEAD
 	stateInfo := &state.Info{}
 
-	expectedTools := &state.Tools{Binary: version.Current}
-
-	dataDir := c.MkDir()
-
-	action := make(chan string, 5)
-	*machiner.Deploy = func(cfg container.Config, u *state.Unit, info *state.Info, tools *state.Tools) error {
-		c.Check(info, Equals, stateInfo)
-		c.Check(tools, DeepEquals, expectedTools)
-		c.Check(cfg.DataDir, Equals, dataDir)
-		action <- "+" + u.Name()
-		return nil
+	dcontainer := &dummyContainer{
+		c: c,
+		expectedTools: &state.Tools{Binary: version.Current},
+		expectedInfo: stateInfo,
+		action: make(chan string, 5),
 	}
-	*machiner.Destroy = func(cfg container.Config, u *state.Unit) error {
-		c.Check(cfg.DataDir, Equals, dataDir)
-		action <- "-" + u.Name()
-		return nil
-	}
-	machiner := machiner.NewMachiner(m0, stateInfo, dataDir)
-=======
-	dcontainer := newDummyContainer()
-	machiner := machiner.NewMachinerWithContainer(m0, dcontainer)
->>>>>>> a40b84e4
+	machiner := machiner.NewMachinerWithContainer(m0, stateInfo, s.DataDir(), dcontainer)
 
 	tests := []struct {
 		change  func()
@@ -132,18 +116,18 @@
 }
 
 type dummyContainer struct {
+	c *C
+	expectedTools *state.Tools
+	expectedInfo *state.Info
 	action chan string
 }
 
 var _ container.Container = (*dummyContainer)(nil)
 
-func newDummyContainer() *dummyContainer {
-	return &dummyContainer{
-		make(chan string, 5),
-	}
-}
+func (d *dummyContainer) Deploy(u *state.Unit, info *state.Info, tools *state.Tools) error {
+	d.c.Check(info, Equals, d.expectedInfo)
+	d.c.Check(tools, DeepEquals, d.expectedTools)
 
-func (d *dummyContainer) Deploy(u *state.Unit) error {
 	d.action <- "+" + u.Name()
 	return nil
 }
@@ -151,10 +135,6 @@
 func (d *dummyContainer) Destroy(u *state.Unit) error {
 	d.action <- "-" + u.Name()
 	return nil
-}
-
-func (d *dummyContainer) ToolsDir(u *state.Unit) string {
-	return "/dummy/tools"
 }
 
 func (d *dummyContainer) checkAction(c *C, action string) {
