--- conflicted
+++ resolved
@@ -169,27 +169,10 @@
 		w.catacomb.Kill(err)
 	}()
 
-<<<<<<< HEAD
-=======
 	w.mu.Lock()
 	w.status = "running"
 	w.mu.Unlock()
 
-	if w.config.AutocertHandler != nil {
-		autocertServer := &http.Server{
-			Handler:  w.config.AutocertHandler,
-			ErrorLog: serverLog,
-		}
-		go autocertServer.Serve(w.config.AutocertListener)
-		defer func() {
-			logger.Infof("shutting down autocert HTTP server")
-			// This will also close the autocert listener.
-			err := autocertServer.Shutdown(context.Background())
-			w.catacomb.Kill(err)
-		}()
-	}
-
->>>>>>> bc96a4df
 	for {
 		select {
 		case <-w.catacomb.Dying():
