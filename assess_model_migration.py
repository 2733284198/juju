--- conflicted
+++ resolved
@@ -23,11 +23,8 @@
     JujuAssertionError,
     add_basic_testing_arguments,
     configure_logging,
-<<<<<<< HEAD
     qualified_model_name,
-=======
     get_unit_ipaddress,
->>>>>>> e504ca37
     temp_dir,
     until_timeout,
 )
