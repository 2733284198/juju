--- conflicted
+++ resolved
@@ -19,13 +19,8 @@
 	"launchpad.net/goose/identity"
 	"launchpad.net/goose/nova"
 	"launchpad.net/goose/swift"
-
-<<<<<<< HEAD
-=======
 	"launchpad.net/loggo"
 
-	agenttools "launchpad.net/juju-core/agent/tools"
->>>>>>> 5b34e1e8
 	"launchpad.net/juju-core/constraints"
 	"launchpad.net/juju-core/environs"
 	"launchpad.net/juju-core/environs/cloudinit"
@@ -33,7 +28,7 @@
 	"launchpad.net/juju-core/environs/imagemetadata"
 	"launchpad.net/juju-core/environs/instances"
 	"launchpad.net/juju-core/environs/simplestreams"
-	"launchpad.net/juju-core/environs/tools"
+	envtools "launchpad.net/juju-core/environs/tools"
 	"launchpad.net/juju-core/instance"
 	"launchpad.net/juju-core/names"
 	"launchpad.net/juju-core/state"
@@ -472,11 +467,11 @@
 	const machineID = "0"
 	logger.Infof("bootstrapping environment %q", e.name)
 
-	possibleTools, err := tools.FindBootstrapTools(e, cons)
+	possibleTools, err := envtools.FindBootstrapTools(e, cons)
 	if err != nil {
 		return err
 	}
-	err = tools.CheckToolsSeries(possibleTools, e.Config().DefaultSeries())
+	err = envtools.CheckToolsSeries(possibleTools, e.Config().DefaultSeries())
 	if err != nil {
 		return err
 	}
@@ -609,11 +604,11 @@
 // TODO(bug 1199847): This work can be shared between providers.
 func (e *environ) StartInstance(machineId, machineNonce string, series string, cons constraints.Value,
 	stateInfo *state.Info, apiInfo *api.Info) (instance.Instance, *instance.HardwareCharacteristics, error) {
-	possibleTools, err := tools.FindInstanceTools(e, series, cons)
+	possibleTools, err := envtools.FindInstanceTools(e, series, cons)
 	if err != nil {
 		return nil, nil, err
 	}
-	err = tools.CheckToolsSeries(possibleTools, series)
+	err = envtools.CheckToolsSeries(possibleTools, series)
 	if err != nil {
 		return nil, nil, err
 	}
