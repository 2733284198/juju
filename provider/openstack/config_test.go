--- conflicted
+++ resolved
@@ -303,22 +303,6 @@
 		}),
 		err: `invalid auth-url value "invalid"`,
 	}, {
-<<<<<<< HEAD
-=======
-		summary: "invalid control-bucket",
-		config: requiredConfig.Merge(testing.Attrs{
-			"control-bucket": 666,
-		}),
-		err: `.*expected string, got int\(666\)`,
-	}, {
-		summary: "changing control-bucket",
-		config:  requiredConfig,
-		change: testing.Attrs{
-			"control-bucket": "new-x",
-		},
-		err: `cannot change control-bucket from "x" to "new-x"`,
-	}, {
->>>>>>> b033024f
 		summary: "valid auth args",
 		config: requiredConfig.Merge(testing.Attrs{
 			"username":    "jujuer",
@@ -465,44 +449,6 @@
 	}
 }
 
-<<<<<<< HEAD
-=======
-func (s *ConfigSuite) TestPrepareInsertsUniqueControlBucket(c *gc.C) {
-	attrs := testing.FakeConfig().Merge(testing.Attrs{
-		"type": "openstack",
-	})
-	cfg, err := config.New(config.NoDefaults, attrs)
-	c.Assert(err, jc.ErrorIsNil)
-
-	ctx := envtesting.BootstrapContext(c)
-	env0, err := providerInstance.PrepareForBootstrap(ctx, s.prepareForBootstrapParams(cfg))
-	c.Assert(err, jc.ErrorIsNil)
-	bucket0 := env0.(*Environ).ecfg().controlBucket()
-	c.Assert(bucket0, gc.Matches, "[a-f0-9]{32}")
-
-	env1, err := providerInstance.PrepareForBootstrap(ctx, s.prepareForBootstrapParams(cfg))
-	c.Assert(err, jc.ErrorIsNil)
-	bucket1 := env1.(*Environ).ecfg().controlBucket()
-	c.Assert(bucket1, gc.Matches, "[a-f0-9]{32}")
-
-	c.Assert(bucket1, gc.Not(gc.Equals), bucket0)
-}
-
-func (s *ConfigSuite) TestPrepareDoesNotTouchExistingControlBucket(c *gc.C) {
-	attrs := testing.FakeConfig().Merge(testing.Attrs{
-		"type":           "openstack",
-		"control-bucket": "burblefoo",
-	})
-	cfg, err := config.New(config.NoDefaults, attrs)
-	c.Assert(err, jc.ErrorIsNil)
-
-	env, err := providerInstance.PrepareForBootstrap(envtesting.BootstrapContext(c), s.prepareForBootstrapParams(cfg))
-	c.Assert(err, jc.ErrorIsNil)
-	bucket := env.(*Environ).ecfg().controlBucket()
-	c.Assert(bucket, gc.Equals, "burblefoo")
-}
-
->>>>>>> b033024f
 func (s *ConfigSuite) TestPrepareSetsDefaultBlockSource(c *gc.C) {
 	attrs := testing.FakeConfig().Merge(testing.Attrs{
 		"type": "openstack",
