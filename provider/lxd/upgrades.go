// Copyright 2017 Canonical Ltd.
// Licensed under the AGPLv3, see LICENCE file for details.

package lxd

import (
	"os"
	"path"

	"github.com/juju/errors"
<<<<<<< HEAD

=======
>>>>>>> eb7556ac
	"github.com/juju/juju/cloud"
	jujupaths "github.com/juju/juju/core/paths"
	"github.com/juju/juju/version"
)

// ReadLegacyCloudCredentials reads cloud credentials off disk for an old
// LXD controller, and returns them as a cloud.Credential with the
// certificate auth-type.
//
// If the credential files are missing from the filesystem, an error
// satisfying errors.IsNotFound will be returned.
func ReadLegacyCloudCredentials(readFile func(string) ([]byte, error)) (cloud.Credential, error) {
	var (
<<<<<<< HEAD
		jujuConfDir    = jujupaths.MustSucceed(jujupaths.ConfDir(version.DefaultSupportedLTS()))
=======
		jujuConfDir    = jujupaths.ConfDir(jujupaths.OSUnixLike)
>>>>>>> eb7556ac
		clientCertPath = path.Join(jujuConfDir, "lxd-client.crt")
		clientKeyPath  = path.Join(jujuConfDir, "lxd-client.key")
		serverCertPath = path.Join(jujuConfDir, "lxd-server.crt")
	)
	readFileString := func(path string) (string, error) {
		data, err := readFile(path)
		if err != nil {
			if os.IsNotExist(err) {
				err = errors.NotFoundf("%s", path)
			}
			return "", errors.Trace(err)
		}
		return string(data), nil
	}
	clientCert, err := readFileString(clientCertPath)
	if err != nil {
		return cloud.Credential{}, errors.Annotate(err, "reading client certificate")
	}
	clientKey, err := readFileString(clientKeyPath)
	if err != nil {
		return cloud.Credential{}, errors.Annotate(err, "reading client key")
	}
	serverCert, err := readFileString(serverCertPath)
	if err != nil {
		return cloud.Credential{}, errors.Annotate(err, "reading server certificate")
	}
	return cloud.NewCredential(cloud.CertificateAuthType, map[string]string{
		credAttrServerCert: serverCert,
		credAttrClientCert: clientCert,
		credAttrClientKey:  clientKey,
	}), nil
}<|MERGE_RESOLUTION|>--- conflicted
+++ resolved
@@ -8,13 +8,8 @@
 	"path"
 
 	"github.com/juju/errors"
-<<<<<<< HEAD
-
-=======
->>>>>>> eb7556ac
 	"github.com/juju/juju/cloud"
 	jujupaths "github.com/juju/juju/core/paths"
-	"github.com/juju/juju/version"
 )
 
 // ReadLegacyCloudCredentials reads cloud credentials off disk for an old
@@ -25,11 +20,7 @@
 // satisfying errors.IsNotFound will be returned.
 func ReadLegacyCloudCredentials(readFile func(string) ([]byte, error)) (cloud.Credential, error) {
 	var (
-<<<<<<< HEAD
-		jujuConfDir    = jujupaths.MustSucceed(jujupaths.ConfDir(version.DefaultSupportedLTS()))
-=======
 		jujuConfDir    = jujupaths.ConfDir(jujupaths.OSUnixLike)
->>>>>>> eb7556ac
 		clientCertPath = path.Join(jujuConfDir, "lxd-client.crt")
 		clientKeyPath  = path.Join(jujuConfDir, "lxd-client.key")
 		serverCertPath = path.Join(jujuConfDir, "lxd-server.crt")
