// Copyright 2016 Canonical Ltd.
// Licensed under the AGPLv3, see LICENCE file for details.

package maas

import (
	"fmt"
	"net/http"

	"github.com/juju/errors"
	"github.com/juju/gomaasapi"
	jc "github.com/juju/testing/checkers"
	"github.com/juju/utils/arch"
	"github.com/juju/utils/set"
	gc "gopkg.in/check.v1"

	"github.com/juju/juju/constraints"
	"github.com/juju/juju/environs"
	"github.com/juju/juju/environs/config"
	"github.com/juju/juju/instance"
	"github.com/juju/juju/juju/testing"
	"github.com/juju/juju/network"
	coretesting "github.com/juju/juju/testing"
)

type maas2EnvironSuite struct {
	maas2Suite
}

var _ = gc.Suite(&maas2EnvironSuite{})

func (suite *maas2EnvironSuite) getEnvWithServer(c *gc.C) (*maasEnviron, error) {
	testServer := gomaasapi.NewSimpleServer()
	testServer.AddGetResponse("/api/2.0/version/", http.StatusOK, maas2VersionResponse)
	testServer.AddGetResponse("/api/2.0/users/?op=whoami", http.StatusOK, "{}")
	testServer.Start()
	suite.AddCleanup(func(*gc.C) { testServer.Close() })
	testAttrs := coretesting.Attrs{}
	for k, v := range maasEnvAttrs {
		testAttrs[k] = v
	}
	testAttrs["maas-server"] = testServer.Server.URL
	attrs := coretesting.FakeConfig().Merge(testAttrs)
	cfg, err := config.New(config.NoDefaults, attrs)
	c.Assert(err, jc.ErrorIsNil)
	return NewEnviron(cfg)
}

func (suite *maas2EnvironSuite) TestNewEnvironWithoutFeatureFlag(c *gc.C) {
	suite.SetFeatureFlags()
	_, err := suite.getEnvWithServer(c)
	c.Assert(err, jc.Satisfies, errors.IsNotSupported)
}

func (suite *maas2EnvironSuite) TestNewEnvironWithController(c *gc.C) {
	env, err := suite.getEnvWithServer(c)
	c.Assert(err, jc.ErrorIsNil)
	c.Assert(env, gc.NotNil)
}

func (suite *maas2EnvironSuite) TestSupportedArchitectures(c *gc.C) {
	controller := &fakeController{
		bootResources: []gomaasapi.BootResource{
			&fakeBootResource{name: "wily", architecture: "amd64/blah"},
			&fakeBootResource{name: "wily", architecture: "amd64/something"},
			&fakeBootResource{name: "xenial", architecture: "arm/somethingelse"},
		},
	}
	env := suite.makeEnviron(c, controller)
	result, err := env.SupportedArchitectures()
	c.Assert(err, jc.ErrorIsNil)
	c.Assert(result, gc.DeepEquals, []string{"amd64", "arm"})
}

func (suite *maas2EnvironSuite) TestSupportedArchitecturesError(c *gc.C) {
	env := suite.makeEnviron(c, &fakeController{bootResourcesError: errors.New("Something terrible!")})
	_, err := env.SupportedArchitectures()
	c.Assert(err, gc.ErrorMatches, "Something terrible!")
}

func (suite *maas2EnvironSuite) injectControllerWithSpacesAndCheck(c *gc.C, spaces []gomaasapi.Space, expected gomaasapi.AllocateMachineArgs) *maasEnviron {
	var env *maasEnviron
	check := func(args gomaasapi.AllocateMachineArgs) {
		expected.AgentName = env.ecfg().maasAgentName()
		c.Assert(args, gc.DeepEquals, expected)
	}
	controller := &fakeController{
		allocateMachineArgsCheck: check,
		allocateMachine: &fakeMachine{
			systemID:     "Bruce Sterling",
			architecture: arch.HostArch(),
		},
		spaces: spaces,
	}
	suite.injectController(controller)
	suite.setupFakeTools(c)
	env = suite.makeEnviron(c, nil)
	return env
}

func (suite *maas2EnvironSuite) makeEnvironWithMachines(c *gc.C, expectedSystemIDs []string, returnSystemIDs []string) *maasEnviron {
	var env *maasEnviron
	checkArgs := func(args gomaasapi.MachinesArgs) {
		c.Check(args.SystemIDs, gc.DeepEquals, expectedSystemIDs)
		c.Check(args.AgentName, gc.Equals, env.ecfg().maasAgentName())
	}
	machines := make([]gomaasapi.Machine, len(returnSystemIDs))
	for index, id := range returnSystemIDs {
		machines[index] = &fakeMachine{systemID: id}
	}
	controller := &fakeController{
		machines:          machines,
		machinesArgsCheck: checkArgs,
	}
	env = suite.makeEnviron(c, controller)
	return env
}

func (suite *maas2EnvironSuite) TestAllInstances(c *gc.C) {
	env := suite.makeEnvironWithMachines(
		c, []string{}, []string{"tuco", "tio", "gus"},
	)
	result, err := env.AllInstances()
	c.Assert(err, jc.ErrorIsNil)
	expectedMachines := set.NewStrings("tuco", "tio", "gus")
	actualMachines := set.NewStrings()
	for _, instance := range result {
		actualMachines.Add(string(instance.Id()))
	}
	c.Assert(actualMachines, gc.DeepEquals, expectedMachines)
}

func (suite *maas2EnvironSuite) TestAllInstancesError(c *gc.C) {
	controller := &fakeController{machinesError: errors.New("Something terrible!")}
	env := suite.makeEnviron(c, controller)
	_, err := env.AllInstances()
	c.Assert(err, gc.ErrorMatches, "Something terrible!")
}

func (suite *maas2EnvironSuite) TestInstances(c *gc.C) {
	env := suite.makeEnvironWithMachines(
		c, []string{"jake", "bonnibel"}, []string{"jake", "bonnibel"},
	)
	result, err := env.Instances([]instance.Id{"jake", "bonnibel"})
	c.Assert(err, jc.ErrorIsNil)
	expectedMachines := set.NewStrings("jake", "bonnibel")
	actualMachines := set.NewStrings()
	for _, machine := range result {
		actualMachines.Add(string(machine.Id()))
	}
	c.Assert(actualMachines, gc.DeepEquals, expectedMachines)
}

func (suite *maas2EnvironSuite) TestInstancesPartialResult(c *gc.C) {
	env := suite.makeEnvironWithMachines(
		c, []string{"jake", "bonnibel"}, []string{"tuco", "bonnibel"},
	)
	result, err := env.Instances([]instance.Id{"jake", "bonnibel"})
	c.Check(err, gc.Equals, environs.ErrPartialInstances)
	c.Assert(result, gc.HasLen, 2)
	c.Assert(result[0], gc.IsNil)
	c.Assert(result[1].Id(), gc.Equals, instance.Id("bonnibel"))
}

func (suite *maas2EnvironSuite) TestAvailabilityZones(c *gc.C) {
	controller := &fakeController{
		zones: []gomaasapi.Zone{
			&fakeZone{name: "mossack"},
			&fakeZone{name: "fonseca"},
		},
	}
	env := suite.makeEnviron(c, controller)
	result, err := env.AvailabilityZones()
	c.Assert(err, jc.ErrorIsNil)
	expectedZones := set.NewStrings("mossack", "fonseca")
	actualZones := set.NewStrings()
	for _, zone := range result {
		actualZones.Add(zone.Name())
	}
	c.Assert(actualZones, gc.DeepEquals, expectedZones)
}

func (suite *maas2EnvironSuite) TestAvailabilityZonesError(c *gc.C) {
	controller := &fakeController{
		zonesError: errors.New("a bad thing"),
	}
	env := suite.makeEnviron(c, controller)
	_, err := env.AvailabilityZones()
	c.Assert(err, gc.ErrorMatches, "a bad thing")
}

func (suite *maas2EnvironSuite) TestSpaces(c *gc.C) {
	controller := &fakeController{
		spaces: []gomaasapi.Space{
			fakeSpace{
				name: "pepper",
				id:   1234,
			},
			fakeSpace{
				name: "freckles",
				id:   4567,
				subnets: []gomaasapi.Subnet{
					fakeSubnet{id: 99, vlan: fakeVLAN{vid: 66}, cidr: "192.168.10.0/24"},
					fakeSubnet{id: 98, vlan: fakeVLAN{vid: 67}, cidr: "192.168.11.0/24"},
				},
			},
		},
	}
	env := suite.makeEnviron(c, controller)
	result, err := env.Spaces()
	c.Assert(err, jc.ErrorIsNil)
	c.Assert(result, gc.HasLen, 1)
	c.Assert(result[0].Name, gc.Equals, "freckles")
	c.Assert(result[0].ProviderId, gc.Equals, network.Id("4567"))
	subnets := result[0].Subnets
	c.Assert(subnets, gc.HasLen, 2)
	c.Assert(subnets[0].ProviderId, gc.Equals, network.Id("99"))
	c.Assert(subnets[0].VLANTag, gc.Equals, 66)
	c.Assert(subnets[0].CIDR, gc.Equals, "192.168.10.0/24")
	c.Assert(subnets[0].SpaceProviderId, gc.Equals, network.Id("4567"))
	c.Assert(subnets[1].ProviderId, gc.Equals, network.Id("98"))
	c.Assert(subnets[1].VLANTag, gc.Equals, 67)
	c.Assert(subnets[1].CIDR, gc.Equals, "192.168.11.0/24")
	c.Assert(subnets[1].SpaceProviderId, gc.Equals, network.Id("4567"))
}

func (suite *maas2EnvironSuite) TestSpacesError(c *gc.C) {
	controller := &fakeController{
		spacesError: errors.New("Joe Manginiello"),
	}
	env := suite.makeEnviron(c, controller)
	_, err := env.Spaces()
	c.Assert(err, gc.ErrorMatches, "Joe Manginiello")
}

func (suite *maas2EnvironSuite) TestStopInstancesReturnsIfParameterEmpty(c *gc.C) {
	controller := &fakeController{}
	err := suite.makeEnviron(c, controller).StopInstances()
	c.Check(err, jc.ErrorIsNil)
	c.Assert(controller.releaseMachinesArgs, gc.IsNil)
}

func (suite *maas2EnvironSuite) TestStopInstancesStopsAndReleasesInstances(c *gc.C) {
	// Return a cannot complete indicating that test1 is in the wrong state.
	// The release operation will still release the others and succeed.
	controller := &fakeController{
		files: []gomaasapi.File{&fakeFile{name: "agent-prefix-provider-state"}},
	}
	err := suite.makeEnviron(c, controller).StopInstances("test1", "test2", "test3")
	c.Check(err, jc.ErrorIsNil)
	args := controller.releaseMachinesArgs
	c.Assert(args, gc.HasLen, 1)
	c.Assert(args[0].SystemIDs, gc.DeepEquals, []string{"test1", "test2", "test3"})
}

func (suite *maas2EnvironSuite) TestStopInstancesIgnoresConflict(c *gc.C) {
	// Return a cannot complete indicating that test1 is in the wrong state.
	// The release operation will still release the others and succeed.
	controller := &fakeController{
		releaseMachinesErrors: []error{gomaasapi.NewCannotCompleteError("test1 not allocated")},
		files: []gomaasapi.File{&fakeFile{name: "agent-prefix-provider-state"}},
	}
	err := suite.makeEnviron(c, controller).StopInstances("test1", "test2", "test3")
	c.Check(err, jc.ErrorIsNil)
	args := controller.releaseMachinesArgs
	c.Assert(args, gc.HasLen, 1)
	c.Assert(args[0].SystemIDs, gc.DeepEquals, []string{"test1", "test2", "test3"})
}

func (suite *maas2EnvironSuite) TestStopInstancesIgnoresMissingNodeAndRecurses(c *gc.C) {
	controller := &fakeController{
		releaseMachinesErrors: []error{
			gomaasapi.NewBadRequestError("no such machine: test1"),
			gomaasapi.NewBadRequestError("no such machine: test1"),
		},
		files: []gomaasapi.File{&fakeFile{name: "agent-prefix-provider-state"}},
	}
	err := suite.makeEnviron(c, controller).StopInstances("test1", "test2", "test3")
	c.Check(err, jc.ErrorIsNil)
	args := controller.releaseMachinesArgs
	c.Assert(args, gc.HasLen, 4)
	c.Assert(args[0].SystemIDs, gc.DeepEquals, []string{"test1", "test2", "test3"})
	c.Assert(args[1].SystemIDs, gc.DeepEquals, []string{"test1"})
	c.Assert(args[2].SystemIDs, gc.DeepEquals, []string{"test2"})
	c.Assert(args[3].SystemIDs, gc.DeepEquals, []string{"test3"})
}

func (suite *maas2EnvironSuite) checkStopInstancesFails(c *gc.C, withError error) {
	controller := &fakeController{
		releaseMachinesErrors: []error{withError},
		files: []gomaasapi.File{&fakeFile{name: "agent-prefix-provider-state"}},
	}
	err := suite.makeEnviron(c, controller).StopInstances("test1", "test2", "test3")
	c.Check(err, gc.ErrorMatches, fmt.Sprintf("cannot release nodes: %s", withError))
	// Only tries once.
	c.Assert(controller.releaseMachinesArgs, gc.HasLen, 1)
}

func (suite *maas2EnvironSuite) TestStopInstancesReturnsUnexpectedMAASError(c *gc.C) {
	suite.checkStopInstancesFails(c, gomaasapi.NewNoMatchError("Something else bad!"))
}

func (suite *maas2EnvironSuite) TestStopInstancesReturnsUnexpectedError(c *gc.C) {
	suite.checkStopInstancesFails(c, errors.New("Something completely unexpected!"))
}

func (suite *maas2EnvironSuite) TestStartInstanceError(c *gc.C) {
	suite.injectController(&fakeController{
		allocateMachineError: errors.New("Charles Babbage"),
	})
	env := suite.makeEnviron(c, nil)
	_, err := env.StartInstance(environs.StartInstanceParams{})
	c.Assert(err, gc.ErrorMatches, ".* cannot run instance: Charles Babbage")
}

func (suite *maas2EnvironSuite) TestStartInstance(c *gc.C) {
	var env *maasEnviron
	env = suite.injectControllerWithSpacesAndCheck(c, nil, gomaasapi.AllocateMachineArgs{})

	params := environs.StartInstanceParams{}
	result, err := testing.StartInstanceWithParams(env, "1", params, nil)
	c.Assert(err, jc.ErrorIsNil)
	c.Assert(result.Instance.Id(), gc.Equals, instance.Id("Bruce Sterling"))
}

func (suite *maas2EnvironSuite) TestStartInstanceParams(c *gc.C) {
	var env *maasEnviron
	suite.injectController(&fakeController{
		allocateMachineArgsCheck: func(args gomaasapi.AllocateMachineArgs) {
			c.Assert(args, gc.DeepEquals, gomaasapi.AllocateMachineArgs{
				AgentName: env.ecfg().maasAgentName(),
				Zone:      "foo",
				MinMemory: 8192,
			})
		},
		allocateMachine: &fakeMachine{
			systemID:     "Bruce Sterling",
			architecture: arch.HostArch(),
		},
		zones: []gomaasapi.Zone{&fakeZone{name: "foo"}},
	})
	suite.setupFakeTools(c)
	env = suite.makeEnviron(c, nil)
	params := environs.StartInstanceParams{
		Placement:   "zone=foo",
		Constraints: constraints.MustParse("mem=8G"),
	}
	result, err := testing.StartInstanceWithParams(env, "1", params, nil)
	c.Assert(err, jc.ErrorIsNil)
	c.Assert(result.Instance.Id(), gc.Equals, instance.Id("Bruce Sterling"))
}

func (suite *maas2EnvironSuite) TestAcquireNodePassedAgentName(c *gc.C) {
	var env *maasEnviron
	suite.injectController(&fakeController{
		allocateMachineArgsCheck: func(args gomaasapi.AllocateMachineArgs) {
			c.Assert(args, gc.DeepEquals, gomaasapi.AllocateMachineArgs{
				AgentName: env.ecfg().maasAgentName()})
		},
		allocateMachine: &fakeMachine{
			systemID:     "Bruce Sterling",
			architecture: arch.HostArch(),
		},
	})
	suite.setupFakeTools(c)
	env = suite.makeEnviron(c, nil)

	_, err := env.acquireNode2("", "", constraints.Value{}, nil, nil)

	c.Check(err, jc.ErrorIsNil)
}

func (suite *maas2EnvironSuite) TestAcquireNodePassesPositiveAndNegativeTags(c *gc.C) {
	var env *maasEnviron
	expected := gomaasapi.AllocateMachineArgs{
		Tags:    []string{"tag1", "tag3"},
		NotTags: []string{"tag2", "tag4"},
	}
	env = suite.injectControllerWithSpacesAndCheck(c, nil, expected)
	_, err := env.acquireNode2(
		"", "",
		constraints.Value{Tags: stringslicep("tag1", "^tag2", "tag3", "^tag4")},
		nil, nil,
	)
	c.Check(err, jc.ErrorIsNil)
}

func getFourSpaces() []gomaasapi.Space {
	return []gomaasapi.Space{
		fakeSpace{
			name:    "space-1",
			subnets: []gomaasapi.Subnet{fakeSubnet{id: 99, vlan: fakeVLAN{vid: 66}, cidr: "192.168.10.0/24"}},
			id:      5,
		},
		fakeSpace{
			name:    "space-2",
			subnets: []gomaasapi.Subnet{fakeSubnet{id: 100, vlan: fakeVLAN{vid: 66}, cidr: "192.168.11.0/24"}},
			id:      6,
		},
		fakeSpace{
			name:    "space-3",
			subnets: []gomaasapi.Subnet{fakeSubnet{id: 99, vlan: fakeVLAN{vid: 66}, cidr: "192.168.12.0/24"}},
			id:      7,
		},
		fakeSpace{
			name:    "space-4",
			subnets: []gomaasapi.Subnet{fakeSubnet{id: 100, vlan: fakeVLAN{vid: 66}, cidr: "192.168.13.0/24"}},
			id:      8,
		},
	}

}

func (suite *maas2EnvironSuite) TestAcquireNodePassesPositiveAndNegativeSpaces(c *gc.C) {
	expected := gomaasapi.AllocateMachineArgs{
		NotSpace: []string{"6", "8"},
		Interfaces: []gomaasapi.InterfaceSpec{
			{Label: "0", Space: "5"},
			{Label: "1", Space: "7"},
		},
	}
	env := suite.injectControllerWithSpacesAndCheck(c, getFourSpaces(), expected)

	_, err := env.acquireNode2(
		"", "",
		constraints.Value{Spaces: stringslicep("space-1", "^space-2", "space-3", "^space-4")},
		nil, nil,
	)
	c.Check(err, jc.ErrorIsNil)
}

func (suite *maas2EnvironSuite) TestAcquireNodeDisambiguatesNamedLabelsFromIndexedUpToALimit(c *gc.C) {
	env := suite.injectControllerWithSpacesAndCheck(c, getFourSpaces(), gomaasapi.AllocateMachineArgs{})
	var shortLimit uint = 0
	suite.PatchValue(&numericLabelLimit, shortLimit)

	_, err := env.acquireNode2(
		"", "",
		constraints.Value{Spaces: stringslicep("space-1", "^space-2", "space-3", "^space-4")},
		[]interfaceBinding{{"0", "first-clash"}, {"1", "final-clash"}},
		nil,
	)
	c.Assert(err, gc.ErrorMatches, `too many conflicting numeric labels, giving up.`)
}

func (suite *maas2EnvironSuite) TestAcquireNodeStorage(c *gc.C) {
	var env *maasEnviron
	var getStorage func() []gomaasapi.StorageSpec
	suite.injectController(&fakeController{
		allocateMachineArgsCheck: func(args gomaasapi.AllocateMachineArgs) {
<<<<<<< HEAD
			c.Assert(args, jc.DeepEquals, gomaasapi.AllocateMachineArgs{
				AgentName: env.ecfg().maasAgentName(),
				Storage:   getStorage(),
			})
=======
			c.Assert(args, gc.DeepEquals, gomaasapi.AllocateMachineArgs{
				AgentName: env.ecfg().maasAgentName()})
>>>>>>> 8defdf39
		},
		allocateMachine: &fakeMachine{
			systemID:     "Bruce Sterling",
			architecture: arch.HostArch(),
		},
	})
	suite.setupFakeTools(c)
	for i, test := range []struct {
		volumes  []volumeInfo
		expected []gomaasapi.StorageSpec
	}{{
		volumes:  nil,
		expected: []gomaasapi.StorageSpec{},
	}, {
		volumes:  []volumeInfo{{"volume-1", 1234, nil}},
		expected: []gomaasapi.StorageSpec{{"volume-1", 1234, nil}},
	}, {
		volumes:  []volumeInfo{{"", 1234, []string{"tag1", "tag2"}}},
		expected: []gomaasapi.StorageSpec{{"", 1234, []string{"tag1", "tag2"}}},
	}, {
		volumes:  []volumeInfo{{"volume-1", 1234, []string{"tag1", "tag2"}}},
		expected: []gomaasapi.StorageSpec{{"volume-1", 1234, []string{"tag1", "tag2"}}},
	}, {
		volumes: []volumeInfo{
			{"volume-1", 1234, []string{"tag1", "tag2"}},
			{"volume-2", 4567, []string{"tag1", "tag3"}},
		},
		expected: []gomaasapi.StorageSpec{
			{"volume-1", 1234, []string{"tag1", "tag2"}},
			{"volume-2", 4567, []string{"tag1", "tag3"}},
		},
	}} {
		c.Logf("test #%d: volumes=%v", i, test.volumes)
<<<<<<< HEAD
		getStorage = func() []gomaasapi.StorageSpec {
			return test.expected
		}
		env = makeEnviron(c)
=======
		env = suite.makeEnviron(c, nil)
>>>>>>> 8defdf39
		_, err := env.acquireNode2("", "", constraints.Value{}, nil, test.volumes)
		c.Check(err, jc.ErrorIsNil)
	}
}

func (suite *maas2EnvironSuite) TestAcquireNodeInterfaces(c *gc.C) {
	var env *maasEnviron
	var getNegatives func() []string
	var getPositives func() []gomaasapi.InterfaceSpec
	suite.injectController(&fakeController{
		allocateMachineArgsCheck: func(args gomaasapi.AllocateMachineArgs) {
			c.Assert(args, gc.DeepEquals, gomaasapi.AllocateMachineArgs{
				AgentName:  env.ecfg().maasAgentName(),
				Interfaces: getPositives(),
				NotSpace:   getNegatives(),
			})
		},
		allocateMachine: &fakeMachine{
			systemID:     "Bruce Sterling",
			architecture: arch.HostArch(),
		},
		spaces: getTwoSpaces(),
	})
	suite.setupFakeTools(c)
	// Add some constraints, including spaces to verify specified bindings
	// always override any spaces constraints.
	cons := constraints.Value{
		Spaces: stringslicep("foo", "^bar"),
	}
	// In the tests below "space:5" means foo, "space:6" means bar.
	for i, test := range []struct {
		interfaces        []interfaceBinding
		expectedPositives []gomaasapi.InterfaceSpec
		expectedNegatives []string
		expectedError     string
	}{{ // without specified bindings, spaces constraints are used instead.
		interfaces:        nil,
		expectedPositives: []gomaasapi.InterfaceSpec{{"0", "2"}},
		expectedNegatives: []string{"3"},
		expectedError:     "",
	}, {
		interfaces:        []interfaceBinding{{"name-1", "space-1"}},
		expectedPositives: []gomaasapi.InterfaceSpec{{"name-1", "space-1"}, {"0", "2"}},
		expectedNegatives: []string{"3"},
	}, {
		interfaces: []interfaceBinding{
			{"name-1", "7"},
			{"name-2", "8"},
			{"name-3", "9"},
		},
		expectedPositives: []gomaasapi.InterfaceSpec{{"name-1", "7"}, {"name-2", "8"}, {"name-3", "9"}, {"0", "2"}},
		expectedNegatives: []string{"3"},
	}, {
		interfaces:    []interfaceBinding{{"", "anything"}},
		expectedError: "interface bindings cannot have empty names",
	}, {
		interfaces:    []interfaceBinding{{"shared-db", "3"}},
		expectedError: `negative space "bar" from constraints clashes with interface bindings`,
	}, {
		interfaces: []interfaceBinding{
			{"shared-db", "1"},
			{"db", "1"},
		},
		expectedPositives: []gomaasapi.InterfaceSpec{{"shared-db", "1"}, {"db", "1"}, {"0", "2"}},
		expectedNegatives: []string{"3"},
	}, {
		interfaces:    []interfaceBinding{{"", ""}},
		expectedError: "interface bindings cannot have empty names",
	}, {
		interfaces: []interfaceBinding{
			{"valid", "ok"},
			{"", "valid-but-ignored-space"},
			{"valid-name-empty-space", ""},
			{"", ""},
		},
		expectedError: "interface bindings cannot have empty names",
	}, {
		interfaces:    []interfaceBinding{{"foo", ""}},
		expectedError: `invalid interface binding "foo": space provider ID is required`,
	}, {
		interfaces: []interfaceBinding{
			{"bar", ""},
			{"valid", "ok"},
			{"", "valid-but-ignored-space"},
			{"", ""},
		},
		expectedError: `invalid interface binding "bar": space provider ID is required`,
	}, {
		interfaces: []interfaceBinding{
			{"dup-name", "1"},
			{"dup-name", "2"},
		},
		expectedError: `duplicated interface binding "dup-name"`,
	}, {
		interfaces: []interfaceBinding{
			{"valid-1", "0"},
			{"dup-name", "1"},
			{"dup-name", "2"},
			{"valid-2", "3"},
		},
		expectedError: `duplicated interface binding "dup-name"`,
	}} {
		c.Logf("test #%d: interfaces=%v", i, test.interfaces)
		env = suite.makeEnviron(c, nil)
		getNegatives = func() []string {
			return test.expectedNegatives
		}
		getPositives = func() []gomaasapi.InterfaceSpec {
			return test.expectedPositives
		}
		_, err := env.acquireNode2("", "", cons, test.interfaces, nil)
		if test.expectedError != "" {
			c.Check(err, gc.ErrorMatches, test.expectedError)
			c.Check(err, jc.Satisfies, errors.IsNotValid)
			continue
		}
		c.Check(err, jc.ErrorIsNil)
	}
}

func getTwoSpaces() []gomaasapi.Space {
	return []gomaasapi.Space{
		fakeSpace{
			name:    "foo",
			subnets: []gomaasapi.Subnet{fakeSubnet{id: 99, vlan: fakeVLAN{vid: 66}, cidr: "192.168.10.0/24"}},
			id:      2,
		},
		fakeSpace{
			name:    "bar",
			subnets: []gomaasapi.Subnet{fakeSubnet{id: 100, vlan: fakeVLAN{vid: 66}, cidr: "192.168.11.0/24"}},
			id:      3,
		},
	}
}

func (suite *maas2EnvironSuite) TestAcquireNodeConvertsSpaceNames(c *gc.C) {
	expected := gomaasapi.AllocateMachineArgs{
		NotSpace:   []string{"3"},
		Interfaces: []gomaasapi.InterfaceSpec{{Label: "0", Space: "2"}},
	}
	env := suite.injectControllerWithSpacesAndCheck(c, getTwoSpaces(), expected)
	cons := constraints.Value{
		Spaces: stringslicep("foo", "^bar"),
	}
	_, err := env.acquireNode2("", "", cons, nil, nil)
	c.Assert(err, jc.ErrorIsNil)
}

func (suite *maas2EnvironSuite) TestAcquireNodeTranslatesSpaceNames(c *gc.C) {
	expected := gomaasapi.AllocateMachineArgs{
		NotSpace:   []string{"3"},
		Interfaces: []gomaasapi.InterfaceSpec{{Label: "0", Space: "2"}},
	}
	env := suite.injectControllerWithSpacesAndCheck(c, getTwoSpaces(), expected)
	cons := constraints.Value{
		Spaces: stringslicep("foo-1", "^bar-3"),
	}
	_, err := env.acquireNode2("", "", cons, nil, nil)
	c.Assert(err, jc.ErrorIsNil)
}

func (suite *maas2EnvironSuite) TestAcquireNodeUnrecognisedSpace(c *gc.C) {
	suite.injectController(&fakeController{})
	env := suite.makeEnviron(c, nil)
	cons := constraints.Value{
		Spaces: stringslicep("baz"),
	}
	_, err := env.acquireNode2("", "", cons, nil, nil)
	c.Assert(err, gc.ErrorMatches, `unrecognised space in constraint "baz"`)
}<|MERGE_RESOLUTION|>--- conflicted
+++ resolved
@@ -448,15 +448,10 @@
 	var getStorage func() []gomaasapi.StorageSpec
 	suite.injectController(&fakeController{
 		allocateMachineArgsCheck: func(args gomaasapi.AllocateMachineArgs) {
-<<<<<<< HEAD
 			c.Assert(args, jc.DeepEquals, gomaasapi.AllocateMachineArgs{
 				AgentName: env.ecfg().maasAgentName(),
 				Storage:   getStorage(),
 			})
-=======
-			c.Assert(args, gc.DeepEquals, gomaasapi.AllocateMachineArgs{
-				AgentName: env.ecfg().maasAgentName()})
->>>>>>> 8defdf39
 		},
 		allocateMachine: &fakeMachine{
 			systemID:     "Bruce Sterling",
@@ -490,14 +485,10 @@
 		},
 	}} {
 		c.Logf("test #%d: volumes=%v", i, test.volumes)
-<<<<<<< HEAD
 		getStorage = func() []gomaasapi.StorageSpec {
 			return test.expected
 		}
-		env = makeEnviron(c)
-=======
 		env = suite.makeEnviron(c, nil)
->>>>>>> 8defdf39
 		_, err := env.acquireNode2("", "", constraints.Value{}, nil, test.volumes)
 		c.Check(err, jc.ErrorIsNil)
 	}
