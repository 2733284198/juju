--- conflicted
+++ resolved
@@ -463,18 +463,8 @@
 	logDir := env.config.logDir()
 	logConfig := "--debug" // TODO(thumper): specify loggo config
 	machineEnvironment := map[string]string{
-<<<<<<< HEAD
 		"USER": env.config.user,
-		"HOME": os.Getenv("HOME"),
-=======
-		"USER":                      env.config.user,
-		"HOME":                      osenv.Home(),
-		osenv.JujuProviderType:      env.config.Type(),
-		osenv.JujuStorageDir:        env.config.storageDir(),
-		osenv.JujuStorageAddr:       env.config.storageAddr(),
-		osenv.JujuSharedStorageDir:  env.config.sharedStorageDir(),
-		osenv.JujuSharedStorageAddr: env.config.sharedStorageAddr(),
->>>>>>> 0d98db41
+		"HOME": osenv.Home(),
 	}
 	agentService := upstart.MachineAgentUpstartService(
 		env.machineAgentServiceName(),
