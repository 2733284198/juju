import contextlib
import json
from mock import (
    call,
    patch,
)
import os

import gotestwin
from tests import TestCase
from utility import temp_dir


S3_CI_PATH = os.path.join(gotestwin.SCRIPTS, 's3ci.py')
<<<<<<< HEAD
JUJU_HOME = os.path.join(gotestwin.SCRIPTS, '..', 'cloud-city')
=======
JUJU_HOME = os.path.normpath(os.path.join(
    gotestwin.SCRIPTS, '..', 'cloud-city'))
>>>>>>> 22d1ff3d


@contextlib.contextmanager
def working_directory(path):
    curdir = os.getcwd()
    try:
        os.chdir(path)
        yield
    finally:
        os.chdir(curdir)


class GoTestWinTestCase(TestCase):

    @patch('subprocess.check_output', return_value='path/foo.tar.gz')
    @patch('subprocess.check_call')
    def test_main_with_revision(self, cc_mock, co_mock):
        with temp_dir() as base:
            with working_directory(base):
                gotestwin.main(['host', '1234'])
                self.assertTrue(os.path.exists('temp-config.yaml'))
                with open('temp-config.yaml') as f:
                    data = json.load(f)
        self.assertEqual(
            ['python', 'ci/gotesttarfile.py', '-v', '-g', 'go.exe', '-p',
             'github.com/juju/juju', '--remove', 'ci/foo.tar.gz'],
            data['command'])
        co_mock.assert_called_once_with(
            [S3_CI_PATH, 'get', '1234', 'build-revision',
<<<<<<< HEAD
             'juju_core.*.tar.gz', './'])
=======
             '.*.tar.gz', './'])
>>>>>>> 22d1ff3d
        tarfile_call = call(
            [S3_CI_PATH, 'get-summary', '1234', 'GoTestWin'])
        gotest_call = call(
            ['workspace-run', '-v', '-i',
             '{}/staging-juju-rsa'.format(JUJU_HOME),
             'temp-config.yaml', 'Administrator@host'])
        self.assertEqual([tarfile_call, gotest_call], cc_mock.call_args_list)

    @patch('subprocess.check_call')
    def test_main_with_tarfile_and_package(self, cc_mock):
        with temp_dir() as base:
            with working_directory(base):
                gotestwin.main(
                    ['host', 'bar.tar.gz', 'github.com/juju/juju/cmd'])
                self.assertTrue(os.path.exists('temp-config.yaml'))
                with open('temp-config.yaml') as f:
                    data = json.load(f)
        self.assertEqual(
            ['python', 'ci/gotesttarfile.py', '-v', '-g', 'go.exe', '-p',
             'github.com/juju/juju/cmd', '--remove', 'ci/bar.tar.gz'],
            data['command'])
        cc_mock.assert_called_once_with(
            ['workspace-run', '-v', '-i',
             '{}/staging-juju-rsa'.format(JUJU_HOME), 'temp-config.yaml',
             'Administrator@host'])<|MERGE_RESOLUTION|>--- conflicted
+++ resolved
@@ -12,12 +12,8 @@
 
 
 S3_CI_PATH = os.path.join(gotestwin.SCRIPTS, 's3ci.py')
-<<<<<<< HEAD
-JUJU_HOME = os.path.join(gotestwin.SCRIPTS, '..', 'cloud-city')
-=======
 JUJU_HOME = os.path.normpath(os.path.join(
     gotestwin.SCRIPTS, '..', 'cloud-city'))
->>>>>>> 22d1ff3d
 
 
 @contextlib.contextmanager
@@ -47,11 +43,7 @@
             data['command'])
         co_mock.assert_called_once_with(
             [S3_CI_PATH, 'get', '1234', 'build-revision',
-<<<<<<< HEAD
-             'juju_core.*.tar.gz', './'])
-=======
              '.*.tar.gz', './'])
->>>>>>> 22d1ff3d
         tarfile_call = call(
             [S3_CI_PATH, 'get-summary', '1234', 'GoTestWin'])
         gotest_call = call(
