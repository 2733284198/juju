// Copyright 2015 Canonical Ltd.
// Licensed under the AGPLv3, see LICENCE file for details.

package controller

import (
	"github.com/juju/errors"

	"github.com/juju/juju/apiserver/common"
	"github.com/juju/juju/apiserver/params"
	"github.com/juju/juju/state"
)

// DestroyController will attempt to destroy the controller. If the args
// specify the removal of blocks or the destruction of the environments, this
// method will attempt to do so.
func (s *ControllerAPI) DestroyController(args params.DestroyControllerArgs) error {
	controllerEnv, err := s.state.ControllerEnvironment()
	if err != nil {
		return errors.Trace(err)
	}
	systemTag := controllerEnv.EnvironTag()

	if err = s.ensureNotBlocked(args); err != nil {
		return errors.Trace(err)
	}

<<<<<<< HEAD
	// If we are destroying environments, we need to tolerate living
	// environments but set the controller to dying to prevent new
	// environments sneaking in. If we are not destroying hosted environments,
	// this will fail if any hosted environments are found.
=======
	// If we are destroying models, we need to tolerate living
	// models but set the controller to dying to prevent new
	// models sneaking in. If we are not destroying hosted models,
	// this will fail if any hosted models are found.
>>>>>>> 91cf46bd
	if args.DestroyModels {
		return errors.Trace(common.DestroyEnvironmentIncludingHosted(s.state, systemTag))
	}
	if err = common.DestroyModel(s.state, systemTag); state.IsHasHostedEnvironsError(err) {
		err = errors.New("controller model cannot be destroyed before all other models are destroyed")
	}
	return errors.Trace(err)
}

func (s *ControllerAPI) ensureNotBlocked(args params.DestroyControllerArgs) error {
	// If there are blocks let the user know.
	blocks, err := s.state.AllBlocksForController()
	if err != nil {
		logger.Debugf("Unable to get blocks for controller: %s", err)
		return errors.Trace(err)
	}

	if len(blocks) > 0 {
		return common.OperationBlockedError("found blocks in controller models")
	}
	return nil
}<|MERGE_RESOLUTION|>--- conflicted
+++ resolved
@@ -25,17 +25,10 @@
 		return errors.Trace(err)
 	}
 
-<<<<<<< HEAD
-	// If we are destroying environments, we need to tolerate living
-	// environments but set the controller to dying to prevent new
-	// environments sneaking in. If we are not destroying hosted environments,
-	// this will fail if any hosted environments are found.
-=======
 	// If we are destroying models, we need to tolerate living
 	// models but set the controller to dying to prevent new
 	// models sneaking in. If we are not destroying hosted models,
 	// this will fail if any hosted models are found.
->>>>>>> 91cf46bd
 	if args.DestroyModels {
 		return errors.Trace(common.DestroyEnvironmentIncludingHosted(s.state, systemTag))
 	}
