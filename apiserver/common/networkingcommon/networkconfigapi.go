// Copyright 2017 Canonical Ltd.
// Licensed under the AGPLv3, see LICENCE file for details.

// The networkconfigapi package implements the network config parts
// common to machiner and provisioner interface

package networkingcommon

import (
	"net"
	"strings"

	"github.com/juju/collections/set"
	"github.com/juju/errors"
	"github.com/juju/loggo"
	"github.com/juju/names/v4"
	"gopkg.in/mgo.v2/txn"

	"github.com/juju/juju/apiserver/common"
	apiservererrors "github.com/juju/juju/apiserver/errors"
	"github.com/juju/juju/apiserver/params"
	"github.com/juju/juju/core/network"
	"github.com/juju/juju/state"
)

var logger = loggo.GetLogger("juju.apiserver.common.networkingcommon")

type NetworkConfigAPI struct {
	st           LinkLayerAndSubnetsState
	getCanModify common.GetAuthFunc
	getModelOp   func(LinkLayerMachine, network.InterfaceInfos) state.ModelOperation
}

// NewNetworkConfigAPI constructs a new common network configuration API
// and returns its reference.
func NewNetworkConfigAPI(st *state.State, getCanModify common.GetAuthFunc) (*NetworkConfigAPI, error) {
	// TODO (manadart 2020-08-11): This is a second access of the model when
	// being instantiated by the provisioner API.
	// We should ameliorate repeat model access at some point,
	// as it queries state each time.
	mod, err := st.Model()
	if err != nil {
		return nil, errors.Trace(err)
	}

	cloud, err := mod.Cloud()
	if err != nil {
		return nil, errors.Trace(err)
	}

	getModelOp := func(machine LinkLayerMachine, incoming network.InterfaceInfos) state.ModelOperation {
		// We discover subnets via reported link-layer devices for the
		// manual provider, which allows us to use spaces there.
		return newUpdateMachineLinkLayerOp(machine, incoming, strings.ToLower(cloud.Type) == "manual", st)
	}

	return &NetworkConfigAPI{
		st:           &linkLayerState{st},
		getCanModify: getCanModify,
		getModelOp:   getModelOp,
	}, nil
}

// SetObservedNetworkConfig reads the network config for the machine
// identified by the input args.
// This config is merged with the new network config supplied in the
// same args and updated if it has changed.
func (api *NetworkConfigAPI) SetObservedNetworkConfig(args params.SetMachineNetworkConfig) error {
	m, err := api.getMachineForSettingNetworkConfig(args.Tag)
	if err != nil {
		return errors.Trace(err)
	}

	observedConfig := args.Config
	logger.Tracef("observed network config of machine %q: %+v", m.Id(), observedConfig)
	if len(observedConfig) == 0 {
		logger.Infof("not updating machine %q network config: no observed network config found", m.Id())
		return nil
	}

	mergedConfig, err := api.fixUpFanSubnets(observedConfig)
	if err != nil {
		return errors.Trace(err)
	}

	devs := params.InterfaceInfoFromNetworkConfig(mergedConfig)
	if err = devs.Validate(); err != nil {
		return errors.Trace(err)
	}

	return errors.Trace(api.st.ApplyOperation(api.getModelOp(m, devs)))
}

// fixUpFanSubnets takes network config and updates
// Fan subnets with proper CIDR.
// See network/fan.go for more detail on how Fan overlays
// are divided into segments.
func (api *NetworkConfigAPI) fixUpFanSubnets(networkConfig []params.NetworkConfig) ([]params.NetworkConfig, error) {
	subnets, err := api.st.AllSubnetInfos()
	if err != nil {
		return nil, errors.Trace(err)
	}

	var fanSubnets network.SubnetInfos
	for _, subnet := range subnets {
		if subnet.FanOverlay() != "" {
			fanSubnets = append(fanSubnets, subnet)
		}
	}
	for i := range networkConfig {
		localIP := net.ParseIP(networkConfig[i].Address)

		for _, sub := range fanSubnets {
			fanNet, err := sub.ParsedCIDRNetwork()
			if err != nil {
				return nil, errors.Trace(err)
			}
			if fanNet != nil && fanNet.Contains(localIP) {
				networkConfig[i].CIDR = sub.CIDR
				break
			}
		}
	}

	logger.Tracef("final network config after fixing up Fan subnets %+v", networkConfig)
	return networkConfig, nil
}

func (api *NetworkConfigAPI) getMachineForSettingNetworkConfig(machineTag string) (LinkLayerMachine, error) {
	canModify, err := api.getCanModify()
	if err != nil {
		return nil, errors.Trace(err)
	}

	tag, err := names.ParseMachineTag(machineTag)
	if err != nil {
		return nil, errors.Trace(err)
	}
	if !canModify(tag) {
		return nil, errors.Trace(apiservererrors.ErrPerm)
	}

	m, err := api.getMachine(tag)
	if errors.IsNotFound(err) {
		return nil, errors.Trace(apiservererrors.ErrPerm)
	} else if err != nil {
		return nil, errors.Trace(err)
	}

	return m, nil
}

func (api *NetworkConfigAPI) getMachine(tag names.MachineTag) (LinkLayerMachine, error) {
	m, err := api.st.Machine(tag.Id())
	return m, errors.Trace(err)
}

// mergeMachineLinkLayerOp is a model operation used to merge incoming
// provider-sourced network configuration with existing data for a single
// machine/host/container.
type updateMachineLinkLayerOp struct {
	*MachineLinkLayerOp

	// removalCandidates are devices that exist in state, but since have not
	// been observed by the instance-poller or machine agent.
	// We check that these can be deleted after processing all devices.
	removalCandidates []LinkLayerDevice

	// observedParentDevices are the names of link-layer devices that are
	// parents of children that we are *not* deleting, thus preventing such
	// parents from being deleted.
	observedParentDevices set.Strings

	// discoverSubnets indicates whether we should add subnets from
	// updated link-layer devices to the state subnets collection.
	discoverSubnets bool

	// st is the state indirection required to persist discovered subnets.
	st AddSubnetsState
}

func newUpdateMachineLinkLayerOp(
	machine LinkLayerMachine, incoming network.InterfaceInfos, discoverSubnets bool, st AddSubnetsState,
) *updateMachineLinkLayerOp {
	return &updateMachineLinkLayerOp{
		MachineLinkLayerOp:    NewMachineLinkLayerOp(machine, incoming),
		observedParentDevices: set.NewStrings(),
		discoverSubnets:       discoverSubnets,
		st:                    st,
	}
}

// Build (state.ModelOperation) returns the transaction operations used to
// merge incoming provider link-layer data with that in state.
func (o *updateMachineLinkLayerOp) Build(_ int) ([]txn.Op, error) {
	if err := o.PopulateExistingDevices(); err != nil {
		return nil, errors.Trace(err)
	}

	if err := o.PopulateExistingAddresses(); err != nil {
		return nil, errors.Trace(err)
	}

	o.noteObservedParentDevices()

	var ops []txn.Op
	for _, existingDev := range o.ExistingDevices() {
		devOps, err := o.processExistingDevice(existingDev)
		if err != nil {
			return nil, errors.Trace(err)
		}
		ops = append(ops, devOps...)
	}

	addOps, err := o.processNewDevices()
	if err != nil {
		return nil, errors.Trace(err)
	}
	ops = append(ops, addOps...)

	ops = append(ops, o.processRemovalCandidates()...)

	return ops, nil
}

// noteObservedParentDevices records any parent device names from the incoming
// set. This is used later to ensure that we do not remove unobserved devices
// that are parents of NICs in the incoming set.
// This *should* be impossible, but we can be defensive without throwing an
// error - any unobserved devices will always have their addresses removed
// provided that they are under the authority of the machine.
// See processRemovalCandidates.
func (o *updateMachineLinkLayerOp) noteObservedParentDevices() {
	for _, dev := range o.incoming {
		if dev.ParentInterfaceName != "" {
			o.observedParentDevices.Add(dev.ParentInterfaceName)
		}
	}
}

func (o *updateMachineLinkLayerOp) processExistingDevice(dev LinkLayerDevice) ([]txn.Op, error) {
	incomingDev := o.MatchingIncoming(dev)

	if incomingDev == nil {
		ops, err := o.processExistingDeviceNotObserved(dev)
		return ops, errors.Trace(err)
	}

	ops := dev.UpdateOps(networkDeviceToStateArgs(*incomingDev))

	incomingAddrs := o.MatchingIncomingAddrs(dev.Name(), dev.MACAddress())

	for _, addr := range o.DeviceAddresses(dev) {
		existingAddrOps, err := o.processExistingDeviceAddress(dev, addr, incomingAddrs)
		if err != nil {
			return nil, errors.Trace(err)
		}
		ops = append(ops, existingAddrOps...)
	}

	newAddrOps, err := o.processExistingDeviceNewAddresses(dev, incomingAddrs)
	if err != nil {
		return nil, errors.Trace(err)
	}

	o.MarkDevProcessed(dev.Name(), dev.MACAddress())
	return append(ops, newAddrOps...), nil
}

// processExistingDeviceNotObserved returns transaction operations for
// processing a device we have in state, but that the machine agent no
// longer observes locally.
// The device itself is not marked for deletion now, but for later processing
// to ensure it is not a parent of other observed devices.
func (o *updateMachineLinkLayerOp) processExistingDeviceNotObserved(dev LinkLayerDevice) ([]txn.Op, error) {
	addrs := o.DeviceAddresses(dev)

	var ops []txn.Op
	var removing int
	for _, addr := range addrs {
		// If the machine is the authority for this address,
		// we can delete it; otherwise leave it alone.
		if addr.Origin() == network.OriginMachine {
			logger.Debugf("removing address %q from device %q", addr.Value(), dev.Name())
			ops = append(ops, addr.RemoveOps()...)
			removing++
		}
	}

	// If the device is having all of its addresses removed and is not under
	// the authority of the provider, add it as a candidate for removal.
	// If the device has been relinquished by the provider, the instance-poller
	// will have removed the provider ID - see the instance-poller API facade
	// logic.
	if removing == len(addrs) && dev.ProviderID() == "" {
		o.removalCandidates = append(o.removalCandidates, dev)
	}

	return ops, nil
}

func (o *updateMachineLinkLayerOp) processExistingDeviceAddress(
	dev LinkLayerDevice, addr LinkLayerAddress, incomingAddrs []state.LinkLayerDeviceAddress,
) ([]txn.Op, error) {
	addrValue := addr.Value()

	// If one of the incoming addresses matches the existing one,
	// update it.
	for _, incomingAddr := range incomingAddrs {
		if strings.HasPrefix(incomingAddr.CIDRAddress, addrValue) &&
			!o.IsAddrProcessed(dev.Name(), dev.MACAddress(), incomingAddr.CIDRAddress) {
			o.MarkAddrProcessed(dev.Name(), dev.MACAddress(), incomingAddr.CIDRAddress)

			ops, err := addr.UpdateOps(incomingAddr)
			return ops, errors.Trace(err)
		}
	}

	// Otherwise if we are the authority, delete it.
	if addr.Origin() == network.OriginMachine {
		logger.Debugf("removing address %q from device %q", addrValue, addr.DeviceName())
		return addr.RemoveOps(), nil
	}

	return nil, nil
}

// processExistingDeviceNewAddresses interrogates the list of incoming
// addresses and adds any that were not processed as already existing.
func (o *updateMachineLinkLayerOp) processExistingDeviceNewAddresses(
	dev LinkLayerDevice, incomingAddrs []state.LinkLayerDeviceAddress,
) ([]txn.Op, error) {
	var ops []txn.Op
	for _, addr := range incomingAddrs {
<<<<<<< HEAD
		if o.IsAddrProcessed(dev.MACAddress(), addr.CIDRAddress) {
			continue
		}

		addOps, err := dev.AddAddressOps(addr)
		if err != nil {
			return nil, errors.Trace(err)
		}
		ops = append(ops, addOps...)

		// Since this device has new or changing addresses,
		// ensure we have discovered all the subnets it is connected to.
		if o.discoverSubnets {
			subNetOps, err := o.processSubnets(dev.MACAddress())
			if err != nil {
				return nil, errors.Trace(err)
			}
			ops = append(ops, subNetOps...)
=======
		if !o.IsAddrProcessed(dev.Name(), dev.MACAddress(), addr.CIDRAddress) {
			addOps, err := dev.AddAddressOps(addr)
			if err != nil {
				return nil, errors.Trace(err)
			}
			ops = append(ops, addOps...)

			o.MarkAddrProcessed(dev.Name(), dev.MACAddress(), addr.CIDRAddress)
>>>>>>> 672babec
		}

		o.MarkAddrProcessed(dev.MACAddress(), addr.CIDRAddress)
	}
	return ops, nil
}

// processNewDevices handles incoming devices that
// did not match any we already have in state.
func (o *updateMachineLinkLayerOp) processNewDevices() ([]txn.Op, error) {
	var ops []txn.Op
	for _, dev := range o.Incoming() {
		if o.IsDevProcessed(dev) {
			continue
		}

		logger.Debugf("adding new device %q (%s) with addresses %v",
			dev.InterfaceName, dev.MACAddress, dev.Addresses)

		addOps, err := o.machine.AddLinkLayerDeviceOps(
			networkDeviceToStateArgs(dev), o.MatchingIncomingAddrs(dev.InterfaceName, dev.MACAddress)...)
		if err != nil {
			return nil, errors.Trace(err)
		}
		ops = append(ops, addOps...)

<<<<<<< HEAD
		// Since this is a new device, ensure that we have
		// discovered all the subnets it is connected to.
		if o.discoverSubnets {
			subNetOps, err := o.processSubnets(dev.MACAddress)
			if err != nil {
				return nil, errors.Trace(err)
			}
			ops = append(ops, subNetOps...)
		}

		o.MarkDevProcessed(dev.MACAddress)
=======
		o.MarkDevProcessed(dev.InterfaceName, dev.MACAddress)
>>>>>>> 672babec
	}
	return ops, nil
}

// processSubnets takes an incoming NIC hardware address and ensures that the
// subnets of addresses on the device are present in state.
// Loopback subnets are ignored.
func (o *updateMachineLinkLayerOp) processSubnets(hwAddress string) ([]txn.Op, error) {
	// Accrue all incoming CIDRs matching the input device.
	cidrSet := set.NewStrings()
	var isVLAN bool
	for _, matching := range o.Incoming().GetByHardwareAddress(hwAddress) {
		cidr := matching.CIDR
		if cidr == "" || matching.InterfaceType == network.LoopbackInterface {
			continue
		}

		if matching.IsVLAN() {
			isVLAN = true
		}

		cidrSet.Add(cidr)
	}
	cidrs := cidrSet.SortedValues()

	if isVLAN {
		logger.Warningf("ignoring VLAN tag for incoming device subnets: %v", cidrs)
	}

	var ops []txn.Op
	for _, cidr := range cidrs {
		addOps, err := o.st.AddSubnetOps(network.SubnetInfo{CIDR: cidr})
		if err != nil {
			if errors.IsAlreadyExists(err) {
				continue
			}
			return nil, errors.Trace(err)
		}
		ops = append(ops, addOps...)
	}
	return ops, nil
}

// processRemovalCandidates returns transaction operations for
// removing unobserved devices that it is safe to delete.
// A device is considered safe to delete if it has no children,
// or if all of its children are also candidates for deletion.
// Any device considered here will already have ops generated
// for removing its addresses.
func (o *updateMachineLinkLayerOp) processRemovalCandidates() []txn.Op {
	var ops []txn.Op
	for _, dev := range o.removalCandidates {
		if o.observedParentDevices.Contains(dev.Name()) {
			logger.Warningf("device %q (%s) not removed; it has incoming child devices", dev.Name(), dev.MACAddress())
		} else {
			logger.Debugf("removing device %q (%s)", dev.Name(), dev.MACAddress())
			ops = append(ops, dev.RemoveOps()...)
		}
	}
	return ops
}<|MERGE_RESOLUTION|>--- conflicted
+++ resolved
@@ -332,8 +332,7 @@
 ) ([]txn.Op, error) {
 	var ops []txn.Op
 	for _, addr := range incomingAddrs {
-<<<<<<< HEAD
-		if o.IsAddrProcessed(dev.MACAddress(), addr.CIDRAddress) {
+		if o.IsAddrProcessed(dev.Name(), dev.MACAddress(), addr.CIDRAddress) {
 			continue
 		}
 
@@ -346,24 +345,14 @@
 		// Since this device has new or changing addresses,
 		// ensure we have discovered all the subnets it is connected to.
 		if o.discoverSubnets {
-			subNetOps, err := o.processSubnets(dev.MACAddress())
+			subNetOps, err := o.processSubnets(dev.Name(), dev.MACAddress())
 			if err != nil {
 				return nil, errors.Trace(err)
 			}
 			ops = append(ops, subNetOps...)
-=======
-		if !o.IsAddrProcessed(dev.Name(), dev.MACAddress(), addr.CIDRAddress) {
-			addOps, err := dev.AddAddressOps(addr)
-			if err != nil {
-				return nil, errors.Trace(err)
-			}
-			ops = append(ops, addOps...)
-
-			o.MarkAddrProcessed(dev.Name(), dev.MACAddress(), addr.CIDRAddress)
->>>>>>> 672babec
-		}
-
-		o.MarkAddrProcessed(dev.MACAddress(), addr.CIDRAddress)
+		}
+
+		o.MarkAddrProcessed(dev.Name(), dev.MACAddress(), addr.CIDRAddress)
 	}
 	return ops, nil
 }
@@ -387,21 +376,17 @@
 		}
 		ops = append(ops, addOps...)
 
-<<<<<<< HEAD
 		// Since this is a new device, ensure that we have
 		// discovered all the subnets it is connected to.
 		if o.discoverSubnets {
-			subNetOps, err := o.processSubnets(dev.MACAddress)
+			subNetOps, err := o.processSubnets(dev.InterfaceName, dev.MACAddress)
 			if err != nil {
 				return nil, errors.Trace(err)
 			}
 			ops = append(ops, subNetOps...)
 		}
 
-		o.MarkDevProcessed(dev.MACAddress)
-=======
 		o.MarkDevProcessed(dev.InterfaceName, dev.MACAddress)
->>>>>>> 672babec
 	}
 	return ops, nil
 }
@@ -409,11 +394,11 @@
 // processSubnets takes an incoming NIC hardware address and ensures that the
 // subnets of addresses on the device are present in state.
 // Loopback subnets are ignored.
-func (o *updateMachineLinkLayerOp) processSubnets(hwAddress string) ([]txn.Op, error) {
+func (o *updateMachineLinkLayerOp) processSubnets(name, hwAddress string) ([]txn.Op, error) {
 	// Accrue all incoming CIDRs matching the input device.
 	cidrSet := set.NewStrings()
 	var isVLAN bool
-	for _, matching := range o.Incoming().GetByHardwareAddress(hwAddress) {
+	for _, matching := range o.Incoming().GetByNameAndHardwareAddress(name, hwAddress) {
 		cidr := matching.CIDR
 		if cidr == "" || matching.InterfaceType == network.LoopbackInterface {
 			continue
