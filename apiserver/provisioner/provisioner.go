// Copyright 2012, 2013 Canonical Ltd.
// Licensed under the AGPLv3, see LICENCE file for details.

package provisioner

import (
	"time"

	"github.com/juju/errors"
	"github.com/juju/loggo"
	"github.com/juju/utils/set"
	"gopkg.in/juju/names.v2"

	"github.com/juju/juju/apiserver/common"
	"github.com/juju/juju/apiserver/common/networkingcommon"
	"github.com/juju/juju/apiserver/common/storagecommon"
	"github.com/juju/juju/apiserver/facade"
	"github.com/juju/juju/apiserver/params"
	"github.com/juju/juju/constraints"
	"github.com/juju/juju/container"
	"github.com/juju/juju/environs"
	"github.com/juju/juju/instance"
	"github.com/juju/juju/network"
	"github.com/juju/juju/network/containerizer"
	"github.com/juju/juju/state"
	"github.com/juju/juju/state/stateenvirons"
	"github.com/juju/juju/state/watcher"
	"github.com/juju/juju/status"
	"github.com/juju/juju/storage"
	"github.com/juju/juju/storage/poolmanager"
)

var logger = loggo.GetLogger("juju.apiserver.provisioner")

func init() {
	common.RegisterStandardFacade("Provisioner", 3, NewProvisionerAPI)
}

// ProvisionerAPI provides access to the Provisioner API facade.
type ProvisionerAPI struct {
	*common.ControllerConfigAPI
	*common.Remover
	*common.StatusSetter
	*common.StatusGetter
	*common.DeadEnsurer
	*common.PasswordChanger
	*common.LifeGetter
	*common.StateAddresser
	*common.APIAddresser
	*common.ModelWatcher
	*common.ModelMachinesWatcher
	*common.InstanceIdGetter
	*common.ToolsFinder
	*common.ToolsGetter

	st                      *state.State
	resources               facade.Resources
	authorizer              facade.Authorizer
	storageProviderRegistry storage.ProviderRegistry
	storagePoolManager      poolmanager.PoolManager
	configGetter            environs.EnvironConfigGetter
	getAuthFunc             common.GetAuthFunc
	getCanModify            common.GetAuthFunc
}

// NewProvisionerAPI creates a new server-side ProvisionerAPI facade.
func NewProvisionerAPI(st *state.State, resources facade.Resources, authorizer facade.Authorizer) (*ProvisionerAPI, error) {
	if !authorizer.AuthMachineAgent() && !authorizer.AuthController() {
		return nil, common.ErrPerm
	}
	getAuthFunc := func() (common.AuthFunc, error) {
		isModelManager := authorizer.AuthController()
		isMachineAgent := authorizer.AuthMachineAgent()
		authEntityTag := authorizer.GetAuthTag()

		return func(tag names.Tag) bool {
			if isMachineAgent && tag == authEntityTag {
				// A machine agent can always access its own machine.
				return true
			}
			switch tag := tag.(type) {
			case names.MachineTag:
				parentId := state.ParentId(tag.Id())
				if parentId == "" {
					// All top-level machines are accessible by the
					// environment manager.
					return isModelManager
				}
				// All containers with the authenticated machine as a
				// parent are accessible by it.
				// TODO(dfc) sometimes authEntity tag is nil, which is fine because nil is
				// only equal to nil, but it suggests someone is passing an authorizer
				// with a nil tag.
				return isMachineAgent && names.NewMachineTag(parentId) == authEntityTag
			default:
				return false
			}
		}, nil
	}
	getCanModify := func() (common.AuthFunc, error) {
		return authorizer.AuthOwner, nil
	}
	getAuthOwner := func() (common.AuthFunc, error) {
		return authorizer.AuthOwner, nil
	}
	model, err := st.Model()
	if err != nil {
		return nil, err
	}
	configGetter := stateenvirons.EnvironConfigGetter{st}
	env, err := environs.GetEnviron(configGetter, environs.New)
	if err != nil {
		return nil, err
	}
	urlGetter := common.NewToolsURLGetter(model.UUID(), st)
	storageProviderRegistry := stateenvirons.NewStorageProviderRegistry(env)
	return &ProvisionerAPI{
		Remover:                 common.NewRemover(st, false, getAuthFunc),
		StatusSetter:            common.NewStatusSetter(st, getAuthFunc),
		StatusGetter:            common.NewStatusGetter(st, getAuthFunc),
		DeadEnsurer:             common.NewDeadEnsurer(st, getAuthFunc),
		PasswordChanger:         common.NewPasswordChanger(st, getAuthFunc),
		LifeGetter:              common.NewLifeGetter(st, getAuthFunc),
		StateAddresser:          common.NewStateAddresser(st),
		APIAddresser:            common.NewAPIAddresser(st, resources),
		ModelWatcher:            common.NewModelWatcher(st, resources, authorizer),
		ModelMachinesWatcher:    common.NewModelMachinesWatcher(st, resources, authorizer),
		ControllerConfigAPI:     common.NewControllerConfig(st),
		InstanceIdGetter:        common.NewInstanceIdGetter(st, getAuthFunc),
		ToolsFinder:             common.NewToolsFinder(configGetter, st, urlGetter),
		ToolsGetter:             common.NewToolsGetter(st, configGetter, st, urlGetter, getAuthOwner),
		st:                      st,
		resources:               resources,
		authorizer:              authorizer,
		configGetter:            configGetter,
		storageProviderRegistry: storageProviderRegistry,
		storagePoolManager:      poolmanager.New(state.NewStateSettings(st), storageProviderRegistry),
		getAuthFunc:             getAuthFunc,
		getCanModify:            getCanModify,
	}, nil
}

func (p *ProvisionerAPI) getMachine(canAccess common.AuthFunc, tag names.MachineTag) (*state.Machine, error) {
	if !canAccess(tag) {
		return nil, common.ErrPerm
	}
	entity, err := p.st.FindEntity(tag)
	if err != nil {
		return nil, err
	}
	// The authorization function guarantees that the tag represents a
	// machine.
	return entity.(*state.Machine), nil
}

func (p *ProvisionerAPI) watchOneMachineContainers(arg params.WatchContainer) (params.StringsWatchResult, error) {
	nothing := params.StringsWatchResult{}
	canAccess, err := p.getAuthFunc()
	if err != nil {
		return nothing, common.ErrPerm
	}
	tag, err := names.ParseMachineTag(arg.MachineTag)
	if err != nil {
		return nothing, common.ErrPerm
	}
	if !canAccess(tag) {
		return nothing, common.ErrPerm
	}
	machine, err := p.st.Machine(tag.Id())
	if err != nil {
		return nothing, err
	}
	var watch state.StringsWatcher
	if arg.ContainerType != "" {
		watch = machine.WatchContainers(instance.ContainerType(arg.ContainerType))
	} else {
		watch = machine.WatchAllContainers()
	}
	// Consume the initial event and forward it to the result.
	if changes, ok := <-watch.Changes(); ok {
		return params.StringsWatchResult{
			StringsWatcherId: p.resources.Register(watch),
			Changes:          changes,
		}, nil
	}
	return nothing, watcher.EnsureErr(watch)
}

// WatchContainers starts a StringsWatcher to watch containers deployed to
// any machine passed in args.
func (p *ProvisionerAPI) WatchContainers(args params.WatchContainers) (params.StringsWatchResults, error) {
	result := params.StringsWatchResults{
		Results: make([]params.StringsWatchResult, len(args.Params)),
	}
	for i, arg := range args.Params {
		watcherResult, err := p.watchOneMachineContainers(arg)
		result.Results[i] = watcherResult
		result.Results[i].Error = common.ServerError(err)
	}
	return result, nil
}

// WatchAllContainers starts a StringsWatcher to watch all containers deployed to
// any machine passed in args.
func (p *ProvisionerAPI) WatchAllContainers(args params.WatchContainers) (params.StringsWatchResults, error) {
	return p.WatchContainers(args)
}

// SetSupportedContainers updates the list of containers supported by the machines passed in args.
func (p *ProvisionerAPI) SetSupportedContainers(args params.MachineContainersParams) (params.ErrorResults, error) {
	result := params.ErrorResults{
		Results: make([]params.ErrorResult, len(args.Params)),
	}

	canAccess, err := p.getAuthFunc()
	if err != nil {
		return result, err
	}
	for i, arg := range args.Params {
		tag, err := names.ParseMachineTag(arg.MachineTag)
		if err != nil {
			logger.Warningf("SetSupportedContainers called with %q which is not a valid machine tag: %v", arg.MachineTag, err)
			result.Results[i].Error = common.ServerError(common.ErrPerm)
			continue
		}
		machine, err := p.getMachine(canAccess, tag)
		if err != nil {
			result.Results[i].Error = common.ServerError(err)
			continue
		}
		if len(arg.ContainerTypes) == 0 {
			err = machine.SupportsNoContainers()
		} else {
			err = machine.SetSupportedContainers(arg.ContainerTypes)
		}
		if err != nil {
			result.Results[i].Error = common.ServerError(err)
		}
	}
	return result, nil
}

// ContainerManagerConfig returns information from the environment config that is
// needed for configuring the container manager.
func (p *ProvisionerAPI) ContainerManagerConfig(args params.ContainerManagerConfigParams) (params.ContainerManagerConfig, error) {
	var result params.ContainerManagerConfig
	cfg := make(map[string]string)
	cfg[container.ConfigModelUUID] = p.st.ModelUUID()

	switch args.Type {
	case instance.LXD:
		// TODO(jam): DefaultMTU needs to be handled here
		// TODO(jam): Do we want to handle ImageStream here, or do we
		// hide it from them? (all cached images must come from the
		// same image stream?)
	}

	result.ManagerConfig = cfg
	return result, nil
}

// ContainerConfig returns information from the environment config that is
// needed for container cloud-init.
func (p *ProvisionerAPI) ContainerConfig() (params.ContainerConfig, error) {
	result := params.ContainerConfig{}
	config, err := p.st.ModelConfig()
	if err != nil {
		return result, err
	}

	result.UpdateBehavior = &params.UpdateBehavior{
		config.EnableOSRefreshUpdate(),
		config.EnableOSUpgrade(),
	}
	result.ProviderType = config.Type()
	result.AuthorizedKeys = config.AuthorizedKeys()
	result.SSLHostnameVerification = config.SSLHostnameVerification()
	result.Proxy = config.ProxySettings()
	result.AptProxy = config.AptProxySettings()
	result.AptMirror = config.AptMirror()

	return result, nil
}

// MachinesWithTransientErrors returns status data for machines with provisioning
// errors which are transient.
func (p *ProvisionerAPI) MachinesWithTransientErrors() (params.StatusResults, error) {
	var results params.StatusResults
	canAccessFunc, err := p.getAuthFunc()
	if err != nil {
		return results, err
	}
	// TODO (wallyworld) - add state.State API for more efficient machines query
	machines, err := p.st.AllMachines()
	if err != nil {
		return results, err
	}
	for _, machine := range machines {
		if !canAccessFunc(machine.Tag()) {
			continue
		}
		if _, provisionedErr := machine.InstanceId(); provisionedErr == nil {
			// Machine may have been provisioned but machiner hasn't set the
			// status to Started yet.
			continue
		}
		var result params.StatusResult
		statusInfo, err := machine.InstanceStatus()
		if err != nil {
			continue
		}
		result.Status = statusInfo.Status.String()
		result.Info = statusInfo.Message
		result.Data = statusInfo.Data
		if statusInfo.Status != status.Error && statusInfo.Status != status.ProvisioningError {
			continue
		}
		// Transient errors are marked as such in the status data.
		if transient, ok := result.Data["transient"].(bool); !ok || !transient {
			continue
		}
		result.Id = machine.Id()
		result.Life = params.Life(machine.Life().String())
		results.Results = append(results.Results, result)
	}
	return results, nil
}

// Series returns the deployed series for each given machine entity.
func (p *ProvisionerAPI) Series(args params.Entities) (params.StringResults, error) {
	result := params.StringResults{
		Results: make([]params.StringResult, len(args.Entities)),
	}
	canAccess, err := p.getAuthFunc()
	if err != nil {
		return result, err
	}
	for i, entity := range args.Entities {
		tag, err := names.ParseMachineTag(entity.Tag)
		if err != nil {
			result.Results[i].Error = common.ServerError(common.ErrPerm)
			continue
		}
		machine, err := p.getMachine(canAccess, tag)
		if err == nil {
			result.Results[i].Result = machine.Series()
		}
		result.Results[i].Error = common.ServerError(err)
	}
	return result, nil
}

// DistributionGroup returns, for each given machine entity,
// a slice of instance.Ids that belong to the same distribution
// group as that machine. This information may be used to
// distribute instances for high availability.
func (p *ProvisionerAPI) DistributionGroup(args params.Entities) (params.DistributionGroupResults, error) {
	result := params.DistributionGroupResults{
		Results: make([]params.DistributionGroupResult, len(args.Entities)),
	}
	canAccess, err := p.getAuthFunc()
	if err != nil {
		return result, err
	}
	for i, entity := range args.Entities {
		tag, err := names.ParseMachineTag(entity.Tag)
		if err != nil {
			result.Results[i].Error = common.ServerError(common.ErrPerm)
			continue
		}
		machine, err := p.getMachine(canAccess, tag)
		if err == nil {
			// If the machine is an environment manager, return
			// environment manager instances. Otherwise, return
			// instances with services in common with the machine
			// being provisioned.
			if machine.IsManager() {
				result.Results[i].Result, err = environManagerInstances(p.st)
			} else {
				result.Results[i].Result, err = commonServiceInstances(p.st, machine)
			}
		}
		result.Results[i].Error = common.ServerError(err)
	}
	return result, nil
}

// environManagerInstances returns all environ manager instances.
func environManagerInstances(st *state.State) ([]instance.Id, error) {
	info, err := st.ControllerInfo()
	if err != nil {
		return nil, err
	}
	instances := make([]instance.Id, 0, len(info.MachineIds))
	for _, id := range info.MachineIds {
		machine, err := st.Machine(id)
		if err != nil {
			return nil, err
		}
		instanceId, err := machine.InstanceId()
		if err == nil {
			instances = append(instances, instanceId)
		} else if !errors.IsNotProvisioned(err) {
			return nil, err
		}
	}
	return instances, nil
}

// commonServiceInstances returns instances with
// services in common with the specified machine.
func commonServiceInstances(st *state.State, m *state.Machine) ([]instance.Id, error) {
	units, err := m.Units()
	if err != nil {
		return nil, err
	}
	instanceIdSet := make(set.Strings)
	for _, unit := range units {
		if !unit.IsPrincipal() {
			continue
		}
		instanceIds, err := state.ServiceInstances(st, unit.ApplicationName())
		if err != nil {
			return nil, err
		}
		for _, instanceId := range instanceIds {
			instanceIdSet.Add(string(instanceId))
		}
	}
	instanceIds := make([]instance.Id, instanceIdSet.Size())
	// Sort values to simplify testing.
	for i, instanceId := range instanceIdSet.SortedValues() {
		instanceIds[i] = instance.Id(instanceId)
	}
	return instanceIds, nil
}

// Constraints returns the constraints for each given machine entity.
func (p *ProvisionerAPI) Constraints(args params.Entities) (params.ConstraintsResults, error) {
	result := params.ConstraintsResults{
		Results: make([]params.ConstraintsResult, len(args.Entities)),
	}
	canAccess, err := p.getAuthFunc()
	if err != nil {
		return result, err
	}
	for i, entity := range args.Entities {
		tag, err := names.ParseMachineTag(entity.Tag)
		if err != nil {
			result.Results[i].Error = common.ServerError(common.ErrPerm)
			continue
		}
		machine, err := p.getMachine(canAccess, tag)
		if err == nil {
			var cons constraints.Value
			cons, err = machine.Constraints()
			if err == nil {
				result.Results[i].Constraints = cons
			}
		}
		result.Results[i].Error = common.ServerError(err)
	}
	return result, nil
}

// SetInstanceInfo sets the provider specific machine id, nonce,
// metadata and network info for each given machine. Once set, the
// instance id cannot be changed.
func (p *ProvisionerAPI) SetInstanceInfo(args params.InstancesInfo) (params.ErrorResults, error) {
	result := params.ErrorResults{
		Results: make([]params.ErrorResult, len(args.Machines)),
	}
	canAccess, err := p.getAuthFunc()
	if err != nil {
		return result, err
	}
	setInstanceInfo := func(arg params.InstanceInfo) error {
		tag, err := names.ParseMachineTag(arg.Tag)
		if err != nil {
			return common.ErrPerm
		}
		machine, err := p.getMachine(canAccess, tag)
		if err != nil {
			return err
		}
		volumes, err := storagecommon.VolumesToState(arg.Volumes)
		if err != nil {
			return err
		}
		volumeAttachments, err := storagecommon.VolumeAttachmentInfosToState(arg.VolumeAttachments)
		if err != nil {
			return err
		}

		devicesArgs, devicesAddrs := networkingcommon.NetworkConfigsToStateArgs(arg.NetworkConfig)

		err = machine.SetInstanceInfo(
			arg.InstanceId, arg.Nonce, arg.Characteristics,
			devicesArgs, devicesAddrs,
			volumes, volumeAttachments,
		)
		if err != nil {
			return errors.Annotatef(err, "cannot record provisioning info for %q", arg.InstanceId)
		}
		return nil
	}
	for i, arg := range args.Machines {
		err := setInstanceInfo(arg)
		result.Results[i].Error = common.ServerError(err)
	}
	return result, nil
}

// WatchMachineErrorRetry returns a NotifyWatcher that notifies when
// the provisioner should retry provisioning machines with transient errors.
func (p *ProvisionerAPI) WatchMachineErrorRetry() (params.NotifyWatchResult, error) {
	result := params.NotifyWatchResult{}
	if !p.authorizer.AuthController() {
		return result, common.ErrPerm
	}
	watch := newWatchMachineErrorRetry()
	// Consume any initial event and forward it to the result.
	if _, ok := <-watch.Changes(); ok {
		result.NotifyWatcherId = p.resources.Register(watch)
	} else {
		return result, watcher.EnsureErr(watch)
	}
	return result, nil
}

// ReleaseContainerAddresses finds addresses allocated to a container and marks
// them as Dead, to be released and removed. It accepts container tags as
// arguments.
func (p *ProvisionerAPI) ReleaseContainerAddresses(args params.Entities) (params.ErrorResults, error) {
	result := params.ErrorResults{
		Results: make([]params.ErrorResult, len(args.Entities)),
	}

	canAccess, err := p.getAuthFunc()
	if err != nil {
		logger.Errorf("failed to get an authorisation function: %v", err)
		return result, errors.Trace(err)
	}
	// Loop over the passed container tags.
	for i, entity := range args.Entities {
		tag, err := names.ParseMachineTag(entity.Tag)
		if err != nil {
			logger.Warningf("failed to parse machine tag %q: %v", entity.Tag, err)
			result.Results[i].Error = common.ServerError(common.ErrPerm)
			continue
		}

		// The auth function (canAccess) checks that the machine is a
		// top level machine (we filter those out next) or that the
		// machine has the host as a parent.
		container, err := p.getMachine(canAccess, tag)
		if err != nil {
			logger.Warningf("failed to get machine %q: %v", tag, err)
			result.Results[i].Error = common.ServerError(err)
			continue
		} else if !container.IsContainer() {
			err = errors.Errorf("cannot mark addresses for removal for %q: not a container", tag)
			result.Results[i].Error = common.ServerError(err)
			continue
		}

		// TODO(dimitern): Release those via the provider once we have
		// Environ.ReleaseContainerAddresses. See LP bug http://pad.lv/1585878
		err = container.RemoveAllAddresses()
		if err != nil {
			logger.Warningf("failed to remove container %q addresses: %v", tag, err)
			result.Results[i].Error = common.ServerError(err)
			continue
		}
	}

	return result, nil
}

// PrepareContainerInterfaceInfo allocates an address and returns information to
// configure networking for a container. It accepts container tags as arguments.
func (p *ProvisionerAPI) PrepareContainerInterfaceInfo(args params.Entities) (
	params.MachineNetworkConfigResults,
	error,
) {
	return p.prepareOrGetContainerInterfaceInfo(args, false)
}

// GetContainerInterfaceInfo returns information to configure networking for a
// container. It accepts container tags as arguments.
func (p *ProvisionerAPI) GetContainerInterfaceInfo(args params.Entities) (
	params.MachineNetworkConfigResults,
	error,
) {
	return p.prepareOrGetContainerInterfaceInfo(args, true)
}

// perContainerHandler is the interface we need to trigger processing on
// every container passed in as a list of things to process.
type perContainerHandler interface {
	// ProcessOneContainer is called once we've assured ourselves that all of
	// the access permissions are correct and the container is ready to be
	// processed.
	// env is the Environment you are working, idx is the index for this
	// container (used for deciding where to store results), host is the
	// machine that is hosting the container.
	// Any errors that are returned from ProcessOneContainer will be turned
	// into ServerError and handed to SetError
	ProcessOneContainer(env environs.Environ, idx int, host, container *state.Machine) error
	// SetError will be called whenever there is a problem with the a given
	// request. Generally this just does result.Results[i].Error = error
	// but the Result type is opaque so we can't do it ourselves.
	SetError(resultIndex int, err *params.Error)
}

func (p *ProvisionerAPI) processEachContainer(args params.Entities, handler perContainerHandler) error {
	env, hostMachine, canAccess, err := p.prepareContainerAccessEnvironment()
	if err != nil {
		// Overall error
		return errors.Trace(err)
	}
	_, err = hostMachine.InstanceId()
	if errors.IsNotProvisioned(err) {
		err = errors.NotProvisionedf("cannot prepare container network config: host machine %q", hostMachine)
		return err
	} else if err != nil {
		return errors.Trace(err)
	}

	for i, entity := range args.Entities {
		machineTag, err := names.ParseMachineTag(entity.Tag)
		if err != nil {
			handler.SetError(i, common.ServerError(err))
			continue
		}
		// The auth function (canAccess) checks that the machine is a
		// top level machine (we filter those out next) or that the
		// machine has the host as a parent.
		container, err := p.getMachine(canAccess, machineTag)
		if err != nil {
			handler.SetError(i, common.ServerError(err))
			continue
		} else if !container.IsContainer() {
			err = errors.Errorf("cannot prepare network config for %q: not a container", machineTag)
			handler.SetError(i, common.ServerError(err))
			continue
		}

		if err := handler.ProcessOneContainer(env, i, hostMachine, container); err != nil {
			handler.SetError(i, common.ServerError(err))
			continue
		}
	}
	return nil
}

type prepareOrGetContext struct {
	result   params.MachineNetworkConfigResults
	maintain bool
}

func (ctx *prepareOrGetContext) SetError(idx int, err *params.Error) {
	ctx.result.Results[idx].Error = err
}

func (ctx *prepareOrGetContext) ProcessOneContainer(env environs.Environ, idx int, host, container *state.Machine) error {
	containerId, err := container.InstanceId()
	if ctx.maintain {
		if err == nil {
			// Since we want to configure and create NICs on the
			// container before it starts, it must also be not
			// provisioned yet.
			return errors.Errorf("container %q already provisioned as %q", container, containerId)
		}
	}
	// The only error we allow is NotProvisioned
	if err != nil && !errors.IsNotProvisioned(err) {
		return err
	}

	supportContainerAddresses := environs.SupportsContainerAddresses(env)
	bridgePolicy := containerizer.BridgePolicy{
		NetBondReconfigureDelay: env.Config().NetBondReconfigureDelay(),
		UseLocalBridges:         !supportContainerAddresses,
	}

	// TODO(jam): 2017-01-31 PopulateContainerLinkLayerDevices should really
	// just be returning the ones we'd like to exist, and then we turn those
	// into things we'd like to tell the Host machine to create, and then *it*
	// reports back what actually exists when its done.
	if err := bridgePolicy.PopulateContainerLinkLayerDevices(host, container); err != nil {
		return err
	}

	containerDevices, err := container.AllLinkLayerDevices()
	if err != nil {
		return err
	}

	preparedInfo := make([]network.InterfaceInfo, len(containerDevices))
	for j, device := range containerDevices {
		parentDevice, err := device.ParentDevice()
		if err != nil || parentDevice == nil {
			return errors.Errorf(
				"cannot get parent %q of container device %q: %v",
				device.ParentName(), device.Name(), err,
			)
		}
		parentAddrs, err := parentDevice.Addresses()
		if err != nil {
			return err
		}

		info := network.InterfaceInfo{
			InterfaceName:       device.Name(),
			MACAddress:          device.MACAddress(),
			ConfigType:          network.ConfigManual,
			InterfaceType:       network.InterfaceType(device.Type()),
			NoAutoStart:         !device.IsAutoStart(),
			Disabled:            !device.IsUp(),
			MTU:                 int(device.MTU()),
			ParentInterfaceName: parentDevice.Name(),
		}

		if len(parentAddrs) > 0 {
			logger.Debugf("host machine device %q has addresses %v", parentDevice.Name(), parentAddrs)
			firstAddress := parentAddrs[0]
			if supportContainerAddresses {
				parentDeviceSubnet, err := firstAddress.Subnet()
				if err != nil {
					return errors.Annotatef(err,
						"cannot get subnet %q used by address %q of host machine device %q",
						firstAddress.SubnetCIDR(), firstAddress.Value(), parentDevice.Name(),
					)
				}
				info.ConfigType = network.ConfigStatic
				info.CIDR = parentDeviceSubnet.CIDR()
				info.ProviderSubnetId = parentDeviceSubnet.ProviderId()
				info.VLANTag = parentDeviceSubnet.VLANTag()
			} else {
				info.ConfigType = network.ConfigDHCP
				info.CIDR = firstAddress.SubnetCIDR()
				info.ProviderSubnetId = ""
				info.VLANTag = 0
			}
		} else {
<<<<<<< HEAD
			logger.Debugf("host machine device %q has no addresses %v", parentDevice.Name(), parentAddrs)
=======
			logger.Infof("host machine device %q has no addresses %v", parentDevice.Name(), parentAddrs)
			// TODO(jam): 2017-02-15, have a concrete test for this case, as it
			// seems to be the common case in the wild.
>>>>>>> 9524dce8
			info.ConfigType = network.ConfigDHCP
			info.ProviderSubnetId = ""
			info.VLANTag = 0
		}

		logger.Tracef("prepared info for container interface %q: %+v", info.InterfaceName, info)
		preparedInfo[j] = info
	}

	hostInstanceId, err := host.InstanceId()
	if err != nil {
		// this should have already been checked in the processEachContainer helper
		return err
	}
	allocatedInfo := preparedInfo
	if supportContainerAddresses {
		// supportContainerAddresses already checks that we can cast to an environ.Networking
		networking := env.(environs.Networking)
		allocatedInfo, err = networking.AllocateContainerAddresses(hostInstanceId, container.MachineTag(), preparedInfo)
		if err != nil {
			return err
		}
		logger.Debugf("got allocated info from provider: %+v", allocatedInfo)
	} else {
		logger.Debugf("using dhcp allocated addresses")
	}

	allocatedConfig := networkingcommon.NetworkConfigFromInterfaceInfo(allocatedInfo)
	logger.Debugf("allocated network config: %+v", allocatedConfig)
	ctx.result.Results[idx].Config = allocatedConfig
	return nil
}

func (p *ProvisionerAPI) prepareOrGetContainerInterfaceInfo(args params.Entities, maintain bool) (params.MachineNetworkConfigResults, error) {
	ctx := &prepareOrGetContext{
		result: params.MachineNetworkConfigResults{
			Results: make([]params.MachineNetworkConfigResult, len(args.Entities)),
		},
		maintain: maintain,
	}

	if err := p.processEachContainer(args, ctx); err != nil {
		return ctx.result, errors.Trace(err)
	}
	return ctx.result, nil
}

// prepareContainerAccessEnvironment retrieves the environment, host machine, and access
// for working with containers.
func (p *ProvisionerAPI) prepareContainerAccessEnvironment() (environs.Environ, *state.Machine, common.AuthFunc, error) {
	env, err := environs.GetEnviron(p.configGetter, environs.New)
	if err != nil {
		return nil, nil, nil, errors.Trace(err)
	}
	// TODO(jam): 2017-02-01 NetworkingEnvironFromModelConfig used to do this, but it doesn't feel good
	if env.Config().Type() == "dummy" {
		return nil, nil, nil, errors.NotSupportedf("dummy provider network config")
	}

	canAccess, err := p.getAuthFunc()
	if err != nil {
		return nil, nil, nil, errors.Annotate(err, "cannot authenticate request")
	}
	hostAuthTag := p.authorizer.GetAuthTag()
	if hostAuthTag == nil {
		return nil, nil, nil, errors.Errorf("authenticated entity tag is nil")
	}
	hostTag, err := names.ParseMachineTag(hostAuthTag.String())
	if err != nil {
		return nil, nil, nil, errors.Trace(err)
	}
	host, err := p.getMachine(canAccess, hostTag)
	if err != nil {
		return nil, nil, nil, errors.Trace(err)
	}
	return env, host, canAccess, nil
}

type hostChangesContext struct {
	result params.HostNetworkChangeResults
}

func (ctx *hostChangesContext) ProcessOneContainer(env environs.Environ, idx int, host, container *state.Machine) error {
	bridgePolicy := containerizer.BridgePolicy{
		NetBondReconfigureDelay: env.Config().NetBondReconfigureDelay(),
		UseLocalBridges:         !environs.SupportsContainerAddresses(env),
	}
	bridges, reconfigureDelay, err := bridgePolicy.FindMissingBridgesForContainer(host, container)
	if err != nil {
		return err
	}

	ctx.result.Results[idx].ReconfigureDelay = reconfigureDelay
	for _, bridgeInfo := range bridges {
		ctx.result.Results[idx].NewBridges = append(
			ctx.result.Results[idx].NewBridges,
			params.DeviceBridgeInfo{
				HostDeviceName: bridgeInfo.DeviceName,
				BridgeName:     bridgeInfo.BridgeName,
			})
	}
	return nil
}

func (ctx *hostChangesContext) SetError(idx int, err *params.Error) {
	ctx.result.Results[idx].Error = err
}

// HostChangesForContainers returns the set of changes that need to be done
// to the host machine to prepare it for the containers to be created.
// Pass in a list of the containers that you want the changes for.
func (p *ProvisionerAPI) HostChangesForContainers(args params.Entities) (params.HostNetworkChangeResults, error) {
	ctx := &hostChangesContext{
		result: params.HostNetworkChangeResults{
			Results: make([]params.HostNetworkChange, len(args.Entities)),
		},
	}
	if err := p.processEachContainer(args, ctx); err != nil {
		return ctx.result, errors.Trace(err)
	}
	return ctx.result, nil
}

// InstanceStatus returns the instance status for each given entity.
// Only machine tags are accepted.
func (p *ProvisionerAPI) InstanceStatus(args params.Entities) (params.StatusResults, error) {
	result := params.StatusResults{
		Results: make([]params.StatusResult, len(args.Entities)),
	}
	canAccess, err := p.getAuthFunc()
	if err != nil {
		logger.Errorf("failed to get an authorisation function: %v", err)
		return result, errors.Trace(err)
	}
	for i, arg := range args.Entities {
		mTag, err := names.ParseMachineTag(arg.Tag)
		if err != nil {
			logger.Warningf("InstanceStatus called with %q which is not a valid machine tag: %v", arg.Tag, err)
			result.Results[i].Error = common.ServerError(common.ErrPerm)
			continue
		}
		machine, err := p.getMachine(canAccess, mTag)
		if err == nil {
			var statusInfo status.StatusInfo
			statusInfo, err = machine.InstanceStatus()
			result.Results[i].Status = statusInfo.Status.String()
			result.Results[i].Info = statusInfo.Message
			result.Results[i].Data = statusInfo.Data
			result.Results[i].Since = statusInfo.Since
		}
		result.Results[i].Error = common.ServerError(err)
	}
	return result, nil
}

func (p *ProvisionerAPI) setOneInstanceStatus(canAccess common.AuthFunc, arg params.EntityStatusArgs) error {
	logger.Debugf("SetInstanceStatus called with: %#v", arg)
	mTag, err := names.ParseMachineTag(arg.Tag)
	if err != nil {
		logger.Warningf("SetInstanceStatus called with %q which is not a valid machine tag: %v", arg.Tag, err)
		return common.ErrPerm
	}
	machine, err := p.getMachine(canAccess, mTag)
	if err != nil {
		logger.Debugf("SetInstanceStatus unable to get machine %q", mTag)
		return err
	}
	// TODO(perrito666) 2016-05-02 lp:1558657
	now := time.Now()
	s := status.StatusInfo{
		Status:  status.Status(arg.Status),
		Message: arg.Info,
		Data:    arg.Data,
		Since:   &now,
	}

	// TODO(jam): 2017-01-29 These two status should be set in a single
	//	transaction, not in two separate transactions. Otherwise you can see
	//	one toggle, but not the other.
	if err = machine.SetInstanceStatus(s); err != nil {
		logger.Debugf("failed to SetInstanceStatus for %q: %v", mTag, err)
		return err
	}
	if status.Status(arg.Status) == status.ProvisioningError {
		s.Status = status.Error
		logger.Debugf("SetInstanceStatus triggering SetStatus for %#v", s)
		if err = machine.SetStatus(s); err != nil {
			return err
		}
	}
	return nil
}

// SetInstanceStatus updates the instance status for each given
// entity. Only machine tags are accepted.
func (p *ProvisionerAPI) SetInstanceStatus(args params.SetStatus) (params.ErrorResults, error) {
	result := params.ErrorResults{
		Results: make([]params.ErrorResult, len(args.Entities)),
	}
	canAccess, err := p.getAuthFunc()
	if err != nil {
		logger.Errorf("failed to get an authorisation function: %v", err)
		return result, errors.Trace(err)
	}
	for i, arg := range args.Entities {
		err = p.setOneInstanceStatus(canAccess, arg)
		result.Results[i].Error = common.ServerError(err)
	}
	return result, nil
}

// MarkMachinesForRemoval indicates that the specified machines are
// ready to have any provider-level resources cleaned up and then be
// removed.
func (p *ProvisionerAPI) MarkMachinesForRemoval(machines params.Entities) (params.ErrorResults, error) {
	results := make([]params.ErrorResult, len(machines.Entities))
	canAccess, err := p.getAuthFunc()
	if err != nil {
		logger.Errorf("failed to get an authorisation function: %v", err)
		return params.ErrorResults{}, errors.Trace(err)
	}
	for i, machine := range machines.Entities {
		results[i].Error = common.ServerError(p.markOneMachineForRemoval(machine.Tag, canAccess))
	}
	return params.ErrorResults{Results: results}, nil
}

func (p *ProvisionerAPI) markOneMachineForRemoval(machineTag string, canAccess common.AuthFunc) error {
	mTag, err := names.ParseMachineTag(machineTag)
	if err != nil {
		return errors.Trace(err)
	}
	machine, err := p.getMachine(canAccess, mTag)
	if err != nil {
		return errors.Trace(err)
	}
	return machine.MarkForRemoval()
}

func (p *ProvisionerAPI) SetObservedNetworkConfig(args params.SetMachineNetworkConfig) error {
	m, err := p.getMachineForSettingNetworkConfig(args.Tag)
	if err != nil {
		return errors.Trace(err)
	}
	if m.IsContainer() {
		return nil
	}
	observedConfig := args.Config
	logger.Tracef("observed network config of machine %q: %+v", m.Id(), observedConfig)
	if len(observedConfig) == 0 {
		logger.Infof("not updating machine network config: no observed network config found")
		return nil
	}

	providerConfig, err := p.getOneMachineProviderNetworkConfig(m)
	if errors.IsNotProvisioned(err) {
		logger.Infof("not updating provider network config: %v", err)
		return nil
	}
	if err != nil {
		return errors.Trace(err)
	}
	if len(providerConfig) == 0 {
		logger.Infof("not updating machine network config: no provider network config found")
		return nil
	}

	mergedConfig := networkingcommon.MergeProviderAndObservedNetworkConfigs(providerConfig, observedConfig)
	logger.Tracef("merged observed and provider network config: %+v", mergedConfig)

	return p.setOneMachineNetworkConfig(m, mergedConfig)
}

func (p *ProvisionerAPI) getMachineForSettingNetworkConfig(machineTag string) (*state.Machine, error) {
	canModify, err := p.getCanModify()
	if err != nil {
		return nil, errors.Trace(err)
	}

	tag, err := names.ParseMachineTag(machineTag)
	if err != nil {
		return nil, errors.Trace(err)
	}
	if !canModify(tag) {
		return nil, errors.Trace(common.ErrPerm)
	}

	canAccess, err := p.getAuthFunc()
	if err != nil {
		return nil, err
	}

	m, err := p.getMachine(canAccess, tag)
	if errors.IsNotFound(err) {
		return nil, errors.Trace(common.ErrPerm)
	} else if err != nil {
		return nil, errors.Trace(err)
	}

	if m.IsContainer() {
		logger.Warningf("not updating network config for container %q", m.Id())
	}

	return m, nil
}

func (p *ProvisionerAPI) setOneMachineNetworkConfig(m *state.Machine, networkConfig []params.NetworkConfig) error {
	devicesArgs, devicesAddrs := networkingcommon.NetworkConfigsToStateArgs(networkConfig)

	logger.Debugf("setting devices: %+v", devicesArgs)
	if err := m.SetParentLinkLayerDevicesBeforeTheirChildren(devicesArgs); err != nil {
		return errors.Trace(err)
	}

	logger.Debugf("setting addresses: %+v", devicesAddrs)
	if err := m.SetDevicesAddressesIdempotently(devicesAddrs); err != nil {
		return errors.Trace(err)
	}

	logger.Debugf("updated machine %q network config", m.Id())
	return nil
}

func (p *ProvisionerAPI) getOneMachineProviderNetworkConfig(m *state.Machine) ([]params.NetworkConfig, error) {
	instId, err := m.InstanceId()
	if err != nil {
		return nil, errors.Trace(err)
	}

	netEnviron, err := networkingcommon.NetworkingEnvironFromModelConfig(p.configGetter)
	if errors.IsNotSupported(err) {
		logger.Infof("not updating provider network config: %v", err)
		return nil, nil
	} else if err != nil {
		return nil, errors.Annotate(err, "cannot get provider network config")
	}

	interfaceInfos, err := netEnviron.NetworkInterfaces(instId)
	if err != nil {
		return nil, errors.Annotatef(err, "cannot get network interfaces of %q", instId)
	}
	if len(interfaceInfos) == 0 {
		logger.Infof("not updating provider network config: no interfaces returned")
		return nil, nil
	}

	providerConfig := networkingcommon.NetworkConfigFromInterfaceInfo(interfaceInfos)
	logger.Tracef("provider network config instance %q: %+v", instId, providerConfig)

	return providerConfig, nil
}

func (p *ProvisionerAPI) SetHostMachineNetworkConfig(args params.SetMachineNetworkConfig) error {
	return p.SetObservedNetworkConfig(args)
}<|MERGE_RESOLUTION|>--- conflicted
+++ resolved
@@ -744,13 +744,9 @@
 				info.VLANTag = 0
 			}
 		} else {
-<<<<<<< HEAD
-			logger.Debugf("host machine device %q has no addresses %v", parentDevice.Name(), parentAddrs)
-=======
 			logger.Infof("host machine device %q has no addresses %v", parentDevice.Name(), parentAddrs)
 			// TODO(jam): 2017-02-15, have a concrete test for this case, as it
 			// seems to be the common case in the wild.
->>>>>>> 9524dce8
 			info.ConfigType = network.ConfigDHCP
 			info.ProviderSubnetId = ""
 			info.VLANTag = 0
