// Copyright 2013 Canonical Ltd.
// Licensed under the AGPLv3, see LICENCE file for details.

package params

import (
	"fmt"
	"strings"
	"time"

	"github.com/juju/errors"
	"github.com/juju/loggo"
	"github.com/juju/utils/proxy"
	"github.com/juju/utils/ssh"
	"gopkg.in/juju/charm.v6-unstable"
	"gopkg.in/macaroon.v1"

	"github.com/juju/juju/constraints"
	"github.com/juju/juju/instance"
	"github.com/juju/juju/state/multiwatcher"
	"github.com/juju/juju/storage"
	"github.com/juju/juju/tools"
	"github.com/juju/juju/version"
)

// FindTags wraps a slice of strings that are prefixes to use when
// searching for matching tags.
type FindTags struct {
	Prefixes []string `json:"prefixes"`
}

// FindTagsResults wraps the mapping between the requested prefix and the
// matching tags for each requested prefix.
type FindTagsResults struct {
	Matches map[string][]Entity `json:"matches"`
}

// Entity identifies a single entity.
type Entity struct {
	Tag string
}

// Entities identifies multiple entities.
type Entities struct {
	Entities []Entity
}

// EntityPasswords holds the parameters for making a SetPasswords call.
type EntityPasswords struct {
	Changes []EntityPassword
}

// EntityPassword specifies a password change for the entity
// with the given tag.
type EntityPassword struct {
	Tag      string
	Password string
}

// ErrorResults holds the results of calling a bulk operation which
// returns no data, only an error result. The order and
// number of elements matches the operations specified in the request.
type ErrorResults struct {
	// Results contains the error results from each operation.
	Results []ErrorResult
}

// OneError returns the error from the result
// of a bulk operation on a single value.
func (result ErrorResults) OneError() error {
	if n := len(result.Results); n != 1 {
		return fmt.Errorf("expected 1 result, got %d", n)
	}
	if err := result.Results[0].Error; err != nil {
		return err
	}
	return nil
}

// Combine returns one error from the result which is an accumulation of the
// errors. If there are no errors in the result, the return value is nil.
// Otherwise the error values are combined with new-line characters.
func (result ErrorResults) Combine() error {
	var errorStrings []string
	for _, r := range result.Results {
		if r.Error != nil {
			errorStrings = append(errorStrings, r.Error.Error())
		}
	}
	if errorStrings != nil {
		return errors.New(strings.Join(errorStrings, "\n"))
	}
	return nil
}

// ErrorResult holds the error status of a single operation.
type ErrorResult struct {
	Error *Error
}

// AddRelation holds the parameters for making the AddRelation call.
// The endpoints specified are unordered.
type AddRelation struct {
	Endpoints []string
}

// AddRelationResults holds the results of a AddRelation call. The Endpoints
// field maps service names to the involved endpoints.
type AddRelationResults struct {
	Endpoints map[string]charm.Relation
}

// DestroyRelation holds the parameters for making the DestroyRelation call.
// The endpoints specified are unordered.
type DestroyRelation struct {
	Endpoints []string
}

// AddCharmWithAuthorization holds the arguments for making an AddCharmWithAuthorization API call.
type AddCharmWithAuthorization struct {
	URL                string
	CharmStoreMacaroon *macaroon.Macaroon
}

// AddMachineParams encapsulates the parameters used to create a new machine.
type AddMachineParams struct {
	// The following fields hold attributes that will be given to the
	// new machine when it is created.
	Series      string                    `json:"Series"`
	Constraints constraints.Value         `json:"Constraints"`
	Jobs        []multiwatcher.MachineJob `json:"Jobs"`

	// Disks describes constraints for disks that must be attached to
	// the machine when it is provisioned.
	Disks []storage.Constraints `json:"Disks"`

	// If Placement is non-nil, it contains a placement directive
	// that will be used to decide how to instantiate the machine.
	Placement *instance.Placement `json:"Placement"`

	// If ParentId is non-empty, it specifies the id of the
	// parent machine within which the new machine will
	// be created. In that case, ContainerType must also be
	// set.
	ParentId string `json:"ParentId"`

	// ContainerType optionally gives the container type of the
	// new machine. If it is non-empty, the new machine
	// will be implemented by a container. If it is specified
	// but ParentId is empty, a new top level machine will
	// be created to hold the container with given series,
	// constraints and jobs.
	ContainerType instance.ContainerType `json:"ContainerType"`

	// If InstanceId is non-empty, it will be associated with
	// the new machine along with the given nonce,
	// hardware characteristics and addresses.
	// All the following fields will be ignored if ContainerType
	// is set.
	InstanceId              instance.Id                      `json:"InstanceId"`
	Nonce                   string                           `json:"Nonce"`
	HardwareCharacteristics instance.HardwareCharacteristics `json:"HardwareCharacteristics"`
	Addrs                   []Address                        `json:"Addrs"`
}

// AddMachines holds the parameters for making the AddMachines call.
type AddMachines struct {
	MachineParams []AddMachineParams `json:"MachineParams"`
}

// AddMachinesResults holds the results of an AddMachines call.
type AddMachinesResults struct {
	Machines []AddMachinesResult `json:"Machines"`
}

// AddMachinesResult holds the name of a machine added by the
// api.client.AddMachine call for a single machine.
type AddMachinesResult struct {
	Machine string `json:"Machine"`
	Error   *Error `json:"Error"`
}

// DestroyMachines holds parameters for the DestroyMachines call.
type DestroyMachines struct {
	MachineNames []string
	Force        bool
}

// ServicesDeploy holds the parameters for deploying one or more services.
type ServicesDeploy struct {
	Services []ServiceDeploy
}

// ServiceDeploy holds the parameters for making the service Deploy call.
type ServiceDeploy struct {
<<<<<<< HEAD
	ServiceName      string
	Series           string
	CharmUrl         string
	NumUnits         int
	Config           map[string]string
	ConfigYAML       string // Takes precedence over config if both are present.
	Constraints      constraints.Value
	Placement        []*instance.Placement
	Networks         []string
	Storage          map[string]storage.Constraints
	EndpointBindings map[string]string
}

// ServiceUpdate holds the parameters for making the ServiceUpdate call.
=======
	ServiceName string
	Series      string
	CharmUrl    string
	NumUnits    int
	Config      map[string]string
	ConfigYAML  string // Takes precedence over config if both are present.
	Constraints constraints.Value
	Placement   []*instance.Placement
	Networks    []string
	Storage     map[string]storage.Constraints
}

// ServiceUpdate holds the parameters for making the service Update call.
>>>>>>> 1cd7ac8c
type ServiceUpdate struct {
	ServiceName     string
	CharmUrl        string
	ForceCharmUrl   bool
	ForceSeries     bool
	MinUnits        *int
	SettingsStrings map[string]string
	SettingsYAML    string // Takes precedence over SettingsStrings if both are present.
	Constraints     *constraints.Value
}

// ServiceSetCharm sets the charm for a given service.
type ServiceSetCharm struct {
	ServiceName string `json:"servicename"`
	CharmUrl    string `json:"charmurl"`
	ForceUnits  bool   `json:"forceunits"`
	ForceSeries bool   `json:"forceseries"`
}

// ServiceExpose holds the parameters for making the service Expose call.
type ServiceExpose struct {
	ServiceName string
}

// ServiceSet holds the parameters for a service Set
// command. Options contains the configuration data.
type ServiceSet struct {
	ServiceName string
	Options     map[string]string
}

<<<<<<< HEAD
// ServiceUnset holds the parameters for a ServiceUnset
=======
// ServiceUnset holds the parameters for a service Unset
>>>>>>> 1cd7ac8c
// command. Options contains the option attribute names
// to unset.
type ServiceUnset struct {
	ServiceName string
	Options     []string
}

// ServiceGet holds parameters for making the Get or
// GetCharmURL calls.
type ServiceGet struct {
	ServiceName string
}

// ServiceGetResults holds results of the service Get call.
type ServiceGetResults struct {
	Service     string
	Charm       string
	Config      map[string]interface{}
	Constraints constraints.Value
}

// ServiceCharmRelations holds parameters for making the service CharmRelations call.
type ServiceCharmRelations struct {
	ServiceName string
}

// ServiceCharmRelationsResults holds the results of the service CharmRelations call.
type ServiceCharmRelationsResults struct {
	CharmRelations []string
}

// ServiceUnexpose holds parameters for the service Unexpose call.
type ServiceUnexpose struct {
	ServiceName string
}

// ServiceMetricCredential holds parameters for the SetServiceCredentials call.
type ServiceMetricCredential struct {
	ServiceName       string
	MetricCredentials []byte
}

// ServiceMetricCredentials holds multiple ServiceMetricCredential parameters.
type ServiceMetricCredentials struct {
	Creds []ServiceMetricCredential
}

// PublicAddress holds parameters for the PublicAddress call.
type PublicAddress struct {
	Target string
}

// PublicAddressResults holds results of the PublicAddress call.
type PublicAddressResults struct {
	PublicAddress string
}

// PrivateAddress holds parameters for the PrivateAddress call.
type PrivateAddress struct {
	Target string
}

// PrivateAddressResults holds results of the PrivateAddress call.
type PrivateAddressResults struct {
	PrivateAddress string
}

// Resolved holds parameters for the Resolved call.
type Resolved struct {
	UnitName string
	Retry    bool
}

// ResolvedResults holds results of the Resolved call.
type ResolvedResults struct {
	Service  string
	Charm    string
	Settings map[string]interface{}
}

// AddServiceUnitsResults holds the names of the units added by the
// AddUnits call.
type AddServiceUnitsResults struct {
	Units []string
}

// AddServiceUnits holds parameters for the AddUnits call.
type AddServiceUnits struct {
	ServiceName string
	NumUnits    int
	Placement   []*instance.Placement
}

// DestroyServiceUnits holds parameters for the DestroyUnits call.
type DestroyServiceUnits struct {
	UnitNames []string
}

// ServiceDestroy holds the parameters for making the service Destroy call.
type ServiceDestroy struct {
	ServiceName string
}

// Creds holds credentials for identifying an entity.
type Creds struct {
	AuthTag  string
	Password string
	Nonce    string
}

// LoginRequest holds credentials for identifying an entity to the Login v1
// facade. AuthTag holds the tag of the user to connect as. If it is empty,
// then the provided macaroon slices will be used for authentication (if
// any one is valid, the authentication succeeds). If there are no
// valid macaroons and macaroon authentication is configured,
// the LoginResponse will contain a macaroon that when
// discharged, may allow access.
type LoginRequest struct {
	AuthTag     string           `json:"auth-tag"`
	Credentials string           `json:"credentials"`
	Nonce       string           `json:"nonce"`
	Macaroons   []macaroon.Slice `json:"macaroons"`
}

// LoginRequestCompat holds credentials for identifying an entity to the Login v1
// or earlier (v0 or even pre-facade).
type LoginRequestCompat struct {
	LoginRequest
	Creds
}

// GetAnnotationsResults holds annotations associated with an entity.
type GetAnnotationsResults struct {
	Annotations map[string]string
}

// GetAnnotations stores parameters for making the GetAnnotations call.
type GetAnnotations struct {
	Tag string
}

// SetAnnotations stores parameters for making the SetAnnotations call.
type SetAnnotations struct {
	Tag   string
	Pairs map[string]string
}

// GetServiceConstraints stores parameters for making the GetServiceConstraints call.
type GetServiceConstraints struct {
	ServiceName string
}

// GetConstraintsResults holds results of the GetConstraints call.
type GetConstraintsResults struct {
	Constraints constraints.Value
}

// SetConstraints stores parameters for making the SetConstraints call.
type SetConstraints struct {
	ServiceName string //optional, if empty, model constraints are set.
	Constraints constraints.Value
}

// ResolveCharms stores charm references for a ResolveCharms call.
type ResolveCharms struct {
	References []charm.URL
}

// ResolveCharmResult holds the result of resolving a charm reference to a URL, or any error that occurred.
type ResolveCharmResult struct {
	URL   *charm.URL `json:",omitempty"`
	Error string     `json:",omitempty"`
}

// ResolveCharmResults holds results of the ResolveCharms call.
type ResolveCharmResults struct {
	URLs []ResolveCharmResult
}

// AllWatcherId holds the id of an AllWatcher.
type AllWatcherId struct {
	AllWatcherId string
}

// AllWatcherNextResults holds deltas returned from calling AllWatcher.Next().
type AllWatcherNextResults struct {
	Deltas []multiwatcher.Delta
}

// ListSSHKeys stores parameters used for a KeyManager.ListKeys call.
type ListSSHKeys struct {
	Entities
	Mode ssh.ListMode
}

// ModifyUserSSHKeys stores parameters used for a KeyManager.Add|Delete|Import call for a user.
type ModifyUserSSHKeys struct {
	User string
	Keys []string
}

// StateServingInfo holds information needed by a state
// server.
type StateServingInfo struct {
	APIPort   int
	StatePort int
	// The controller cert and corresponding private key.
	Cert       string
	PrivateKey string
	// The private key for the CA cert so that a new controller
	// cert can be generated when needed.
	CAPrivateKey string
	// this will be passed as the KeyFile argument to MongoDB
	SharedSecret   string
	SystemIdentity string
}

// IsMasterResult holds the result of an IsMaster API call.
type IsMasterResult struct {
	// Master reports whether the connected agent
	// lives on the same instance as the mongo replica
	// set master.
	Master bool
}

// ContainerManagerConfigParams contains the parameters for the
// ContainerManagerConfig provisioner API call.
type ContainerManagerConfigParams struct {
	Type instance.ContainerType
}

// ContainerManagerConfig contains information from the model config
// that is needed for configuring the container manager.
type ContainerManagerConfig struct {
	ManagerConfig map[string]string
}

// UpdateBehavior contains settings that are duplicated in several
// places. Let's just embed this instead.
type UpdateBehavior struct {
	EnableOSRefreshUpdate bool
	EnableOSUpgrade       bool
}

// ContainerConfig contains information from the model config that is
// needed for container cloud-init.
type ContainerConfig struct {
	ProviderType            string
	AuthorizedKeys          string
	SSLHostnameVerification bool
	Proxy                   proxy.Settings
	AptProxy                proxy.Settings
	AptMirror               string
	PreferIPv6              bool
	AllowLXCLoopMounts      bool
	*UpdateBehavior
}

// ProvisioningScriptParams contains the parameters for the
// ProvisioningScript client API call.
type ProvisioningScriptParams struct {
	MachineId string
	Nonce     string

	// DataDir may be "", in which case the default will be used.
	DataDir string

	// DisablePackageCommands may be set to disable all
	// package-related commands. It is then the responsibility of the
	// provisioner to ensure that all the packages required by Juju
	// are available.
	DisablePackageCommands bool
}

// ProvisioningScriptResult contains the result of the
// ProvisioningScript client API call.
type ProvisioningScriptResult struct {
	Script string
}

// DeployerConnectionValues containers the result of deployer.ConnectionInfo
// API call.
type DeployerConnectionValues struct {
	StateAddresses []string
	APIAddresses   []string
}

// JobsResult holds the jobs for a machine that are returned by a call to Jobs.
type JobsResult struct {
	Jobs  []multiwatcher.MachineJob `json:"Jobs"`
	Error *Error                    `json:"Error"`
}

// JobsResults holds the result of a call to Jobs.
type JobsResults struct {
	Results []JobsResult `json:"Results"`
}

// DistributionGroupResult contains the result of
// the DistributionGroup provisioner API call.
type DistributionGroupResult struct {
	Error  *Error
	Result []instance.Id
}

// DistributionGroupResults is the bulk form of
// DistributionGroupResult.
type DistributionGroupResults struct {
	Results []DistributionGroupResult
}

// FacadeVersions describes the available Facades and what versions of each one
// are available
type FacadeVersions struct {
	Name     string
	Versions []int
}

// LoginResult holds the result of a Login call.
type LoginResult struct {
	Servers        [][]HostPort     `json:"Servers"`
	ModelTag       string           `json:"ModelTag"`
	LastConnection *time.Time       `json:"LastConnection"`
	Facades        []FacadeVersions `json:"Facades"`
}

// ReauthRequest holds a challenge/response token meaningful to the identity
// provider.
type ReauthRequest struct {
	Prompt string `json:"prompt"`
	Nonce  string `json:"nonce"`
}

// AuthUserInfo describes a logged-in local user or remote identity.
type AuthUserInfo struct {
	DisplayName    string     `json:"display-name"`
	Identity       string     `json:"identity"`
	LastConnection *time.Time `json:"last-connection,omitempty"`

	// Credentials contains an optional opaque credential value to be held by
	// the client, if any.
	Credentials *string `json:"credentials,omitempty"`
}

// LoginResultV1 holds the result of an Admin v1 Login call.
type LoginResultV1 struct {
	// DischargeRequired implies that the login request has failed, and none of
	// the other fields are populated. It contains a macaroon which, when
	// discharged, will grant access on a subsequent call to Login.
	// Note: It is OK to use the Macaroon type here as it is explicitely
	// designed to provide stable serialisation of macaroons.  It's good
	// practice to only use primitives in types that will be serialised,
	// however because of the above it is suitable to use the Macaroon type
	// here.
	DischargeRequired *macaroon.Macaroon `json:"discharge-required,omitempty"`

	// DischargeRequiredReason holds the reason that the above discharge was
	// required.
	DischargeRequiredReason string `json:"discharge-required-error,omitempty"`

	// Servers is the list of API server addresses.
	Servers [][]HostPort `json:"servers,omitempty"`

	// ModelTag is the tag for the model that is being connected to.
	ModelTag string `json:"model-tag,omitempty"`

	// ControllerTag is the tag for the model that holds the API servers.
	// This is the initial model created when bootstrapping juju.
	ControllerTag string `json:"server-tag,omitempty"`

	// UserInfo describes the authenticated user, if any.
	UserInfo *AuthUserInfo `json:"user-info,omitempty"`

	// Facades describes all the available API facade versions to the
	// authenticated client.
	Facades []FacadeVersions `json:"facades,omitempty"`

	// ServerVersion is the string representation of the server version
	// if the server supports it.
	ServerVersion string `json:"server-version,omitempty"`
}

<<<<<<< HEAD
// StateServersSpec contains arguments for
// the EnableHA client API call.
type StateServersSpec struct {
	ModelTag        string
	NumStateServers int               `json:"num-state-servers"`
	Constraints     constraints.Value `json:"constraints,omitempty"`
	// Series is the series to associate with new state server machines.
=======
// ControllersServersSpec contains arguments for
// the EnableHA client API call.
type ControllersSpec struct {
	ModelTag       string
	NumControllers int               `json:"num-controllers"`
	Constraints    constraints.Value `json:"constraints,omitempty"`
	// Series is the series to associate with new controller machines.
>>>>>>> 1cd7ac8c
	// If this is empty, then the model's default series is used.
	Series string `json:"series,omitempty"`
	// Placement defines specific machines to become new controller machines.
	Placement []string `json:"placement,omitempty"`
}

<<<<<<< HEAD
// StateServersSpecs contains all the arguments
// for the EnableHA API call.
type StateServersSpecs struct {
	Specs []StateServersSpec
}

// StateServersChangeResult contains the results
=======
// ControllersServersSpecs contains all the arguments
// for the EnableHA API call.
type ControllersSpecs struct {
	Specs []ControllersSpec
}

// ControllersChangeResult contains the results
>>>>>>> 1cd7ac8c
// of a single EnableHA API call or
// an error.
type ControllersChangeResult struct {
	Result ControllersChanges
	Error  *Error
}

<<<<<<< HEAD
// StateServersChangeResults contains the results
// of the EnableHA API call.
type StateServersChangeResults struct {
	Results []StateServersChangeResult
=======
// ControllersChangeResults contains the results
// of the EnableHA API call.
type ControllersChangeResults struct {
	Results []ControllersChangeResult
>>>>>>> 1cd7ac8c
}

// ControllersChanges lists the servers
// that have been added, removed or maintained in the
// pool as a result of an enable-ha operation.
<<<<<<< HEAD
type StateServersChanges struct {
=======
type ControllersChanges struct {
>>>>>>> 1cd7ac8c
	Added      []string `json:"added,omitempty"`
	Maintained []string `json:"maintained,omitempty"`
	Removed    []string `json:"removed,omitempty"`
	Promoted   []string `json:"promoted,omitempty"`
	Demoted    []string `json:"demoted,omitempty"`
	Converted  []string `json:"converted,omitempty"`
}

// FindToolsParams defines parameters for the FindTools method.
type FindToolsParams struct {
	// Number will be used to match tools versions exactly if non-zero.
	Number version.Number

	// MajorVersion will be used to match the major version if non-zero.
	MajorVersion int

	// MinorVersion will be used to match the major version if greater
	// than or equal to zero, and Number is zero.
	MinorVersion int

	// Arch will be used to match tools by architecture if non-empty.
	Arch string

	// Series will be used to match tools by series if non-empty.
	Series string
}

// FindToolsResult holds a list of tools from FindTools and any error.
type FindToolsResult struct {
	List  tools.List
	Error *Error
}

// ImageFilterParams holds the parameters used to specify images to delete.
type ImageFilterParams struct {
	Images []ImageSpec `json:"images"`
}

// ImageSpec defines the parameters to select images list or delete.
type ImageSpec struct {
	Kind   string `json:"kind"`
	Arch   string `json:"arch"`
	Series string `json:"series"`
}

// ListImageResult holds the results of querying images.
type ListImageResult struct {
	Result []ImageMetadata `json:"result"`
}

// ImageMetadata represents an image in storage.
type ImageMetadata struct {
	Kind    string    `json:"kind"`
	Arch    string    `json:"arch"`
	Series  string    `json:"series"`
	URL     string    `json:"url"`
	Created time.Time `json:"created"`
}

// RebootActionResults holds a list of RebootActionResult and any error.
type RebootActionResults struct {
	Results []RebootActionResult `json:"results,omitempty"`
}

// RebootActionResult holds the result of a single call to
// machine.ShouldRebootOrShutdown.
type RebootActionResult struct {
	Result RebootAction `json:"result,omitempty"`
	Error  *Error       `json:"error,omitempty"`
}

// LogRecord is used to transmit log messages to the logsink API
// endpoint.  Single character field names are used for serialisation
// to keep the size down. These messages are going to be sent a lot.
type LogRecord struct {
	Time     time.Time   `json:"t"`
	Module   string      `json:"m"`
	Location string      `json:"l"`
	Level    loggo.Level `json:"v"`
	Message  string      `json:"x"`
}

// GetBundleChangesParams holds parameters for making GetBundleChanges calls.
type GetBundleChangesParams struct {
	// BundleDataYAML is the YAML-encoded charm bundle data
	// (see "github.com/juju/charm.BundleData").
	BundleDataYAML string `json:"yaml"`
}

// GetBundleChangesResults holds results of the GetBundleChanges call.
type GetBundleChangesResults struct {
	// Changes holds the list of changes required to deploy the bundle.
	// It is omitted if the provided bundle YAML has verification errors.
	Changes []*BundleChangesChange `json:"changes,omitempty"`
	// Errors holds possible bundle verification errors.
	Errors []string `json:"errors,omitempty"`
}

// BundleChangesChange holds a single change required to deploy a bundle.
type BundleChangesChange struct {
	// Id is the unique identifier for this change.
	Id string `json:"id"`
	// Method is the action to be performed to apply this change.
	Method string `json:"method"`
	// Args holds a list of arguments to pass to the method.
	Args []interface{} `json:"args"`
	// Requires holds a list of dependencies for this change. Each dependency
	// is represented by the corresponding change id, and must be applied
	// before this change is applied.
	Requires []string `json:"requires"`
}

// ModelInfo holds information about the Juju model.
type ModelInfo struct {
	DefaultSeries string `json:"DefaultSeries"`
	ProviderType  string `json:"ProviderType"`
	Name          string `json:"Name"`
	UUID          string `json:"UUID"`
	// The json name here is as per the older field name and is required
	// for backward compatability. The other fields also have explicit
	// matching serialization directives for the benefit of being explicit.
	ControllerUUID string `json:"ServerUUID"`
}

// MeterStatusParam holds meter status information to be set for the specified tag.
type MeterStatusParam struct {
	Tag  string `json:"tag"`
	Code string `json:"code"`
	Info string `json:"info, omitempty"`
}

// MeterStatusParams holds parameters for making SetMeterStatus calls.
type MeterStatusParams struct {
	Statuses []MeterStatusParam `json:"statues"`
}<|MERGE_RESOLUTION|>--- conflicted
+++ resolved
@@ -193,7 +193,6 @@
 
 // ServiceDeploy holds the parameters for making the service Deploy call.
 type ServiceDeploy struct {
-<<<<<<< HEAD
 	ServiceName      string
 	Series           string
 	CharmUrl         string
@@ -207,22 +206,7 @@
 	EndpointBindings map[string]string
 }
 
-// ServiceUpdate holds the parameters for making the ServiceUpdate call.
-=======
-	ServiceName string
-	Series      string
-	CharmUrl    string
-	NumUnits    int
-	Config      map[string]string
-	ConfigYAML  string // Takes precedence over config if both are present.
-	Constraints constraints.Value
-	Placement   []*instance.Placement
-	Networks    []string
-	Storage     map[string]storage.Constraints
-}
-
 // ServiceUpdate holds the parameters for making the service Update call.
->>>>>>> 1cd7ac8c
 type ServiceUpdate struct {
 	ServiceName     string
 	CharmUrl        string
@@ -254,11 +238,7 @@
 	Options     map[string]string
 }
 
-<<<<<<< HEAD
-// ServiceUnset holds the parameters for a ServiceUnset
-=======
 // ServiceUnset holds the parameters for a service Unset
->>>>>>> 1cd7ac8c
 // command. Options contains the option attribute names
 // to unset.
 type ServiceUnset struct {
@@ -641,15 +621,6 @@
 	ServerVersion string `json:"server-version,omitempty"`
 }
 
-<<<<<<< HEAD
-// StateServersSpec contains arguments for
-// the EnableHA client API call.
-type StateServersSpec struct {
-	ModelTag        string
-	NumStateServers int               `json:"num-state-servers"`
-	Constraints     constraints.Value `json:"constraints,omitempty"`
-	// Series is the series to associate with new state server machines.
-=======
 // ControllersServersSpec contains arguments for
 // the EnableHA client API call.
 type ControllersSpec struct {
@@ -657,22 +628,12 @@
 	NumControllers int               `json:"num-controllers"`
 	Constraints    constraints.Value `json:"constraints,omitempty"`
 	// Series is the series to associate with new controller machines.
->>>>>>> 1cd7ac8c
 	// If this is empty, then the model's default series is used.
 	Series string `json:"series,omitempty"`
 	// Placement defines specific machines to become new controller machines.
 	Placement []string `json:"placement,omitempty"`
 }
 
-<<<<<<< HEAD
-// StateServersSpecs contains all the arguments
-// for the EnableHA API call.
-type StateServersSpecs struct {
-	Specs []StateServersSpec
-}
-
-// StateServersChangeResult contains the results
-=======
 // ControllersServersSpecs contains all the arguments
 // for the EnableHA API call.
 type ControllersSpecs struct {
@@ -680,7 +641,6 @@
 }
 
 // ControllersChangeResult contains the results
->>>>>>> 1cd7ac8c
 // of a single EnableHA API call or
 // an error.
 type ControllersChangeResult struct {
@@ -688,27 +648,16 @@
 	Error  *Error
 }
 
-<<<<<<< HEAD
-// StateServersChangeResults contains the results
-// of the EnableHA API call.
-type StateServersChangeResults struct {
-	Results []StateServersChangeResult
-=======
 // ControllersChangeResults contains the results
 // of the EnableHA API call.
 type ControllersChangeResults struct {
 	Results []ControllersChangeResult
->>>>>>> 1cd7ac8c
 }
 
 // ControllersChanges lists the servers
 // that have been added, removed or maintained in the
 // pool as a result of an enable-ha operation.
-<<<<<<< HEAD
-type StateServersChanges struct {
-=======
 type ControllersChanges struct {
->>>>>>> 1cd7ac8c
 	Added      []string `json:"added,omitempty"`
 	Maintained []string `json:"maintained,omitempty"`
 	Removed    []string `json:"removed,omitempty"`
