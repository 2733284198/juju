// Copyright 2016 Canonical Ltd.
// Licensed under the AGPLv3, see LICENCE file for details.

package bundle_test

import (
	"fmt"

	"github.com/juju/description"
	jc "github.com/juju/testing/checkers"
	gc "gopkg.in/check.v1"
	"gopkg.in/juju/names.v2"

	"github.com/juju/juju/apiserver/facades/client/bundle"
	"github.com/juju/juju/apiserver/params"
	apiservertesting "github.com/juju/juju/apiserver/testing"
	coretesting "github.com/juju/juju/testing"
)

type bundleSuite struct {
	coretesting.BaseSuite
	auth     *apiservertesting.FakeAuthorizer
	facade   *bundle.APIv2
	apiv1    *bundle.APIv1
	st       *mockState
	modelTag names.ModelTag
}

var _ = gc.Suite(&bundleSuite{})

func (s *bundleSuite) SetUpTest(c *gc.C) {
	s.BaseSuite.SetUpTest(c)
	s.auth = &apiservertesting.FakeAuthorizer{
		Tag: names.NewUserTag("read"),
	}

	s.st = newMockState()
	s.modelTag = names.NewModelTag("some-uuid")

	s.apiv1 = s.makeAPIv1(c)
	s.facade = s.makeAPI(c)
}

func (s *bundleSuite) makeAPI(c *gc.C) *bundle.APIv2 {
	api, err := bundle.NewBundleAPI(
		s.st,
		s.auth,
		s.modelTag,
	)
	c.Assert(err, jc.ErrorIsNil)
	return &bundle.APIv2{api}
}

func (s *bundleSuite) makeAPIv1(c *gc.C) *bundle.APIv1 {
	api := s.makeAPI(c)
	return &bundle.APIv1{api}
}

func (s *bundleSuite) TestGetChangesBundleContentError(c *gc.C) {
	args := params.BundleChangesParams{
		BundleDataYAML: ":",
	}
	r, err := s.facade.GetChanges(args)
	c.Assert(err, gc.ErrorMatches, `cannot read bundle YAML: cannot unmarshal bundle data: yaml: did not find expected key`)
	c.Assert(r, gc.DeepEquals, params.BundleChangesResults{})
}

func (s *bundleSuite) TestGetChangesBundleVerificationErrors(c *gc.C) {
	args := params.BundleChangesParams{
		BundleDataYAML: `
            applications:
                django:
                    charm: django
                    to: [1]
                haproxy:
                    charm: 42
                    num_units: -1
        `,
	}
	r, err := s.facade.GetChanges(args)
	c.Assert(err, jc.ErrorIsNil)
	c.Assert(r.Changes, gc.IsNil)
	c.Assert(r.Errors, jc.SameContents, []string{
		`placement "1" refers to a machine not defined in this bundle`,
		`too many units specified in unit placement for application "django"`,
		`invalid charm URL in application "haproxy": cannot parse URL "42": name "42" not valid`,
		`negative number of units specified on application "haproxy"`,
	})
}

func (s *bundleSuite) TestGetChangesBundleConstraintsError(c *gc.C) {
	args := params.BundleChangesParams{
		BundleDataYAML: `
            applications:
                django:
                    charm: django
                    num_units: 1
                    constraints: bad=wolf
        `,
	}
	r, err := s.facade.GetChanges(args)
	c.Assert(err, jc.ErrorIsNil)
	c.Assert(r.Changes, gc.IsNil)
	c.Assert(r.Errors, jc.SameContents, []string{
		`invalid constraints "bad=wolf" in application "django": unknown constraint "bad"`,
	})
}

func (s *bundleSuite) TestGetChangesBundleStorageError(c *gc.C) {
	args := params.BundleChangesParams{
		BundleDataYAML: `
            applications:
                django:
                    charm: django
                    num_units: 1
                    storage:
                        bad: 0,100M
        `,
	}
	r, err := s.facade.GetChanges(args)
	c.Assert(err, jc.ErrorIsNil)
	c.Assert(r.Changes, gc.IsNil)
	c.Assert(r.Errors, jc.SameContents, []string{
		`invalid storage "bad" in application "django": cannot parse count: count must be greater than zero, got "0"`,
	})
}

func (s *bundleSuite) TestGetChangesBundleDevicesError(c *gc.C) {
	args := params.BundleChangesParams{
		BundleDataYAML: `
            applications:
                django:
                    charm: django
                    num_units: 1
                    devices:
                        bad-gpu: -1,nvidia.com/gpu
        `,
	}
	r, err := s.facade.GetChanges(args)
	c.Assert(err, jc.ErrorIsNil)
	c.Assert(r.Changes, gc.IsNil)
	c.Assert(r.Errors, jc.SameContents, []string{
		`invalid device "bad-gpu" in application "django": count must be greater than zero, got "-1"`,
	})
}

func (s *bundleSuite) TestGetChangesSuccessV2(c *gc.C) {
	args := params.BundleChangesParams{
		BundleDataYAML: `
            applications:
                django:
                    charm: django
                    options:
                        debug: true
                    storage:
                        tmpfs: tmpfs,1G
                    devices:
                        bitcoinminer: 2,nvidia.com/gpu
                haproxy:
                    charm: cs:trusty/haproxy-42
            relations:
                - - django:web
                  - haproxy:web
        `,
	}
	r, err := s.facade.GetChanges(args)
	c.Assert(err, jc.ErrorIsNil)
	c.Assert(r.Changes, jc.DeepEquals, []*params.BundleChange{{
		Id:     "addCharm-0",
		Method: "addCharm",
		Args:   []interface{}{"django", ""},
	}, {
		Id:     "deploy-1",
		Method: "deploy",
		Args: []interface{}{
			"$addCharm-0",
			"",
			"django",
			map[string]interface{}{"debug": true},
			"",
			map[string]string{"tmpfs": "tmpfs,1G"},
			map[string]string{"bitcoinminer": "2,nvidia.com/gpu"},
			map[string]string{},
			map[string]int{},
			0,
			"",
		},
		Requires: []string{"addCharm-0"},
	}, {
		Id:     "addCharm-2",
		Method: "addCharm",
		Args:   []interface{}{"cs:trusty/haproxy-42", "trusty"},
	}, {
		Id:     "deploy-3",
		Method: "deploy",
		Args: []interface{}{
			"$addCharm-2",
			"trusty",
			"haproxy",
			map[string]interface{}{},
			"",
			map[string]string{},
			map[string]string{},
			map[string]string{},
			map[string]int{},
			0,
			"",
		},
		Requires: []string{"addCharm-2"},
	}, {
		Id:       "addRelation-4",
		Method:   "addRelation",
		Args:     []interface{}{"$deploy-1:web", "$deploy-3:web"},
		Requires: []string{"deploy-1", "deploy-3"},
	}})
	c.Assert(r.Errors, gc.IsNil)
}

func (s *bundleSuite) TestGetChangesKubernetes(c *gc.C) {
	args := params.BundleChangesParams{
		BundleDataYAML: `
            bundle: kubernetes
            applications:
                django:
                    charm: django
                    scale: 1
                    placement: foo=bar
                    options:
                        debug: true
                    storage:
                        tmpfs: tmpfs,1G
                    devices:
                        bitcoinminer: 2,nvidia.com/gpu
                haproxy:
                    charm: cs:haproxy-42
            relations:
                - - django:web
                  - haproxy:web
        `,
	}
	r, err := s.facade.GetChanges(args)
	c.Assert(err, jc.ErrorIsNil)
	c.Assert(r.Changes, jc.DeepEquals, []*params.BundleChange{{
		Id:     "addCharm-0",
		Method: "addCharm",
		Args:   []interface{}{"django", "kubernetes"},
	}, {
		Id:     "deploy-1",
		Method: "deploy",
		Args: []interface{}{
			"$addCharm-0",
			"kubernetes",
			"django",
			map[string]interface{}{"debug": true},
			"",
			map[string]string{"tmpfs": "tmpfs,1G"},
			map[string]string{"bitcoinminer": "2,nvidia.com/gpu"},
			map[string]string{},
			map[string]int{},
			1,
			"foo=bar",
		},
		Requires: []string{"addCharm-0"},
	}, {
		Id:     "addCharm-2",
		Method: "addCharm",
		Args:   []interface{}{"cs:haproxy-42", "kubernetes"},
	}, {
		Id:     "deploy-3",
		Method: "deploy",
		Args: []interface{}{
			"$addCharm-2",
			"kubernetes",
			"haproxy",
			map[string]interface{}{},
			"",
			map[string]string{},
			map[string]string{},
			map[string]string{},
			map[string]int{},
			0,
			"",
		},
		Requires: []string{"addCharm-2"},
	}, {
		Id:       "addRelation-4",
		Method:   "addRelation",
		Args:     []interface{}{"$deploy-1:web", "$deploy-3:web"},
		Requires: []string{"deploy-1", "deploy-3"},
	}})
	c.Assert(r.Errors, gc.IsNil)
}

func (s *bundleSuite) TestGetChangesSuccessV1(c *gc.C) {
	args := params.BundleChangesParams{
		BundleDataYAML: `
            applications:
                django:
                    charm: django
                    options:
                        debug: true
                    storage:
                        tmpfs: tmpfs,1G
                    devices:
                        bitcoinminer: 2,nvidia.com/gpu
                haproxy:
                    charm: cs:trusty/haproxy-42
            relations:
                - - django:web
                  - haproxy:web
        `,
	}
	r, err := s.apiv1.GetChanges(args)
	c.Assert(err, jc.ErrorIsNil)
	c.Assert(r.Changes, jc.DeepEquals, []*params.BundleChange{{
		Id:     "addCharm-0",
		Method: "addCharm",
		Args:   []interface{}{"django", ""},
	}, {
		Id:     "deploy-1",
		Method: "deploy",
		Args: []interface{}{
			"$addCharm-0",
			"",
			"django",
			map[string]interface{}{"debug": true},
			"",
			map[string]string{"tmpfs": "tmpfs,1G"},
			map[string]string{},
			map[string]int{},
			0,
			"",
		},
		Requires: []string{"addCharm-0"},
	}, {
		Id:     "addCharm-2",
		Method: "addCharm",
		Args:   []interface{}{"cs:trusty/haproxy-42", "trusty"},
	}, {
		Id:     "deploy-3",
		Method: "deploy",
		Args: []interface{}{
			"$addCharm-2",
			"trusty",
			"haproxy",
			map[string]interface{}{},
			"",
			map[string]string{},
			map[string]string{},
			map[string]int{},
			0,
			"",
		},
		Requires: []string{"addCharm-2"},
	}, {
		Id:       "addRelation-4",
		Method:   "addRelation",
		Args:     []interface{}{"$deploy-1:web", "$deploy-3:web"},
		Requires: []string{"deploy-1", "deploy-3"},
	}})
	c.Assert(r.Errors, gc.IsNil)
}

func (s *bundleSuite) TestGetChangesBundleEndpointBindingsSuccess(c *gc.C) {
	args := params.BundleChangesParams{
		BundleDataYAML: `
            applications:
                django:
                    charm: django
                    num_units: 1
                    bindings:
                        url: public
        `,
	}
	r, err := s.facade.GetChanges(args)
	c.Assert(err, jc.ErrorIsNil)

	for _, change := range r.Changes {
		if change.Method == "deploy" {
			c.Assert(change, jc.DeepEquals, &params.BundleChange{
				Id:     "deploy-1",
				Method: "deploy",
				Args: []interface{}{
					"$addCharm-0",
					"",
					"django",
					map[string]interface{}{},
					"",
					map[string]string{},
					map[string]string{},
					map[string]string{"url": "public"},
					map[string]int{},
					0,
					"",
				},
				Requires: []string{"addCharm-0"},
			})
		}
	}
}

func (s *bundleSuite) TestExportBundleFailNoApplication(c *gc.C) {
	s.st.model = description.NewModel(description.ModelArgs{Owner: names.NewUserTag("magic"),
		Config: map[string]interface{}{
			"name": "awesome",
			"uuid": "some-uuid",
		},
		CloudRegion: "some-region"})
	s.st.model.SetStatus(description.StatusArgs{Value: "available"})

	result, err := s.facade.ExportBundle()
	c.Assert(err, gc.NotNil)
	c.Assert(result, gc.Equals, params.StringResult{})
	c.Check(err, gc.ErrorMatches, "nothing to export as there are no applications")
	s.st.CheckCall(c, 0, "ExportPartial", s.st.GetExportConfig())
}

func (s *bundleSuite) minimalApplicationArgs(modelType string) description.ApplicationArgs {
	result := description.ApplicationArgs{
		Tag:                  names.NewApplicationTag("ubuntu"),
		Series:               "trusty",
		Type:                 modelType,
		CharmURL:             "cs:trusty/ubuntu",
		Channel:              "stable",
		CharmModifiedVersion: 1,
		CharmConfig: map[string]interface{}{
			"key": "value",
		},
		Leader: "ubuntu/0",
		LeadershipSettings: map[string]interface{}{
			"leader": true,
		},
		MetricsCredentials: []byte("sekrit"),
		EndpointBindings:   map[string]string{"juju-info": "vlan2", "another": ""},
	}
	if modelType == description.CAAS {
		result.PasswordHash = "some-hash"
		result.PodSpec = "some-spec"
		result.CloudService = &description.CloudServiceArgs{
			ProviderId: "some-provider",
			Addresses: []description.AddressArgs{
				{Value: "10.0.0.1", Type: "special"},
				{Value: "10.0.0.2", Type: "other"},
			},
		}
	}
	return result
}

func minimalUnitArgs(modelType string) description.UnitArgs {
	result := description.UnitArgs{
		Tag:          names.NewUnitTag("ubuntu/0"),
		Type:         modelType,
		Machine:      names.NewMachineTag("0"),
		PasswordHash: "secure-hash",
	}
	if modelType == description.CAAS {
		result.CloudContainer = &description.CloudContainerArgs{
			ProviderId: "some-provider",
			Address:    description.AddressArgs{Value: "10.0.0.1", Type: "special"},
			Ports:      []string{"80", "443"},
		}
	}
	return result
}

func minimalStatusArgs() description.StatusArgs {
	return description.StatusArgs{
		Value: "running",
	}
}

func (s *bundleSuite) TestExportBundleWithApplication(c *gc.C) {
	s.st.model = description.NewModel(description.ModelArgs{Owner: names.NewUserTag("magic"),
		Config: map[string]interface{}{
			"name": "awesome",
			"uuid": "some-uuid",
		},
		CloudRegion: "some-region"})

	app := s.st.model.AddApplication(s.minimalApplicationArgs(description.IAAS))
	app.SetStatus(minimalStatusArgs())

	u := app.AddUnit(minimalUnitArgs(app.Type()))
	u.SetAgentStatus(minimalStatusArgs())

	s.st.model.SetStatus(description.StatusArgs{Value: "available"})

	result, err := s.facade.ExportBundle()
	c.Assert(err, jc.ErrorIsNil)
	expectedResult := params.StringResult{nil, `
series: trusty
applications:
  ubuntu:
    charm: cs:trusty/ubuntu
    num_units: 1
    to:
    - "0"
    options:
      key: value
    bindings:
      juju-info: vlan2
`[1:]}

	c.Assert(result, gc.Equals, expectedResult)
	s.st.CheckCall(c, 0, "ExportPartial", s.st.GetExportConfig())
}

func (s *bundleSuite) addApplicationToModel(model description.Model, name string, numUnits int) description.Application {
	series := "xenial"
	placement := ""
	if model.Type() == "caas" {
		series = "kubernetes"
		placement = "foo=bar"
	}
	application := model.AddApplication(description.ApplicationArgs{
		Tag:                names.NewApplicationTag(name),
		CharmURL:           "cs:" + name,
		Series:             series,
		Placement:          placement,
		CharmConfig:        map[string]interface{}{},
		LeadershipSettings: map[string]interface{}{},
	})
	application.SetStatus(minimalStatusArgs())
	for i := 0; i < numUnits; i++ {
		machine := model.AddMachine(description.MachineArgs{
			Id:     names.NewMachineTag(fmt.Sprint(i)),
			Series: series,
		})
		unit := application.AddUnit(description.UnitArgs{
			Tag:     names.NewUnitTag(fmt.Sprintf("%s/%d", name, i)),
			Machine: machine.Tag(),
		})
		unit.SetAgentStatus(minimalStatusArgs())
	}

	return application
}

func (s *bundleSuite) setEndpointSettings(ep description.Endpoint, units ...string) {
	for _, unit := range units {
		ep.SetUnitSettings(unit, map[string]interface{}{
			"key": "value",
		})
	}
}

func (s *bundleSuite) newModel(modelType string, app1 string, app2 string) description.Model {
	s.st.model = description.NewModel(description.ModelArgs{
		Type:  modelType,
		Owner: names.NewUserTag("magic"),
		Config: map[string]interface{}{
			"name": "awesome",
			"uuid": "some-uuid",
		},
		CloudRegion: "some-region"})

	s.addApplicationToModel(s.st.model, app1, 2)
	s.addApplicationToModel(s.st.model, app2, 1)

	// Add a relation between wordpress and mysql.
	rel := s.st.model.AddRelation(description.RelationArgs{
		Id:  42,
		Key: "special key",
	})
	rel.SetStatus(minimalStatusArgs())

	app1Endpoint := rel.AddEndpoint(description.EndpointArgs{
		ApplicationName: app1,
		Name:            "db",
		// Ignoring other aspects of endpoints.
	})
	s.setEndpointSettings(app1Endpoint, app1+"/0", app1+"/1")

	app2Endpoint := rel.AddEndpoint(description.EndpointArgs{
		ApplicationName: "mysql",
		Name:            "mysql",
		// Ignoring other aspects of endpoints.
	})
	s.setEndpointSettings(app2Endpoint, app2+"/0")

	return s.st.model
}

func (s *bundleSuite) TestExportBundleModelWithSettingsRelations(c *gc.C) {
	model := s.newModel("iaas", "wordpress", "mysql")
	model.SetStatus(description.StatusArgs{Value: "available"})

	result, err := s.facade.ExportBundle()
	c.Assert(err, jc.ErrorIsNil)

	output := `
series: xenial
applications:
  mysql:
    charm: cs:mysql
    num_units: 1
    to:
    - "0"
  wordpress:
    charm: cs:wordpress
    num_units: 2
    to:
    - "0"
    - "1"
machines:
  "0": {}
  "1": {}
relations:
- - wordpress:db
  - mysql:mysql
`[1:]
	expectedResult := params.StringResult{nil, output}

	c.Assert(result, gc.Equals, expectedResult)
	s.st.CheckCall(c, 0, "ExportPartial", s.st.GetExportConfig())
}

func (s *bundleSuite) addSubordinateEndpoints(
	c *gc.C,
	rel description.Relation, app string,
) (description.Endpoint, description.Endpoint) {
	appEndpoint := rel.AddEndpoint(description.EndpointArgs{
		ApplicationName: app,
		Name:            "logging",
		Scope:           "container",
		// Ignoring other aspects of endpoints.
	})
	loggingEndpoint := rel.AddEndpoint(description.EndpointArgs{
		ApplicationName: "logging",
		Name:            "logging",
		Scope:           "container",
		// Ignoring other aspects of endpoints.
	})
	return appEndpoint, loggingEndpoint
}

func (s *bundleSuite) TestExportBundleModelRelationsWithSubordinates(c *gc.C) {
	model := s.newModel("iaas", "wordpress", "mysql")
	model.SetStatus(description.StatusArgs{Value: "available"})

	// Add a subordinate relations between logging and both wordpress and mysql.
	rel := model.AddRelation(description.RelationArgs{
		Id:  43,
		Key: "some key",
	})
	wordpressEndpoint, loggingEndpoint := s.addSubordinateEndpoints(c, rel, "wordpress")
	s.setEndpointSettings(wordpressEndpoint, "wordpress/0", "wordpress/1")
	s.setEndpointSettings(loggingEndpoint, "logging/0", "logging/1")

	rel = model.AddRelation(description.RelationArgs{
		Id:  44,
		Key: "other key",
	})
	mysqlEndpoint, loggingEndpoint := s.addSubordinateEndpoints(c, rel, "mysql")
	s.setEndpointSettings(mysqlEndpoint, "mysql/0")
	s.setEndpointSettings(loggingEndpoint, "logging/2")

	result, err := s.facade.ExportBundle()
	c.Assert(err, jc.ErrorIsNil)

	expectedResult := params.StringResult{nil, `
series: xenial
applications:
  mysql:
    charm: cs:mysql
    num_units: 1
    to:
    - "0"
  wordpress:
    charm: cs:wordpress
    num_units: 2
    to:
    - "0"
    - "1"
machines:
  "0": {}
  "1": {}
relations:
- - wordpress:db
  - mysql:mysql
- - wordpress:logging
  - logging:logging
- - mysql:logging
  - logging:logging
`[1:]}

	c.Assert(result, gc.Equals, expectedResult)
	s.st.CheckCall(c, 0, "ExportPartial", s.st.GetExportConfig())
}

func (s *bundleSuite) TestExportBundleSubordinateApplication(c *gc.C) {
	s.st.model = description.NewModel(description.ModelArgs{Owner: names.NewUserTag("magic"),
		Config: map[string]interface{}{
			"name": "awesome",
			"uuid": "some-uuid",
		},
		CloudRegion: "some-region"})

	application := s.st.model.AddApplication(description.ApplicationArgs{
		Tag:                  names.NewApplicationTag("magic"),
		Series:               "zesty",
		Subordinate:          true,
		CharmURL:             "cs:zesty/magic",
		Channel:              "stable",
		CharmModifiedVersion: 1,
		ForceCharm:           true,
		Exposed:              true,
		EndpointBindings: map[string]string{
			"rel-name": "some-space",
		},
		ApplicationConfig: map[string]interface{}{
			"config key": "config value",
		},
		CharmConfig: map[string]interface{}{
			"key": "value",
		},
		Leader: "magic/1",
		LeadershipSettings: map[string]interface{}{
			"leader": true,
		},
		MetricsCredentials: []byte("sekrit"),
		PasswordHash:       "passwordhash",
		PodSpec:            "podspec",
	})
	application.SetStatus(minimalStatusArgs())

	result, err := s.facade.ExportBundle()
	c.Assert(err, jc.ErrorIsNil)

	expectedResult := params.StringResult{nil, `
series: zesty
applications:
  magic:
    charm: cs:zesty/magic
    expose: true
    options:
      key: value
    bindings:
      rel-name: some-space
`[1:]}

	c.Assert(result, gc.Equals, expectedResult)
	s.st.CheckCall(c, 0, "ExportPartial", s.st.GetExportConfig())
}

func (s *bundleSuite) TestExportBundleSubordinateApplicationAndMachine(c *gc.C) {
	s.st.model = description.NewModel(description.ModelArgs{Owner: names.NewUserTag("magic"),
		Config: map[string]interface{}{
			"name": "awesome",
			"uuid": "some-uuid",
		},
		CloudRegion: "some-region"})

	application := s.st.model.AddApplication(description.ApplicationArgs{
		Tag:         names.NewApplicationTag("magic"),
		Series:      "zesty",
		Subordinate: true,
		CharmURL:    "cs:zesty/magic",
		Channel:     "stable",
		Exposed:     true,
		CharmConfig: map[string]interface{}{
			"key": "value",
		},
	})
	application.SetStatus(minimalStatusArgs())

	s.addMinimalMachineWithConstraints(s.st.model, "0")

	result, err := s.facade.ExportBundle()
	c.Assert(err, jc.ErrorIsNil)

	expectedResult := params.StringResult{nil, `
series: zesty
applications:
  magic:
    charm: cs:zesty/magic
    expose: true
    options:
      key: value
`[1:]}

	c.Assert(result, gc.Equals, expectedResult)
	s.st.CheckCall(c, 0, "ExportPartial", s.st.GetExportConfig())
}

func (s *bundleSuite) addMinimalMachineWithConstraints(model description.Model, id string) {
	m := model.AddMachine(description.MachineArgs{
		Id:           names.NewMachineTag(id),
		Nonce:        "a-nonce",
		PasswordHash: "some-hash",
		Series:       "xenial",
		Jobs:         []string{"host-units"},
	})
	args := description.ConstraintsArgs{
		Architecture: "amd64",
		Memory:       8 * 1024,
		RootDisk:     40 * 1024,
		CpuCores:     2,
		CpuPower:     100,
		InstanceType: "big-inst",
		Tags:         []string{"foo", "bar"},
		VirtType:     "pv",
		Container:    "kvm",
		Spaces:       []string{"internal"},
	}
	m.SetConstraints(args)
	m.SetStatus(minimalStatusArgs())
}

func (s *bundleSuite) TestExportBundleModelWithConstraints(c *gc.C) {
	model := s.newModel("iaas", "mediawiki", "mysql")

	s.addMinimalMachineWithConstraints(model, "0")
	s.addMinimalMachineWithConstraints(model, "1")

	model.SetStatus(description.StatusArgs{Value: "available"})

	result, err := s.facade.ExportBundle()
	c.Assert(err, jc.ErrorIsNil)
	expectedResult := params.StringResult{nil, `
series: xenial
applications:
  mediawiki:
    charm: cs:mediawiki
    num_units: 2
    to:
    - "0"
    - "1"
  mysql:
    charm: cs:mysql
    num_units: 1
    to:
    - "0"
machines:
  "0":
<<<<<<< HEAD
    constraints: arch=amd64 mem=8192 root-disk=40960
  "1":
    constraints: arch=amd64 mem=8192 root-disk=40960
relations:
- - mediawiki:db
  - mysql:mysql
`[1:]}

	c.Assert(result, gc.Equals, expectedResult)

	s.st.CheckCall(c, 0, "ExportPartial", s.st.GetExportConfig())
}

func (s *bundleSuite) addMinimalMachinewithHardwareConstraints(model description.Model, id string) {
	m := model.AddMachine(description.MachineArgs{
		Id:           names.NewMachineTag(id),
		Nonce:        "a-nonce",
		PasswordHash: "some-hash",
		Series:       "xenial",
		Jobs:         []string{"host-units"},
	})
	args := description.ConstraintsArgs{
		Architecture: "amd64",
		Memory:       8 * 1024,
		RootDisk:     40 * 1024,
	}
	m.SetConstraints(args)
	instanceArgs := description.CloudInstanceArgs{
		Architecture: "amd64",
		Memory:       4 * 1024,
		RootDisk:     16 * 1024,
	}
	m.SetInstance(instanceArgs)
	m.SetStatus(minimalStatusArgs())
}

func (s *bundleSuite) TestExportBundleModelWithHardwareConstraints(c *gc.C) {
	model := s.newModel("iaas", "mediawiki", "mysql")

	s.addMinimalMachinewithHardwareConstraints(model, "0")
	s.addMinimalMachinewithHardwareConstraints(model, "1")

	model.SetStatus(description.StatusArgs{Value: "available"})

	result, err := s.facade.ExportBundle()
	c.Assert(err, jc.ErrorIsNil)
	expectedResult := params.StringResult{nil, `
series: xenial
applications:
  mediawiki:
    charm: cs:mediawiki
    num_units: 2
    to:
    - "0"
    - "1"
  mysql:
    charm: cs:mysql
    num_units: 1
    to:
    - "0"
machines:
  "0":
    constraints: arch=amd64 mem=4096 root-disk=16384
=======
    constraints: arch=amd64 cpu-cores=2 cpu-power=100 mem=8192 root-disk=40960 instance-type=big-inst
      container=kvm virt-type=pv tags=foo,bar spaces=internal
>>>>>>> 407c79c5
  "1":
    constraints: arch=amd64 cpu-cores=2 cpu-power=100 mem=8192 root-disk=40960 instance-type=big-inst
      container=kvm virt-type=pv tags=foo,bar spaces=internal
relations:
- - mediawiki:db
  - mysql:mysql
`[1:]}

	c.Assert(result, gc.Equals, expectedResult)

	s.st.CheckCall(c, 0, "ExportPartial", s.st.GetExportConfig())
}

func (s *bundleSuite) addMinimalMachineWithAnnotations(model description.Model, id string) {
	m := model.AddMachine(description.MachineArgs{
		Id:           names.NewMachineTag(id),
		Nonce:        "a-nonce",
		PasswordHash: "some-hash",
		Series:       "xenial",
		Jobs:         []string{"host-units"},
	})
	m.SetAnnotations(map[string]string{
		"string":  "value",
		"another": "one",
	})
	m.SetStatus(minimalStatusArgs())
}

func (s *bundleSuite) TestExportBundleModelWithAnnotations(c *gc.C) {
	model := s.newModel("iaas", "wordpress", "mysql")

	s.addMinimalMachineWithAnnotations(model, "0")
	s.addMinimalMachineWithAnnotations(model, "1")

	model.SetStatus(description.StatusArgs{Value: "available"})

	result, err := s.facade.ExportBundle()
	c.Assert(err, jc.ErrorIsNil)
	expectedResult := params.StringResult{nil, `
series: xenial
applications:
  mysql:
    charm: cs:mysql
    num_units: 1
    to:
    - "0"
  wordpress:
    charm: cs:wordpress
    num_units: 2
    to:
    - "0"
    - "1"
machines:
  "0":
    annotations:
      another: one
      string: value
  "1":
    annotations:
      another: one
      string: value
relations:
- - wordpress:db
  - mysql:mysql
`[1:]}

	c.Assert(result, gc.Equals, expectedResult)
	s.st.CheckCall(c, 0, "ExportPartial", s.st.GetExportConfig())
}

func (s *bundleSuite) TestExportBundleWithContainers(c *gc.C) {
	s.st.model = description.NewModel(description.ModelArgs{Owner: names.NewUserTag("magic"),
		Config: map[string]interface{}{
			"name": "awesome",
			"uuid": "some-uuid",
		},
		CloudRegion: "some-region"})

	application0 := s.st.model.AddApplication(description.ApplicationArgs{
		Tag:      names.NewApplicationTag("wordpress"),
		CharmURL: "cs:wordpress",
		Series:   "xenial",
	})
	application0.SetStatus(minimalStatusArgs())

	m0 := s.st.model.AddMachine(description.MachineArgs{
		Id:     names.NewMachineTag("0"),
		Series: "xenial",
	})
	args := description.ConstraintsArgs{
		Architecture: "amd64",
		Memory:       8 * 1024,
		RootDisk:     40 * 1024,
	}
	m0.SetConstraints(args)
	ut0 := application0.AddUnit(description.UnitArgs{
		Tag:     names.NewUnitTag("wordpress/0"),
		Machine: names.NewMachineTag("0"),
	})
	ut0.SetAgentStatus(minimalStatusArgs())

	application1 := s.st.model.AddApplication(description.ApplicationArgs{
		Tag:      names.NewApplicationTag("mysql"),
		CharmURL: "cs:mysql",
		Series:   "xenial",
	})
	application1.SetStatus(minimalStatusArgs())

	m1 := s.st.model.AddMachine(description.MachineArgs{
		Id:     names.NewMachineTag("1"),
		Series: "xenial",
	})
	args = description.ConstraintsArgs{
		Architecture: "amd64",
		Memory:       8 * 1024,
		RootDisk:     40 * 1024,
	}
	m1.SetConstraints(args)

	ut := application1.AddUnit(description.UnitArgs{
		Tag:     names.NewUnitTag("mysql/1"),
		Machine: names.NewMachineTag("1/lxd/0"),
	})
	ut.SetAgentStatus(minimalStatusArgs())

	result, err := s.facade.ExportBundle()
	c.Assert(err, jc.ErrorIsNil)
	expectedResult := params.StringResult{nil, `
series: xenial
applications:
  mysql:
    charm: cs:mysql
    num_units: 1
    to:
    - lxd:1
  wordpress:
    charm: cs:wordpress
    num_units: 1
    to:
    - "0"
machines:
  "0":
    constraints: arch=amd64 mem=8192 root-disk=40960
  "1":
    constraints: arch=amd64 mem=8192 root-disk=40960
`[1:]}

	c.Assert(result, gc.Equals, expectedResult)
	s.st.CheckCall(c, 0, "ExportPartial", s.st.GetExportConfig())
}

func (s *bundleSuite) TestMixedSeries(c *gc.C) {
	s.st.model = description.NewModel(description.ModelArgs{Owner: names.NewUserTag("magic"),
		Config: map[string]interface{}{
			"name":           "awesome",
			"uuid":           "some-uuid",
			"default-series": "xenial",
		},
		CloudRegion: "some-region"})

	application := s.st.model.AddApplication(description.ApplicationArgs{
		Tag:      names.NewApplicationTag("magic"),
		Series:   "xenial",
		CharmURL: "cs:xenial/magic",
	})
	application.AddUnit(description.UnitArgs{
		Tag:     names.NewUnitTag("magic/0"),
		Machine: names.NewMachineTag("0"),
	})
	s.st.model.AddMachine(description.MachineArgs{
		Id:     names.NewMachineTag("0"),
		Series: "xenial",
	})

	application = s.st.model.AddApplication(description.ApplicationArgs{
		Tag:      names.NewApplicationTag("mojo"),
		Series:   "trusty",
		CharmURL: "cs:mojo",
	})
	application.AddUnit(description.UnitArgs{
		Tag:     names.NewUnitTag("mojo/0"),
		Machine: names.NewMachineTag("1"),
	})
	s.st.model.AddMachine(description.MachineArgs{
		Id:     names.NewMachineTag("1"),
		Series: "trusty",
	})

	result, err := s.facade.ExportBundle()
	c.Assert(err, jc.ErrorIsNil)

	expectedResult := params.StringResult{nil, `
series: xenial
applications:
  magic:
    charm: cs:xenial/magic
    num_units: 1
    to:
    - "0"
  mojo:
    charm: cs:mojo
    series: trusty
    num_units: 1
    to:
    - "1"
machines:
  "0": {}
  "1":
    series: trusty
`[1:]}

	c.Assert(result, gc.Equals, expectedResult)
	s.st.CheckCall(c, 0, "ExportPartial", s.st.GetExportConfig())
}

func (s *bundleSuite) TestMixedSeriesNoDefaultSeries(c *gc.C) {
	s.st.model = description.NewModel(description.ModelArgs{Owner: names.NewUserTag("magic"),
		Config: map[string]interface{}{
			"name":           "awesome",
			"uuid":           "some-uuid",
			"default-series": "bionic",
		},
		CloudRegion: "some-region"})

	application := s.st.model.AddApplication(description.ApplicationArgs{
		Tag:      names.NewApplicationTag("magic"),
		Series:   "xenial",
		CharmURL: "cs:xenial/magic",
	})
	application.AddUnit(description.UnitArgs{
		Tag:     names.NewUnitTag("magic/0"),
		Machine: names.NewMachineTag("0"),
	})
	s.st.model.AddMachine(description.MachineArgs{
		Id:     names.NewMachineTag("0"),
		Series: "xenial",
	})

	application = s.st.model.AddApplication(description.ApplicationArgs{
		Tag:      names.NewApplicationTag("mojo"),
		Series:   "trusty",
		CharmURL: "cs:mojo",
	})
	application.AddUnit(description.UnitArgs{
		Tag:     names.NewUnitTag("mojo/0"),
		Machine: names.NewMachineTag("1"),
	})
	s.st.model.AddMachine(description.MachineArgs{
		Id:     names.NewMachineTag("1"),
		Series: "trusty",
	})

	result, err := s.facade.ExportBundle()
	c.Assert(err, jc.ErrorIsNil)

	expectedResult := params.StringResult{nil, `
applications:
  magic:
    charm: cs:xenial/magic
    series: xenial
    num_units: 1
    to:
    - "0"
  mojo:
    charm: cs:mojo
    series: trusty
    num_units: 1
    to:
    - "1"
machines:
  "0":
    series: xenial
  "1":
    series: trusty
`[1:]}

	c.Assert(result, gc.Equals, expectedResult)
	s.st.CheckCall(c, 0, "ExportPartial", s.st.GetExportConfig())
}

func (s *bundleSuite) TestExportKubernetesBundle(c *gc.C) {
	model := s.newModel("caas", "wordpress", "mysql")
	model.SetStatus(description.StatusArgs{Value: "available"})

	result, err := s.facade.ExportBundle()
	c.Assert(err, jc.ErrorIsNil)

	output := `
bundle: kubernetes
applications:
  mysql:
    charm: cs:mysql
    scale: 1
    placement: foo=bar
  wordpress:
    charm: cs:wordpress
    scale: 2
    placement: foo=bar
relations:
- - wordpress:db
  - mysql:mysql
`[1:]
	expectedResult := params.StringResult{nil, output}

	c.Assert(result, gc.Equals, expectedResult)
	s.st.CheckCall(c, 0, "ExportPartial", s.st.GetExportConfig())
}<|MERGE_RESOLUTION|>--- conflicted
+++ resolved
@@ -834,10 +834,11 @@
     - "0"
 machines:
   "0":
-<<<<<<< HEAD
-    constraints: arch=amd64 mem=8192 root-disk=40960
+    constraints: arch=amd64 cpu-cores=2 cpu-power=100 mem=8192 root-disk=40960 instance-type=big-inst
+      container=kvm virt-type=pv tags=foo,bar spaces=internal
   "1":
-    constraints: arch=amd64 mem=8192 root-disk=40960
+    constraints: arch=amd64 cpu-cores=2 cpu-power=100 mem=8192 root-disk=40960 instance-type=big-inst
+      container=kvm virt-type=pv tags=foo,bar spaces=internal
 relations:
 - - mediawiki:db
   - mysql:mysql
@@ -897,14 +898,9 @@
     - "0"
 machines:
   "0":
-    constraints: arch=amd64 mem=4096 root-disk=16384
-=======
-    constraints: arch=amd64 cpu-cores=2 cpu-power=100 mem=8192 root-disk=40960 instance-type=big-inst
-      container=kvm virt-type=pv tags=foo,bar spaces=internal
->>>>>>> 407c79c5
+    constraints: arch=amd64 mem=8192 root-disk=40960
   "1":
-    constraints: arch=amd64 cpu-cores=2 cpu-power=100 mem=8192 root-disk=40960 instance-type=big-inst
-      container=kvm virt-type=pv tags=foo,bar spaces=internal
+    constraints: arch=amd64 mem=8192 root-disk=40960
 relations:
 - - mediawiki:db
   - mysql:mysql
