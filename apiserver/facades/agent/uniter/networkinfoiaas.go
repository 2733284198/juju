--- conflicted
+++ resolved
@@ -12,7 +12,7 @@
 
 	apiservererrors "github.com/juju/juju/apiserver/errors"
 	"github.com/juju/juju/apiserver/params"
-	network "github.com/juju/juju/core/network"
+	"github.com/juju/juju/core/network"
 	"github.com/juju/juju/state"
 )
 
@@ -174,8 +174,8 @@
 		var err error
 		privateMachineAddress, err := n.pollForAddress(machine.PrivateAddress)
 		if err != nil {
-			results[network.AlphaSpaceId] = params.NetworkInfoResult{Error: common.ServerError(errors.Annotatef(
-				err, "getting machine %q preferred private address", machine.MachineTag()))}
+			results[network.AlphaSpaceId] = params.NetworkInfoResult{Error: apiservererrors.ServerError(
+				errors.Annotatef(err, "getting machine %q preferred private address", machine.MachineTag()))}
 
 			// Remove this ID to prevent further processing.
 			spaceSet.Remove(network.AlphaSpaceId)
@@ -197,7 +197,8 @@
 		return err != nil
 	}
 	if err := retry.Call(retryArg); err != nil {
-		result := params.NetworkInfoResult{Error: common.ServerError(errors.Annotate(err, "getting devices addresses"))}
+		result := params.NetworkInfoResult{Error: apiservererrors.ServerError(
+			errors.Annotate(err, "getting devices addresses"))}
 		for _, id := range spaceSet.Values() {
 			if _, ok := results[id]; !ok {
 				results[id] = result
@@ -232,7 +233,7 @@
 				r := results[subnet.SpaceID()]
 				r.Info, err = addAddressToResult(r.Info, addr)
 				if err != nil {
-					r.Error = common.ServerError(err)
+					r.Error = apiservererrors.ServerError(err)
 				} else {
 					results[subnet.SpaceID()] = r
 				}
@@ -253,7 +254,7 @@
 				r := results[network.AlphaSpaceId]
 				r.Info, err = addAddressToResult(r.Info, addr)
 				if err != nil {
-					r.Error = common.ServerError(err)
+					r.Error = apiservererrors.ServerError(err)
 				} else {
 					results[network.AlphaSpaceId] = r
 				}
@@ -285,7 +286,8 @@
 	for _, id := range spaceSet.Values() {
 		if _, ok := results[id]; !ok {
 			results[id] = params.NetworkInfoResult{
-				Error: common.ServerError(errors.Errorf("machine %q has no devices in space %q", machineID, id)),
+				Error: apiservererrors.ServerError(
+					errors.Errorf("machine %q has no devices in space %q", machineID, id)),
 			}
 		}
 	}
@@ -322,20 +324,6 @@
 	return append(networkInfos, networkInfo), nil
 }
 
-<<<<<<< HEAD
-func machineNetworkInfoResultToNetworkInfoResult(inResult machineNetworkInfoResult) params.NetworkInfoResult {
-	if inResult.Error != nil {
-		return params.NetworkInfoResult{Error: apiservererrors.ServerError(inResult.Error)}
-	}
-	infos := make([]params.NetworkInfo, len(inResult.NetworkInfos))
-	for i, info := range inResult.NetworkInfos {
-		infos[i] = networkToParamsNetworkInfo(info)
-	}
-	return params.NetworkInfoResult{
-		Info: infos,
-	}
-}
-=======
 // spaceAddressesFromNetworkInfo returns a SpaceAddresses collection
 // from a slice of NetworkInfo.
 // We need to construct sortable addresses from link-layer devices,
@@ -350,7 +338,6 @@
 		if strings.HasPrefix(nwInfo.InterfaceName, "fan-") {
 			scope = network.ScopeFanLocal
 		}
->>>>>>> daf11d2d
 
 		for _, addr := range nwInfo.Addresses {
 			addrs = append(addrs, network.NewScopedSpaceAddress(addr.Address, scope))
