--- conflicted
+++ resolved
@@ -26,11 +26,7 @@
 	ListContainers() ([]shared.ContainerInfo, error)
 	ContainerInfo(name string) (*shared.ContainerInfo, error)
 	Init(name string, imgremote string, image string, profiles *[]string, config map[string]string, ephem bool) (*lxd.Response, error)
-<<<<<<< HEAD
-	Action(name string, action shared.ContainerAction, timeout int, force, stateful bool) (*lxd.Response, error)
-=======
 	Action(name string, action shared.ContainerAction, timeout int, force bool, stateful bool) (*lxd.Response, error)
->>>>>>> 0582881f
 	Exec(name string, cmd []string, env map[string]string, stdin io.ReadCloser, stdout io.WriteCloser, stderr io.WriteCloser, controlHandler func(*lxd.Client, *websocket.Conn)) (int, error)
 	Delete(name string) (*lxd.Response, error)
 
@@ -130,15 +126,8 @@
 func (client *instanceClient) startInstance(spec InstanceSpec) error {
 	timeout := -1
 	force := false
-<<<<<<< HEAD
-	// TODO(jam) I believe stateful means to store the memory state when
-	// stopping the instance, and then you have to pass stateful=true to
-	// start the instance with its state. We aren't supporting that yet.
 	stateful := false
 	resp, err := client.raw.Action(spec.Name, shared.Start, timeout, force, stateful)
-=======
-	resp, err := client.raw.Action(spec.Name, shared.Start, timeout, force, false)
->>>>>>> 0582881f
 	if err != nil {
 		return errors.Trace(err)
 	}
@@ -245,16 +234,8 @@
 	if info.StatusCode != shared.Stopped {
 		timeout := -1
 		force := true
-<<<<<<< HEAD
-		// TODO(jam) I believe stateful means to store the memory state
-		// when stopping the instance, and then you have to pass
-		// stateful=true to start the instance with its state. We
-		// aren't supporting that yet.
 		stateful := false
 		resp, err := client.raw.Action(name, shared.Stop, timeout, force, stateful)
-=======
-		resp, err := client.raw.Action(name, shared.Stop, timeout, force, false)
->>>>>>> 0582881f
 		if err != nil {
 			return errors.Trace(err)
 		}
