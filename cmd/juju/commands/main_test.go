// Copyright 2012, 2013 Canonical Ltd.
// Licensed under the AGPLv3, see LICENCE file for details.

package commands

import (
	"bytes"
	"fmt"
	"io/ioutil"
	"os"
	"path/filepath"
	"runtime"
	"sort"
	"strings"

	"github.com/juju/cmd"
	"github.com/juju/collections/set"
	"github.com/juju/featureflag"
	"github.com/juju/gnuflag"
<<<<<<< HEAD
	"github.com/juju/os/v2/series"
	gitjujutesting "github.com/juju/testing"
	jc "github.com/juju/testing/checkers"
	"github.com/juju/utils/v2/arch"
	"github.com/juju/version"
=======
	jujuos "github.com/juju/os"
	gitjujutesting "github.com/juju/testing"
	jc "github.com/juju/testing/checkers"
>>>>>>> eb7556ac
	gc "gopkg.in/check.v1"

	jujucloud "github.com/juju/juju/cloud"
	jujucmd "github.com/juju/juju/cmd"
	"github.com/juju/juju/cmd/juju/application"
	"github.com/juju/juju/cmd/juju/cloud"
	"github.com/juju/juju/cmd/modelcmd"
	"github.com/juju/juju/feature"
	"github.com/juju/juju/juju/osenv"
	"github.com/juju/juju/jujuclient/jujuclienttesting"
	"github.com/juju/juju/testing"
	jujuversion "github.com/juju/juju/version"
)

type MainSuite struct {
	testing.FakeJujuXDGDataHomeSuite
	gitjujutesting.PatchExecHelper
}

var _ = gc.Suite(&MainSuite{})

func helpText(command cmd.Command, name string) string {
	buff := &bytes.Buffer{}
	info := command.Info()
	info.Name = name
	f := gnuflag.NewFlagSetWithFlagKnownAs(info.Name, gnuflag.ContinueOnError, cmd.FlagAlias(command, "option"))
	command.SetFlags(f)

	superJuju := jujucmd.NewSuperCommand(cmd.SuperCommandParams{
		Name:        "juju",
		FlagKnownAs: "option",
		Log:         jujucmd.DefaultLog,
	})
	superF := gnuflag.NewFlagSetWithFlagKnownAs("juju", gnuflag.ContinueOnError, "option")
	superJuju.SetFlags(superF)

	buff.Write(info.HelpWithSuperFlags(superF, f))
	return buff.String()
}

func deployHelpText() string {
	return helpText(application.NewDeployCommand(), "juju deploy")
}
func configHelpText() string {
	return helpText(application.NewConfigCommand(), "juju config")
}

func syncToolsHelpText() string {
	return helpText(newSyncToolsCommand(), "juju sync-agent-binaries")
}

func (s *MainSuite) TestRunMain(c *gc.C) {
	jujuclienttesting.SetupMinimalFileStore(c)

	missingCommandMessage := func(wanted, actual string) string {
		return fmt.Sprintf("ERROR %s\n", NotFoundCommand{
			ArgName:  wanted,
			CmdName:  actual,
			HelpHint: `See "juju --help"`,
		}.Error())
	}

	// The test array structure needs to be inline here as some of the
	// expected values below use deployHelpText().  This constructs the deploy
	// command and runs gets the help for it.  When the deploy command is
	// setting the flags (which is needed for the help text) it is accessing
	// osenv.JujuXDGDataHome(), which panics if SetJujuXDGDataHome has not been called.
	// The FakeHome from testing does this.
	for i, t := range []struct {
		summary string
		args    []string
		code    int
		out     string
	}{{
		summary: "juju help foo doesn't exist",
		args:    []string{"help", "foo"},
		code:    1,
		out:     missingCommandMessage("foo", "gui"),
	}, {
		summary: "juju help deploy shows the default help without global options",
		args:    []string{"help", "deploy"},
		code:    0,
		out:     deployHelpText(),
	}, {
		summary: "juju --help deploy shows the same help as 'help deploy'",
		args:    []string{"--help", "deploy"},
		code:    0,
		out:     deployHelpText(),
	}, {
		summary: "juju deploy --help shows the same help as 'help deploy'",
		args:    []string{"deploy", "--help"},
		code:    0,
		out:     deployHelpText(),
	}, {
		summary: "juju --help config shows the same help as 'help config'",
		args:    []string{"--help", "config"},
		code:    0,
		out:     configHelpText(),
	}, {
		summary: "juju config --help shows the same help as 'help config'",
		args:    []string{"config", "--help"},
		code:    0,
		out:     configHelpText(),
	}, {
		summary: "unknown command with match",
		args:    []string{"discombobulate"},
		code:    1,
		out:     missingCommandMessage("discombobulate", "dashboard"),
	}, {
		summary: "unknown command",
		args:    []string{"pseudopseudohypoparathyroidism"},
		code:    1,
		out:     "ERROR unrecognized command: juju pseudopseudohypoparathyroidism\n",
	}, {
		summary: "unknown option before command",
		args:    []string{"--cheese", "bootstrap"},
		code:    2,
		out:     "ERROR option provided but not defined: --cheese\n",
	}, {
		summary: "unknown option after command",
		args:    []string{"bootstrap", "--cheese"},
		code:    2,
		out:     "ERROR option provided but not defined: --cheese\n",
	}, {
		summary: "known option, but specified before command",
		args:    []string{"--model", "blah", "bootstrap"},
		code:    2,
		out:     "ERROR option provided but not defined: --model\n",
	}, {
		summary: "juju sync-agent-binaries registered properly",
		args:    []string{"sync-agent-binaries", "--help"},
		code:    0,
		out:     syncToolsHelpText(),
	}, {
		summary: "check version command returns a fully qualified version string",
		args:    []string{"version"},
		code:    0,
		out:     testing.CurrentVersion(c).String() + "\n",
	}, {
		summary: "check --version command returns a fully qualified version string",
		args:    []string{"--version"},
		code:    0,
		out:     testing.CurrentVersion(c).String() + "\n",
	}} {
		c.Logf("test %d: %s", i, t.summary)
		out := badrun(c, t.code, t.args...)
		c.Assert(out, gc.Equals, t.out)
	}
}

func (s *MainSuite) TestActualRunJujuArgOrder(c *gc.C) {
	//TODO(bogdanteleaga): cannot read the env file because of some suite
	//problems. The juju home, when calling something from the command line is
	//not the same as in the test suite.
	if runtime.GOOS == "windows" {
		c.Skip("bug 1403084: cannot read env file on windows because of suite problems")
	}
	s.PatchEnvironment(osenv.JujuControllerEnvKey, "current-controller")
	s.PatchEnvironment(osenv.JujuModelEnvKey, "current")
	logpath := filepath.Join(c.MkDir(), "log")
	tests := [][]string{
		{"--log-file", logpath, "--debug", "help"}, // global flags before
		{"help", "--log-file", logpath, "--debug"}, // after
		{"--log-file", logpath, "help", "--debug"}, // mixed
	}
	for i, test := range tests {
		c.Logf("test %d: %v", i, test)
		badrun(c, 0, test...)
		content, err := ioutil.ReadFile(logpath)
		c.Assert(err, jc.ErrorIsNil)
		c.Assert(string(content), gc.Matches, "(.|\n)*running juju(.|\n)*command finished(.|\n)*")
		err = os.Remove(logpath)
		c.Assert(err, jc.ErrorIsNil)
	}
}

<<<<<<< HEAD
func (s *MainSuite) TestNoWarn2xFirstRun(c *gc.C) {
	// Code should only rnu on ubuntu series, so patch out the series for
=======
func (s *MainSuite) TestFirstRun2xFrom1xOnUbuntu(c *gc.C) {
	if runtime.GOOS == "windows" {
		// This test can't work on Windows and shouldn't need to
		c.Skip("test doesn't work on Windows because Juju's 1.x and 2.x config directory are the same")
	}

	// Code should only run on ubuntu series, so patch out the series for
	// when non-ubuntu OSes run this test.
	s.PatchValue(&jujuos.HostOS, func() jujuos.OSType { return jujuos.Ubuntu })

	argChan := make(chan []string, 1)

	execCommand := s.GetExecCommand(gitjujutesting.PatchExecConfig{
		Stdout: "1.25.0-trusty-amd64",
		Args:   argChan,
	})
	stub := &gitjujutesting.Stub{}
	s.PatchValue(&cloud.NewUpdatePublicCloudsCommand, func() cmd.Command {
		return &stubCommand{stub: stub}
	})

	// remove the new juju-home and create a fake old juju home.
	err := os.RemoveAll(osenv.JujuXDGDataHomeDir())
	c.Assert(err, jc.ErrorIsNil)
	makeValidOldHome(c)

	var code int
	f := func() {
		code = main{
			execCommand: execCommand,
		}.Run([]string{"juju", "version"})
	}

	stdout, stderr := gitjujutesting.CaptureOutput(c, f)

	select {
	case args := <-argChan:
		c.Assert(args, gc.DeepEquals, []string{"juju-1", "version"})
	default:
		c.Fatalf("Exec function not called.")
	}

	c.Check(code, gc.Equals, 0)
	c.Check(string(stderr), gc.Equals, fmt.Sprintf(`
Welcome to Juju %s. 
    See https://jujucharms.com/docs/stable/introducing-2 for more details.

If you want to use Juju 1.25.0, run 'juju' commands as 'juju-1'. For example, 'juju-1 bootstrap'.
   See https://jujucharms.com/docs/stable/juju-coexist for installation details. 

Since Juju 2 is being run for the first time, downloaded the latest public cloud information.`[1:]+"\n", jujuversion.Current))
	checkVersionOutput(c, string(stdout))
}

func (s *MainSuite) TestFirstRun2xFrom1xNotUbuntu(c *gc.C) {
	// Code should only run on ubuntu series, so pretend to be something else.
	s.PatchValue(&jujuos.HostOS, func() jujuos.OSType { return jujuos.Windows })

	argChan := make(chan []string, 1)

	// we shouldn't actually be running anything, but if we do, this will
	// provide some consistent results.
	execCommand := s.GetExecCommand(gitjujutesting.PatchExecConfig{
		Stdout: "1.25.0-trusty-amd64",
		Args:   argChan,
	})
	stub := &gitjujutesting.Stub{}
	s.PatchValue(&cloud.NewUpdatePublicCloudsCommand, func() cmd.Command {
		return &stubCommand{stub: stub}
	})

	// remove the new juju-home and create a fake old juju home.
	err := os.RemoveAll(osenv.JujuXDGDataHomeDir())
	c.Assert(err, jc.ErrorIsNil)

	makeValidOldHome(c)

	var code int
	stdout, stderr := gitjujutesting.CaptureOutput(c, func() {
		code = main{
			execCommand: execCommand,
		}.Run([]string{"juju", "version"})
	})

	c.Assert(code, gc.Equals, 0)

	assertNoArgs(c, argChan)

	c.Check(string(stderr), gc.Equals, `
Since Juju 2 is being run for the first time, downloaded the latest public cloud information.`[1:]+"\n")
	checkVersionOutput(c, string(stdout))
}

func (s *MainSuite) TestFirstRun2xFrom1xNotUbuntuQuiet(c *gc.C) {
	// Code should only run on ubuntu series, so pretend to be something else.
	s.PatchValue(&jujuos.HostOS, func() jujuos.OSType { return jujuos.Windows })

	argChan := make(chan []string, 1)

	// we shouldn't actually be running anything, but if we do, this will
	// provide some consistent results.
	execCommand := s.GetExecCommand(gitjujutesting.PatchExecConfig{
		Stdout: "1.25.0-trusty-amd64",
		Args:   argChan,
	})
	stub := &gitjujutesting.Stub{}
	s.PatchValue(&cloud.NewUpdatePublicCloudsCommand, func() cmd.Command {
		return &stubCommand{stub: stub}
	})

	// remove the new juju-home and create a fake old juju home.
	err := os.RemoveAll(osenv.JujuXDGDataHomeDir())
	c.Assert(err, jc.ErrorIsNil)

	makeValidOldHome(c)

	var code int
	stdout, stderr := gitjujutesting.CaptureOutput(c, func() {
		code = main{
			execCommand: execCommand,
		}.Run([]string{"juju", "version", "--quiet"})
	})

	c.Assert(code, gc.Equals, 0)

	assertNoArgs(c, argChan)

	c.Check(string(stderr), gc.Equals, "")
	checkVersionOutput(c, string(stdout))
}

func (s *MainSuite) TestNoWarn1xWith2xData(c *gc.C) {
	// Code should only run on ubuntu series, so patch out the series for
	// when non-ubuntu OSes run this test.
	s.PatchValue(&jujuos.HostOS, func() jujuos.OSType { return jujuos.Ubuntu })

	argChan := make(chan []string, 1)

	// we shouldn't actually be running anything, but if we do, this will
	// provide some consistent results.
	execCommand := s.GetExecCommand(gitjujutesting.PatchExecConfig{
		Stdout: "1.25.0-trusty-amd64",
		Args:   argChan,
	})

	// there should be a 2x home directory already created by the test setup.

	// create a fake old juju home.
	makeValidOldHome(c)

	var code int
	stdout, stderr := gitjujutesting.CaptureOutput(c, func() {
		code = main{
			execCommand: execCommand,
		}.Run([]string{"juju", "version"})
	})

	c.Assert(code, gc.Equals, 0)

	assertNoArgs(c, argChan)
	c.Assert(string(stderr), gc.Equals, "")
	checkVersionOutput(c, string(stdout))
}

func (s *MainSuite) TestNoWarnWithNo1xOr2xData(c *gc.C) {
	// Code should only run on ubuntu series, so patch out the series for
>>>>>>> eb7556ac
	// when non-ubuntu OSes run this test.
	s.PatchValue(&jujuos.HostOS, func() jujuos.OSType { return jujuos.Ubuntu })

	argChan := make(chan []string, 1)
	// we shouldn't actually be running anything, but if we do, this will
	// provide some consistent results.
	execCommand := s.GetExecCommand(gitjujutesting.PatchExecConfig{
		Stdout: "1.25.0-trusty-amd64",
		Args:   argChan,
	})
	stub := &gitjujutesting.Stub{}
	s.PatchValue(&cloud.NewUpdatePublicCloudsCommand, func() cmd.Command {
		return &stubCommand{stub: stub}
	})

	// remove the new juju-home.
	err := os.RemoveAll(osenv.JujuXDGDataHomeDir())
	c.Assert(err, jc.ErrorIsNil)

	// create fake (empty) old juju home.
	path := c.MkDir()
	s.PatchEnvironment("JUJU_HOME", path)

	var code int
	stdout, stderr := gitjujutesting.CaptureOutput(c, func() {
		code = jujuMain{
			execCommand: execCommand,
		}.Run([]string{"juju", "version"})
	})

	c.Assert(code, gc.Equals, 0)

	assertNoArgs(c, argChan)
	c.Check(string(stderr), gc.Equals, `
Since Juju 2 is being run for the first time, downloaded the latest public cloud information.`[1:]+"\n")
	checkVersionOutput(c, string(stdout))
}

func (s *MainSuite) assertRunUpdateCloud(c *gc.C, expectedCalled bool) {
	argChan := make(chan []string, 1)
	execCommand := s.GetExecCommand(gitjujutesting.PatchExecConfig{
		Stdout: "1.25.0-trusty-amd64",
		Args:   argChan,
	})

	called := false
	s.PatchValue(&cloud.FetchAndMaybeUpdatePublicClouds,
		func(access cloud.PublicCloudsAccessDetails, updateClient bool) (map[string]jujucloud.Cloud, string, error) {
			called = true
			return nil, "", nil
		})
	var code int
	gitjujutesting.CaptureOutput(c, func() {
		code = jujuMain{
			execCommand: execCommand,
		}.Run([]string{"juju", "version"})
	})
	c.Assert(code, gc.Equals, 0)
	c.Assert(called, gc.Equals, expectedCalled)
}

func (s *MainSuite) TestFirstRunUpdateCloud(c *gc.C) {
	// remove the juju-home.
	err := os.RemoveAll(osenv.JujuXDGDataHomeDir())
	c.Assert(err, jc.ErrorIsNil)
	s.assertRunUpdateCloud(c, true)
}

func (s *MainSuite) TestRunNoUpdateCloud(c *gc.C) {
	s.assertRunUpdateCloud(c, false)
}

func checkVersionOutput(c *gc.C, output string) {
	ver := testing.CurrentVersion(c)
	c.Check(output, gc.Equals, ver.String()+"\n")
}

func assertNoArgs(c *gc.C, argChan <-chan []string) {
	select {
	case args := <-argChan:
		c.Fatalf("Exec function called when it shouldn't have been (with args %q).", args)
	default:
		// this is the good path - there shouldn't be any args, which indicates
		// the executable was not called.
	}
}

var commandNames = []string{
	"actions",
	"add-cloud",
	"add-credential",
	"add-k8s",
	"add-machine",
	"add-model",
	"add-relation",
	"add-space",
	"add-ssh-key",
	"add-storage",
	"add-subnet",
	"add-unit",
	"add-user",
	"agree",
	"agreements",
	"attach",
	"attach-resource",
	"attach-storage",
	"autoload-credentials",
	"backups",
	"bind",
	"bootstrap",
	"budget",
	"cached-images",
	"cancel-task",
	"change-user-password",
	"charm",
	"charm-resources",
	"clouds",
	"collect-metrics",
	"config",
	"consume",
	"controller-config",
	"controllers",
	"create-backup",
	"create-storage-pool",
	"create-wallet",
	"credentials",
	"dashboard",
	"debug-code",
	"debug-hook",
	"debug-hooks",
	"debug-log",
	"default-credential",
	"default-region",
	"deploy",
	"destroy-controller",
	"destroy-model",
	"detach-storage",
	"diff-bundle",
	"disable-command",
	"disable-user",
	"disabled-commands",
	"download-backup",
	"enable-command",
	"enable-destroy-controller",
	"enable-ha",
	"enable-user",
	"exec",
	"export-bundle",
	"expose",
	"find-offers",
	"firewall-rules",
	"get-constraints",
	"get-model-constraints",
	"grant",
	"grant-cloud",
	"gui",
	"help",
	"help-tool",
	"hook-tool",
	"hook-tools",
	"import-filesystem",
	"import-ssh-key",
	"kill-controller",
	"list-actions",
	"list-agreements",
	"list-backups",
	"list-cached-images",
	"list-charm-resources",
	"list-clouds",
	"list-controllers",
	"list-credentials",
	"list-disabled-commands",
	"list-firewall-rules",
	"list-machines",
	"list-models",
	"list-offers",
	"list-payloads",
	"list-plans",
	"list-regions",
	"list-resources",
	"list-spaces",
	"list-ssh-keys",
	"list-storage",
	"list-storage-pools",
	"list-subnets",
	"list-users",
	"list-wallets",
	"login",
	"logout",
	"machines",
	"metrics",
	"migrate",
	"model-config",
	"model-default",
	"model-defaults",
	"models",
	"move-to-space",
	"offer",
	"offers",
	"payloads",
	"plans",
	"refresh",
	"regions",
	"register",
	"relate", //alias for add-relation
	"reload-spaces",
	"remove-application",
	"remove-backup",
	"remove-cached-images",
	"remove-cloud",
	"remove-consumed-application",
	"remove-credential",
	"remove-k8s",
	"remove-machine",
	"remove-offer",
	"remove-relation",
	"remove-saas",
	"remove-space",
	"remove-ssh-key",
	"remove-storage",
	"remove-storage-pool",
	"remove-unit",
	"remove-user",
	"rename-space",
	"resolved",
	"resolve",
	"resources",
	"restore-backup",
	"resume-relation",
	"retry-provisioning",
	"revoke",
	"revoke-cloud",
	"run",
	"scale-application",
	"scp",
	"set-credential",
	"set-constraints",
	"set-default-credential",
	"set-default-region",
	"set-firewall-rule",
	"set-meter-status",
	"set-model-constraints",
	"set-plan",
	"set-series",
	"set-wallet",
	"show-action",
	"show-application",
	"show-backup",
	"show-cloud",
	"show-controller",
	"show-credential",
	"show-credentials",
	"show-machine",
	"show-model",
	"show-offer",
	"show-status",
	"show-status-log",
	"show-storage",
	"show-space",
	"show-unit",
	"show-user",
	"show-wallet",
	"sla",
	"spaces",
	"ssh",
	"ssh-keys",
	"status",
	"storage",
	"storage-pools",
	"subnets",
	"suspend-relation",
	"switch",
	"sync-agent-binaries",
	"sync-tools",
	"trust",
	"unexpose",
	"unregister",
	"update-cloud",
	"update-k8s",
	"update-public-clouds",
	"update-credential",
	"update-credentials",
	"update-storage-pool",
	"upgrade-charm",
	"upgrade-controller",
	"upgrade-dashboard",
	"upgrade-gui",
	"upgrade-juju",
	"upgrade-model",
	"upgrade-series",
	"upload-backup",
	"users",
	"version",
	"wallets",
	"whoami",
}

// optionalFeatures are feature flags that impact registration of commands.
var optionalFeatures = []string{
	feature.ActionsV2,
	feature.CharmHubIntegration,
}

// These are the commands that are behind the `devFeatures`.
var commandNamesBehindFlags = set.NewStrings(
	"run", "show-task", "operations", "list-operations", "show-operation",
	"info", "find", "download",
)

func (s *MainSuite) TestHelpCommands(c *gc.C) {
	// Check that we have correctly registered all the commands
	// by checking the help output.
	// First check default commands, and then check commands that are
	// activated by feature flags.

	// remove features behind dev_flag for the first test
	// since they are not enabled.
	cmdSet := set.NewStrings(commandNames...)
	if !featureflag.Enabled(feature.ActionsV2) {
		cmdSet.Add("actions")
		cmdSet.Add("list-actions")
		cmdSet.Add("run-action")
		cmdSet.Add("run")
		cmdSet.Add("show-action")
		cmdSet.Add("show-action-status")
		cmdSet.Add("show-action-output")
		cmdSet.Add("cancel-action")
	}

	// 1. Default Commands. Disable all features.
	setFeatureFlags("")
	// Use sorted values here so we can better see what is wrong.
	registered := getHelpCommandNames(c)
	unknown := registered.Difference(cmdSet)
	c.Assert(unknown, jc.DeepEquals, set.NewStrings())
	missing := cmdSet.Difference(registered)
	c.Assert(missing, jc.DeepEquals, set.NewStrings())

	// 2. Enable development features, and test again.
	cmdSet = cmdSet.Union(commandNamesBehindFlags)
	setFeatureFlags(strings.Join(optionalFeatures, ","))
	registered = getHelpCommandNames(c)
	unknown = registered.Difference(cmdSet)
	c.Assert(unknown, jc.DeepEquals, set.NewStrings())
	missing = cmdSet.Difference(registered)
	c.Assert(missing, jc.DeepEquals, set.NewStrings(
		"cancel-action", "run-action", "show-action-status", "show-action-output"))
}

func getHelpCommandNames(c *gc.C) set.Strings {
	out := badrun(c, 0, "help", "commands")
	lines := strings.Split(out, "\n")
	names := set.NewStrings()
	for _, line := range lines {
		f := strings.Fields(line)
		if len(f) == 0 {
			continue
		}
		names.Add(f[0])
	}
	return names
}

func setFeatureFlags(flags string) {
	if err := os.Setenv(osenv.JujuFeatureFlagEnvKey, flags); err != nil {
		panic(err)
	}
	featureflag.SetFlagsFromEnvironment(osenv.JujuFeatureFlagEnvKey)
}

var globalFlags = []string{
	"--debug .*",
	"--description .*",
	"-h, --help .*",
	"--log-file .*",
	"--logging-config .*",
	"-q, --quiet .*",
	"--show-log .*",
	"-v, --verbose .*",
}

func (s *MainSuite) TestHelpGlobalOptions(c *gc.C) {
	// Check that we have correctly registered all the topics
	// by checking the help output.
	out := badrun(c, 0, "help", "global-options")
	c.Assert(out, gc.Matches, `Global Options

These options may be used with any command, and may appear in front of any
command\.(.|\n)*`)
	lines := strings.Split(out, "\n")
	var flags []string
	for _, line := range lines {
		f := strings.Fields(line)
		if len(f) == 0 || line[0] != '-' {
			continue
		}
		flags = append(flags, line)
	}
	c.Assert(len(flags), gc.Equals, len(globalFlags))
	for i, line := range flags {
		c.Assert(line, gc.Matches, globalFlags[i])
	}
}

func (s *MainSuite) TestRegisterCommands(c *gc.C) {
	stub := &gitjujutesting.Stub{}
	extraNames := []string{"cmd-a", "cmd-b"}
	for i := range extraNames {
		name := extraNames[i]
		RegisterCommand(func() cmd.Command {
			return &stubCommand{
				stub: stub,
				info: &cmd.Info{
					Name: name,
				},
			}
		})
	}

	registry := &stubRegistry{stub: stub}
	registry.names = append(registry.names, "help") // implicit
	registerCommands(registry)
	sort.Strings(registry.names)

	expected := make([]string, len(commandNames))
	copy(expected, commandNames)
	expected = append(expected, extraNames...)
	if !featureflag.Enabled(feature.ActionsV2) {
		expected = append(expected, "cancel-action", "run-action", "show-action-status", "show-action-output")
	}
	sort.Strings(expected)
	c.Check(registry.names, jc.DeepEquals, expected)
}

func (s *MainSuite) TestRegisterCommandsWhitelist(c *gc.C) {
	stubRegistry := &stubRegistry{stub: &gitjujutesting.Stub{}}
	registry := jujuCommandRegistry{
		commandRegistry: stubRegistry,
		whitelist:       set.NewStrings("show-status"),
		excluded:        set.NewStrings(),
	}
	registerCommands(registry)
	c.Assert(stubRegistry.names, jc.SameContents, []string{"show-status", "status"})
}

func (s *MainSuite) TestRegisterCommandsEmbedded(c *gc.C) {
	store := jujuclienttesting.MinimalStore()
	stubRegistry := &stubRegistry{stub: &gitjujutesting.Stub{}}
	registry := jujuCommandRegistry{
		commandRegistry: stubRegistry,
		embedded:        true,
		store:           store,
		excluded:        set.NewStrings(),
	}
	stubCmd := &stubCommand{
		stub: &gitjujutesting.Stub{},
		info: &cmd.Info{
			Name: "test",
		},
	}
	registry.Register(stubCmd)
	c.Assert(stubRegistry.names, jc.SameContents, []string{"test"})
	c.Assert(stubCmd.Embedded, jc.IsTrue)
	c.Assert(stubCmd.ClientStore(), jc.DeepEquals, store)
}

type commands []cmd.Command

func (r *commands) Register(c cmd.Command) {
	*r = append(*r, c)
}

func (r *commands) RegisterDeprecated(c cmd.Command, check cmd.DeprecationCheck) {
	if !check.Obsolete() {
		*r = append(*r, c)
	}
}

func (r *commands) RegisterSuperAlias(name, super, forName string, check cmd.DeprecationCheck) {
	// Do nothing.
}

func (s *MainSuite) TestModelCommands(c *gc.C) {
	var commands commands
	registerCommands(&commands)
	// There should not be any ModelCommands registered.
	// ModelCommands must be wrapped using modelcmd.Wrap.
	for _, command := range commands {
		c.Logf("%v", command.Info().Name)
		c.Check(command, gc.Not(gc.FitsTypeOf), modelcmd.ModelCommand(&bootstrapCommand{}))
	}
}

func (s *MainSuite) TestAllCommandsPurpose(c *gc.C) {
	// Verify each command that:
	// - the Purpose field is not empty.
	// - the Purpose ends with a full stop.
	// - if set, the Doc field either begins with the name of the
	// command or and uppercase letter.
	//
	// This:
	// - makes Purpose a required documentation.
	// - Standardises Purpose formatting across all commands.
	// - Brings "help commands"'s output in line with "help <cmd>"'s header.
	// - Makes the Doc content either start like a sentence, or start
	//   godoc-like by using the command's name in lowercase.
	var commands commands
	registerCommands(&commands)
	for _, command := range commands {
		info := command.Info()
		purpose := strings.TrimSpace(info.Purpose)
		doc := strings.TrimSpace(info.Doc)
		comment := func(message string) interface{} {
			return gc.Commentf("command %q %s", info.Name, message)
		}

		c.Check(purpose, gc.Not(gc.Equals), "", comment("has empty Purpose"))
		if purpose != "" {
			prefix := string(purpose[0])
			c.Check(prefix, gc.Equals, strings.ToUpper(prefix),
				comment("expected uppercase first-letter Purpose"))
			c.Check(strings.HasSuffix(purpose, "."), jc.IsTrue,
				comment("is missing full stop in Purpose"))
		}
		if doc != "" && !strings.HasPrefix(doc, info.Name) {
			prefix := string(doc[0])
			c.Check(prefix, gc.Equals, strings.ToUpper(prefix),
				comment("expected uppercase first-letter Doc"),
			)
		}
	}
}<|MERGE_RESOLUTION|>--- conflicted
+++ resolved
@@ -17,17 +17,9 @@
 	"github.com/juju/collections/set"
 	"github.com/juju/featureflag"
 	"github.com/juju/gnuflag"
-<<<<<<< HEAD
-	"github.com/juju/os/v2/series"
-	gitjujutesting "github.com/juju/testing"
-	jc "github.com/juju/testing/checkers"
-	"github.com/juju/utils/v2/arch"
-	"github.com/juju/version"
-=======
 	jujuos "github.com/juju/os"
 	gitjujutesting "github.com/juju/testing"
 	jc "github.com/juju/testing/checkers"
->>>>>>> eb7556ac
 	gc "gopkg.in/check.v1"
 
 	jujucloud "github.com/juju/juju/cloud"
@@ -39,7 +31,6 @@
 	"github.com/juju/juju/juju/osenv"
 	"github.com/juju/juju/jujuclient/jujuclienttesting"
 	"github.com/juju/juju/testing"
-	jujuversion "github.com/juju/juju/version"
 )
 
 type MainSuite struct {
@@ -204,177 +195,8 @@
 	}
 }
 
-<<<<<<< HEAD
 func (s *MainSuite) TestNoWarn2xFirstRun(c *gc.C) {
 	// Code should only rnu on ubuntu series, so patch out the series for
-=======
-func (s *MainSuite) TestFirstRun2xFrom1xOnUbuntu(c *gc.C) {
-	if runtime.GOOS == "windows" {
-		// This test can't work on Windows and shouldn't need to
-		c.Skip("test doesn't work on Windows because Juju's 1.x and 2.x config directory are the same")
-	}
-
-	// Code should only run on ubuntu series, so patch out the series for
-	// when non-ubuntu OSes run this test.
-	s.PatchValue(&jujuos.HostOS, func() jujuos.OSType { return jujuos.Ubuntu })
-
-	argChan := make(chan []string, 1)
-
-	execCommand := s.GetExecCommand(gitjujutesting.PatchExecConfig{
-		Stdout: "1.25.0-trusty-amd64",
-		Args:   argChan,
-	})
-	stub := &gitjujutesting.Stub{}
-	s.PatchValue(&cloud.NewUpdatePublicCloudsCommand, func() cmd.Command {
-		return &stubCommand{stub: stub}
-	})
-
-	// remove the new juju-home and create a fake old juju home.
-	err := os.RemoveAll(osenv.JujuXDGDataHomeDir())
-	c.Assert(err, jc.ErrorIsNil)
-	makeValidOldHome(c)
-
-	var code int
-	f := func() {
-		code = main{
-			execCommand: execCommand,
-		}.Run([]string{"juju", "version"})
-	}
-
-	stdout, stderr := gitjujutesting.CaptureOutput(c, f)
-
-	select {
-	case args := <-argChan:
-		c.Assert(args, gc.DeepEquals, []string{"juju-1", "version"})
-	default:
-		c.Fatalf("Exec function not called.")
-	}
-
-	c.Check(code, gc.Equals, 0)
-	c.Check(string(stderr), gc.Equals, fmt.Sprintf(`
-Welcome to Juju %s. 
-    See https://jujucharms.com/docs/stable/introducing-2 for more details.
-
-If you want to use Juju 1.25.0, run 'juju' commands as 'juju-1'. For example, 'juju-1 bootstrap'.
-   See https://jujucharms.com/docs/stable/juju-coexist for installation details. 
-
-Since Juju 2 is being run for the first time, downloaded the latest public cloud information.`[1:]+"\n", jujuversion.Current))
-	checkVersionOutput(c, string(stdout))
-}
-
-func (s *MainSuite) TestFirstRun2xFrom1xNotUbuntu(c *gc.C) {
-	// Code should only run on ubuntu series, so pretend to be something else.
-	s.PatchValue(&jujuos.HostOS, func() jujuos.OSType { return jujuos.Windows })
-
-	argChan := make(chan []string, 1)
-
-	// we shouldn't actually be running anything, but if we do, this will
-	// provide some consistent results.
-	execCommand := s.GetExecCommand(gitjujutesting.PatchExecConfig{
-		Stdout: "1.25.0-trusty-amd64",
-		Args:   argChan,
-	})
-	stub := &gitjujutesting.Stub{}
-	s.PatchValue(&cloud.NewUpdatePublicCloudsCommand, func() cmd.Command {
-		return &stubCommand{stub: stub}
-	})
-
-	// remove the new juju-home and create a fake old juju home.
-	err := os.RemoveAll(osenv.JujuXDGDataHomeDir())
-	c.Assert(err, jc.ErrorIsNil)
-
-	makeValidOldHome(c)
-
-	var code int
-	stdout, stderr := gitjujutesting.CaptureOutput(c, func() {
-		code = main{
-			execCommand: execCommand,
-		}.Run([]string{"juju", "version"})
-	})
-
-	c.Assert(code, gc.Equals, 0)
-
-	assertNoArgs(c, argChan)
-
-	c.Check(string(stderr), gc.Equals, `
-Since Juju 2 is being run for the first time, downloaded the latest public cloud information.`[1:]+"\n")
-	checkVersionOutput(c, string(stdout))
-}
-
-func (s *MainSuite) TestFirstRun2xFrom1xNotUbuntuQuiet(c *gc.C) {
-	// Code should only run on ubuntu series, so pretend to be something else.
-	s.PatchValue(&jujuos.HostOS, func() jujuos.OSType { return jujuos.Windows })
-
-	argChan := make(chan []string, 1)
-
-	// we shouldn't actually be running anything, but if we do, this will
-	// provide some consistent results.
-	execCommand := s.GetExecCommand(gitjujutesting.PatchExecConfig{
-		Stdout: "1.25.0-trusty-amd64",
-		Args:   argChan,
-	})
-	stub := &gitjujutesting.Stub{}
-	s.PatchValue(&cloud.NewUpdatePublicCloudsCommand, func() cmd.Command {
-		return &stubCommand{stub: stub}
-	})
-
-	// remove the new juju-home and create a fake old juju home.
-	err := os.RemoveAll(osenv.JujuXDGDataHomeDir())
-	c.Assert(err, jc.ErrorIsNil)
-
-	makeValidOldHome(c)
-
-	var code int
-	stdout, stderr := gitjujutesting.CaptureOutput(c, func() {
-		code = main{
-			execCommand: execCommand,
-		}.Run([]string{"juju", "version", "--quiet"})
-	})
-
-	c.Assert(code, gc.Equals, 0)
-
-	assertNoArgs(c, argChan)
-
-	c.Check(string(stderr), gc.Equals, "")
-	checkVersionOutput(c, string(stdout))
-}
-
-func (s *MainSuite) TestNoWarn1xWith2xData(c *gc.C) {
-	// Code should only run on ubuntu series, so patch out the series for
-	// when non-ubuntu OSes run this test.
-	s.PatchValue(&jujuos.HostOS, func() jujuos.OSType { return jujuos.Ubuntu })
-
-	argChan := make(chan []string, 1)
-
-	// we shouldn't actually be running anything, but if we do, this will
-	// provide some consistent results.
-	execCommand := s.GetExecCommand(gitjujutesting.PatchExecConfig{
-		Stdout: "1.25.0-trusty-amd64",
-		Args:   argChan,
-	})
-
-	// there should be a 2x home directory already created by the test setup.
-
-	// create a fake old juju home.
-	makeValidOldHome(c)
-
-	var code int
-	stdout, stderr := gitjujutesting.CaptureOutput(c, func() {
-		code = main{
-			execCommand: execCommand,
-		}.Run([]string{"juju", "version"})
-	})
-
-	c.Assert(code, gc.Equals, 0)
-
-	assertNoArgs(c, argChan)
-	c.Assert(string(stderr), gc.Equals, "")
-	checkVersionOutput(c, string(stdout))
-}
-
-func (s *MainSuite) TestNoWarnWithNo1xOr2xData(c *gc.C) {
-	// Code should only run on ubuntu series, so patch out the series for
->>>>>>> eb7556ac
 	// when non-ubuntu OSes run this test.
 	s.PatchValue(&jujuos.HostOS, func() jujuos.OSType { return jujuos.Ubuntu })
 
