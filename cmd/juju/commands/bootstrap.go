--- conflicted
+++ resolved
@@ -573,8 +573,7 @@
 	if err != nil {
 		return errors.Trace(err)
 	}
-<<<<<<< HEAD
-=======
+
 	// If region is specified by the user, validate it here.
 	// lp#1632735
 	if c.Region != "" {
@@ -596,8 +595,6 @@
 		}
 	}
 
-	isCAASController = jujucloud.CloudIsCAAS(cloud)
-
 	// Custom clouds may not have explicitly declared support for any auth-
 	// types, in which case we'll assume that they support everything that
 	// the provider supports.
@@ -606,7 +603,6 @@
 			cloud.AuthTypes = append(cloud.AuthTypes, authType)
 		}
 	}
->>>>>>> 299622ce
 
 	credentials, regionName, err := c.credentialsAndRegionName(ctx, provider, cloud)
 	if err != nil {
@@ -648,7 +644,7 @@
 		return errors.Trace(err)
 	}
 
-	isCAASController := jujucloud.CloudIsCAAS(cloud)
+	isCAASController = jujucloud.CloudIsCAAS(cloud)
 	if !isCAASController {
 		if bootstrapCfg.bootstrap.ControllerServiceType != "" ||
 			bootstrapCfg.bootstrap.ControllerExternalName != "" ||
