// Copyright 2012, 2013 Canonical Ltd.
// Licensed under the AGPLv3, see LICENCE file for details.

package commands

import (
	"os"

	"github.com/juju/cmd"
	jc "github.com/juju/testing/checkers"
	gc "gopkg.in/check.v1"

	"github.com/juju/juju/cmd/envcmd"
	"github.com/juju/juju/cmd/juju/service"
	cmdtesting "github.com/juju/juju/cmd/testing"
	"github.com/juju/juju/juju/osenv"
	"github.com/juju/juju/juju/testing"
	coretesting "github.com/juju/juju/testing"
)

func badrun(c *gc.C, exit int, args ...string) string {
	args = append([]string{"juju"}, args...)
	return cmdtesting.BadRun(c, exit, args...)
}

type CmdSuite struct {
	testing.JujuConnSuite
}

var _ = gc.Suite(&CmdSuite{})

const envConfig = `
default:
    peckham
environments:
    peckham:
        type: dummy
        state-server: false
        admin-secret: arble
        authorized-keys: i-am-a-key
        default-series: raring
    walthamstow:
        type: dummy
        state-server: false
        authorized-keys: i-am-a-key
    brokenenv:
        type: dummy
        broken: Bootstrap Destroy
        state-server: false
        authorized-keys: i-am-a-key
        agent-stream: proposed
    devenv:
        type: dummy
        state-server: false
        admin-secret: arble
        authorized-keys: i-am-a-key
        default-series: raring
        agent-stream: proposed
`

func (s *CmdSuite) SetUpTest(c *gc.C) {
	s.JujuConnSuite.SetUpTest(c)
	coretesting.WriteEnvironments(c, envConfig, "peckham", "walthamstow", "brokenenv")
}

func (s *CmdSuite) TearDownTest(c *gc.C) {
	s.JujuConnSuite.TearDownTest(c)
}

// testInit checks that a command initialises correctly
// with the given set of arguments.
func testInit(c *gc.C, com cmd.Command, args []string, errPat string) {
	err := coretesting.InitCommand(com, args)
	if errPat != "" {
		c.Assert(err, gc.ErrorMatches, errPat)
	} else {
		c.Assert(err, jc.ErrorIsNil)
	}
}

var deployTests = []struct {
	args []string
	com  *DeployCommand
}{
	{
		[]string{"charm-name"},
		&DeployCommand{},
	}, {
		[]string{"charm-name", "service-name"},
		&DeployCommand{ServiceName: "service-name"},
	}, {
		[]string{"--repository", "/path/to/another-repo", "charm-name"},
		&DeployCommand{RepoPath: "/path/to/another-repo"},
	}, {
		[]string{"--upgrade", "charm-name"},
		&DeployCommand{BumpRevision: true},
	}, {
		[]string{"-u", "charm-name"},
		&DeployCommand{BumpRevision: true},
	}, {
		[]string{"--num-units", "33", "charm-name"},
		&DeployCommand{UnitCommandBase: service.UnitCommandBase{NumUnits: 33}},
	}, {
		[]string{"-n", "104", "charm-name"},
		&DeployCommand{UnitCommandBase: service.UnitCommandBase{NumUnits: 104}},
	},
}

func initExpectations(com *DeployCommand) {
<<<<<<< HEAD
	if com.CharmReference == "" {
		com.CharmReference = "charm-name"
=======
	if com.CharmOrBundle == "" {
		com.CharmOrBundle = "charm-name"
>>>>>>> 1b05faf2
	}
	if com.NumUnits == 0 {
		com.NumUnits = 1
	}
	if com.RepoPath == "" {
		com.RepoPath = "/path/to/repo"
	}
	com.SetEnvName("peckham")
}

func initDeployCommand(args ...string) (*DeployCommand, error) {
	com := &DeployCommand{}
	return com, coretesting.InitCommand(envcmd.Wrap(com), args)
}

func (*CmdSuite) TestDeployCommandInit(c *gc.C) {
	defer os.Setenv(osenv.JujuRepositoryEnvKey, os.Getenv(osenv.JujuRepositoryEnvKey))
	os.Setenv(osenv.JujuRepositoryEnvKey, "/path/to/repo")

	for _, t := range deployTests {
		initExpectations(t.com)
		com, err := initDeployCommand(t.args...)
		c.Assert(err, jc.ErrorIsNil)
		c.Assert(com, gc.DeepEquals, t.com)
	}

	// test relative --config path
	ctx := coretesting.Context(c)
	expected := []byte("test: data")
	path := ctx.AbsPath("testconfig.yaml")
	file, err := os.Create(path)
	c.Assert(err, jc.ErrorIsNil)
	_, err = file.Write(expected)
	c.Assert(err, jc.ErrorIsNil)
	file.Close()

	com, err := initDeployCommand("--config", "testconfig.yaml", "charm-name")
	c.Assert(err, jc.ErrorIsNil)
	actual, err := com.Config.Read(ctx)
	c.Assert(err, jc.ErrorIsNil)
	c.Assert(expected, gc.DeepEquals, actual)

	// missing args
	_, err = initDeployCommand()
	c.Assert(err, gc.ErrorMatches, "no charm or bundle specified")

	// bad unit count
	_, err = initDeployCommand("charm-name", "--num-units", "0")
	c.Assert(err, gc.ErrorMatches, "--num-units must be a positive integer")
	_, err = initDeployCommand("charm-name", "-n", "0")
	c.Assert(err, gc.ErrorMatches, "--num-units must be a positive integer")

	// environment tested elsewhere
}

func initExposeCommand(args ...string) (*exposeCommand, error) {
	com := &exposeCommand{}
	return com, coretesting.InitCommand(envcmd.Wrap(com), args)
}

func (*CmdSuite) TestExposeCommandInit(c *gc.C) {
	// missing args
	_, err := initExposeCommand()
	c.Assert(err, gc.ErrorMatches, "no service name specified")

	// environment tested elsewhere
}

func initUnexposeCommand(args ...string) (*unexposeCommand, error) {
	com := &unexposeCommand{}
	return com, coretesting.InitCommand(envcmd.Wrap(com), args)
}

func (*CmdSuite) TestUnexposeCommandInit(c *gc.C) {
	// missing args
	_, err := initUnexposeCommand()
	c.Assert(err, gc.ErrorMatches, "no service name specified")

	// environment tested elsewhere
}

func initSSHCommand(args ...string) (*sshCommand, error) {
	com := &sshCommand{}
	return com, coretesting.InitCommand(com, args)
}

func (*CmdSuite) TestSSHCommandInit(c *gc.C) {
	// missing args
	_, err := initSSHCommand()
	c.Assert(err, gc.ErrorMatches, "no target name specified")
}

func initSCPCommand(args ...string) (*scpCommand, error) {
	com := &scpCommand{}
	return com, coretesting.InitCommand(com, args)
}

func (*CmdSuite) TestSCPCommandInit(c *gc.C) {
	// missing args
	_, err := initSCPCommand()
	c.Assert(err, gc.ErrorMatches, "at least two arguments required")

	// not enough args
	_, err = initSCPCommand("mysql/0:foo")
	c.Assert(err, gc.ErrorMatches, "at least two arguments required")
}

func initRemoveUnitCommand(args ...string) (cmd.Command, error) {
	com := newRemoveUnitCommand()
	return com, coretesting.InitCommand(com, args)
}

func (*CmdSuite) TestRemoveUnitCommandInit(c *gc.C) {
	// missing args
	_, err := initRemoveUnitCommand()
	c.Assert(err, gc.ErrorMatches, "no units specified")
	// not a unit
	_, err = initRemoveUnitCommand("seven/nine")
	c.Assert(err, gc.ErrorMatches, `invalid unit name "seven/nine"`)
}<|MERGE_RESOLUTION|>--- conflicted
+++ resolved
@@ -107,13 +107,8 @@
 }
 
 func initExpectations(com *DeployCommand) {
-<<<<<<< HEAD
-	if com.CharmReference == "" {
-		com.CharmReference = "charm-name"
-=======
 	if com.CharmOrBundle == "" {
 		com.CharmOrBundle = "charm-name"
->>>>>>> 1b05faf2
 	}
 	if com.NumUnits == 0 {
 		com.NumUnits = 1
