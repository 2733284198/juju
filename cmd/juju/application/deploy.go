// Copyright 2012, 2013 Canonical Ltd.
// Licensed under the AGPLv3, see LICENCE file for details.

package application

import (
	"archive/zip"
	"io/ioutil"
	"os"
	"path/filepath"
	"sort"
	"strconv"
	"strings"

	"github.com/juju/cmd"
	"github.com/juju/collections/set"
	"github.com/juju/errors"
	"github.com/juju/gnuflag"
	"github.com/juju/os/series"
	"github.com/juju/romulus"
	"gopkg.in/juju/charm.v6"
	"gopkg.in/juju/charm.v6/resource"
	"gopkg.in/juju/charmrepo.v3"
	"gopkg.in/juju/charmrepo.v3/csclient/params"
	csparams "gopkg.in/juju/charmrepo.v3/csclient/params"
	"gopkg.in/juju/names.v2"
	"gopkg.in/macaroon-bakery.v2-unstable/httpbakery"
	"gopkg.in/macaroon.v2-unstable"
	"gopkg.in/yaml.v2"

	"github.com/juju/juju/api"
	"github.com/juju/juju/api/annotations"
	"github.com/juju/juju/api/application"
	apicharms "github.com/juju/juju/api/charms"
	"github.com/juju/juju/api/controller"
	"github.com/juju/juju/api/modelconfig"
	app "github.com/juju/juju/apiserver/facades/client/application"
	apiparams "github.com/juju/juju/apiserver/params"
	"github.com/juju/juju/charmstore"
	jujucmd "github.com/juju/juju/cmd"
	"github.com/juju/juju/cmd/juju/block"
	"github.com/juju/juju/cmd/juju/common"
	"github.com/juju/juju/cmd/modelcmd"
	"github.com/juju/juju/core/constraints"
	"github.com/juju/juju/core/devices"
	"github.com/juju/juju/core/instance"
	"github.com/juju/juju/core/model"
	"github.com/juju/juju/environs/config"
	"github.com/juju/juju/resource/resourceadapters"
	"github.com/juju/juju/storage"
)

type CharmAdder interface {
	AddLocalCharm(*charm.URL, charm.Charm, bool) (*charm.URL, error)
	AddCharm(*charm.URL, params.Channel, bool) error
	AddCharmWithAuthorization(*charm.URL, params.Channel, *macaroon.Macaroon, bool) error
	AuthorizeCharmstoreEntity(*charm.URL) (*macaroon.Macaroon, error)
}

type ApplicationAPI interface {
	AddMachines(machineParams []apiparams.AddMachineParams) ([]apiparams.AddMachinesResult, error)
	AddRelation(endpoints, viaCIDRs []string) (*apiparams.AddRelationResults, error)
	AddUnits(application.AddUnitsParams) ([]string, error)
	Expose(application string) error
	GetAnnotations(tags []string) ([]apiparams.AnnotationsGetResult, error)
	GetConfig(branchName string, appNames ...string) ([]map[string]interface{}, error)
	GetConstraints(appNames ...string) ([]constraints.Value, error)
	SetAnnotation(annotations map[string]map[string]string) ([]apiparams.ErrorResult, error)
	SetCharm(string, application.SetCharmConfig) error
	SetConstraints(application string, constraints constraints.Value) error
	Update(apiparams.ApplicationUpdate) error
	ScaleApplication(application.ScaleApplicationParams) (apiparams.ScaleApplicationResult, error)
}

type ModelAPI interface {
	ModelUUID() (string, bool)
	ModelGet() (map[string]interface{}, error)
	Sequences() (map[string]int, error)
}

// MeteredDeployAPI represents the methods of the API the deploy
// command needs for metered charms.
type MeteredDeployAPI interface {
	IsMetered(charmURL string) (bool, error)
	SetMetricCredentials(application string, credentials []byte) error
}

// CharmDeployAPI represents the methods of the API the deploy
// command needs for charms.
type CharmDeployAPI interface {
	CharmInfo(string) (*apicharms.CharmInfo, error)
}

<<<<<<< HEAD
// OfferAPI represents the methods of the API the deploy command needs
// for creating offers.
type OfferAPI interface {
	Offer(modelUUID, application string, endpoints []string, offerName, descr string) ([]apiparams.ErrorResult, error)
	GetConsumeDetails(url string) (apiparams.ConsumeOfferDetails, error)
	GrantOffer(user, access string, offerURLs ...string) error
}

=======
>>>>>>> 1c2caa93
var supportedJujuSeries = func() []string {
	// We support all of the juju series AND all the ESM supported series.
	// Juju is congruant with the Ubuntu release cycle for it's own series (not
	// including centos and windows), so that should be reflected here.
	//
	// For non-LTS releases; they'll appear in juju/os as default available, but
	// after reading the `/usr/share/distro-info/ubuntu.csv` on the Ubuntu distro
	// the non-LTS should disapear if they're not in the release window for that
	// series.
	supportedJujuSeries := set.NewStrings(series.SupportedJujuSeries()...)
	esmSupportedJujuSeries := set.NewStrings(series.ESMSupportedJujuSeries()...)
	return supportedJujuSeries.Union(esmSupportedJujuSeries).Values()
}

// DeployAPI represents the methods of the API the deploy
// command needs.
type DeployAPI interface {
	// TODO(katco): Pair DeployAPI down to only the methods required
	// by the deploy command.
	api.Connection
	CharmAdder
	MeteredDeployAPI
	CharmDeployAPI
	ApplicationAPI
	ModelAPI

	// ApplicationClient
	Deploy(application.DeployArgs) error
	Status(patterns []string) (*apiparams.FullStatus, error)

	ResolveWithChannel(*charm.URL) (*charm.URL, params.Channel, []string, error)

	GetBundle(*charm.URL) (charm.Bundle, error)

	WatchAll() (*api.AllWatcher, error)

	// PlanURL returns the configured URL prefix for the metering plan API.
	PlanURL() string
}

// The following structs exist purely because Go cannot create a
// struct with a field named the same as a method name. The DeployAPI
// needs to both embed a *<package>.Client and provide the
// api.Connection Client method.
//
// Once we pair down DeployAPI, this will not longer be a problem.

type apiClient struct {
	*api.Client
}

type charmsClient struct {
	*apicharms.Client
}

type applicationClient struct {
	*application.Client
}

type modelConfigClient struct {
	*modelconfig.Client
}

// charmrepoForDeploy is a stripped-down version of the
// gopkg.in/juju/charmrepo.v3 Interface interface. It is
// used by tests that embed a DeploySuiteBase.
type charmrepoForDeploy interface {
	Get(charmURL *charm.URL) (charm.Charm, error)
	GetBundle(bundleURL *charm.URL) (charm.Bundle, error)
	ResolveWithChannel(*charm.URL) (*charm.URL, params.Channel, []string, error)
}

type charmRepoClient struct {
	charmrepoForDeploy
}

// charmstoreForDeploy is a subset of the methods implemented
// by gopkg.in/juju/charmrepo.v3/csclient.Client. It is
// used by tests that embed a DeploySuiteBase.
type charmstoreForDeploy interface {
	Get(endpoint string, extra interface{}) error
	WithChannel(csparams.Channel) charmstoreForDeploy
}

type charmstoreClient struct {
	charmstoreForDeploy
}

type annotationsClient struct {
	*annotations.Client
}

type plansClient struct {
	planURL string
}

func (a *charmstoreClient) AuthorizeCharmstoreEntity(url *charm.URL) (*macaroon.Macaroon, error) {
	return authorizeCharmStoreEntity(a, url)
}

func (c *plansClient) PlanURL() string {
	return c.planURL
}

type deployAPIAdapter struct {
	api.Connection
	*apiClient
	*charmsClient
	*applicationClient
	*modelConfigClient
	*charmRepoClient
	*charmstoreClient
	*annotationsClient
	*plansClient
}

func (a *deployAPIAdapter) Client() *api.Client {
	return a.apiClient.Client
}

func (a *deployAPIAdapter) ModelUUID() (string, bool) {
	return a.apiClient.ModelUUID()
}

func (a *deployAPIAdapter) Deploy(args application.DeployArgs) error {
	for i, p := range args.Placement {
		if p.Scope == "model-uuid" {
			p.Scope = a.applicationClient.ModelUUID()
		}
		args.Placement[i] = p
	}

	return errors.Trace(a.applicationClient.Deploy(args))
}

func (a *deployAPIAdapter) Resolve(cfg *config.Config, url *charm.URL) (
	*charm.URL,
	params.Channel,
	[]string,
	error,
) {
	return resolveCharm(a.charmRepoClient.ResolveWithChannel, url)
}

func (a *deployAPIAdapter) Get(url *charm.URL) (charm.Charm, error) {
	return a.charmRepoClient.Get(url)
}

func (a *deployAPIAdapter) SetAnnotation(annotations map[string]map[string]string) ([]apiparams.ErrorResult, error) {
	return a.annotationsClient.Set(annotations)
}

func (a *deployAPIAdapter) GetAnnotations(tags []string) ([]apiparams.AnnotationsGetResult, error) {
	return a.annotationsClient.Get(tags)
}

// NewDeployCommand returns a command to deploy applications.
func NewDeployCommand() modelcmd.ModelCommand {
	steps := []DeployStep{
		&RegisterMeteredCharm{
			PlanURL:      romulus.DefaultAPIRoot,
			RegisterPath: "/plan/authorize",
			QueryPath:    "/charm",
		},
		&ValidateLXDProfileCharm{},
	}
	deployCmd := &DeployCommand{
		Steps: steps,
	}
	deployCmd.NewAPIRoot = func() (DeployAPI, error) {
		apiRoot, err := deployCmd.ModelCommandBase.NewAPIRoot()
		if err != nil {
			return nil, errors.Trace(err)
		}

		controllerAPIRoot, err := deployCmd.NewControllerAPIRoot()
		if err != nil {
			return nil, errors.Trace(err)
		}
		csURL, err := getCharmStoreAPIURL(controllerAPIRoot)
		if err != nil {
			return nil, errors.Trace(err)
		}
		mURL, err := deployCmd.getMeteringAPIURL(controllerAPIRoot)
		if err != nil {
			return nil, errors.Trace(err)
		}
		bakeryClient, err := deployCmd.BakeryClient()
		if err != nil {
			return nil, errors.Trace(err)
		}
		cstoreClient := newCharmStoreClient(bakeryClient, csURL).WithChannel(deployCmd.Channel)

		return &deployAPIAdapter{
			Connection:        apiRoot,
			apiClient:         &apiClient{Client: apiRoot.Client()},
			charmsClient:      &charmsClient{Client: apicharms.NewClient(apiRoot)},
			applicationClient: &applicationClient{Client: application.NewClient(apiRoot)},
			modelConfigClient: &modelConfigClient{Client: modelconfig.NewClient(apiRoot)},
			charmstoreClient:  &charmstoreClient{&charmstoreClientShim{cstoreClient}},
			annotationsClient: &annotationsClient{Client: annotations.NewClient(apiRoot)},
			charmRepoClient:   &charmRepoClient{charmrepo.NewCharmStoreFromClient(cstoreClient)},
			plansClient:       &plansClient{planURL: mURL},
		}, nil
	}

	return modelcmd.Wrap(deployCmd)
}

type DeployCommand struct {
	modelcmd.ModelCommandBase
	UnitCommandBase

	// CharmOrBundle is either a charm URL, a path where a charm can be found,
	// or a bundle name.
	CharmOrBundle string

	// BundleOverlay refers to config files that specify additional bundle
	// configuration to be merged with the main bundle.
	BundleOverlayFile []string

	// Channel holds the charmstore channel to use when obtaining
	// the charm to be deployed.
	Channel params.Channel

	// Series is the series of the charm to deploy.
	Series string

	// Force is used to allow a charm/bundle to be deployed onto a machine
	// running an unsupported series.
	Force bool

	// DryRun is used to specify that the bundle shouldn't actually be
	// deployed but just output the changes.
	DryRun bool

	ApplicationName string
	ConfigOptions   common.ConfigFlag
	ConstraintsStr  string
	Constraints     constraints.Value
	BindToSpaces    string

	// TODO(axw) move this to UnitCommandBase once we support --storage
	// on add-unit too.
	//
	// Storage is a map of storage constraints, keyed on the storage name
	// defined in charm storage metadata.
	Storage map[string]storage.Constraints

	// BundleStorage maps application names to maps of storage constraints keyed on
	// the storage name defined in that application's charm storage metadata.
	BundleStorage map[string]map[string]storage.Constraints

	// Devices is a mapping of device constraints, keyed on the device name
	// defined in charm devices metadata.
	Devices map[string]devices.Constraints

	// BundleDevices maps application names to maps of device constraints keyed on
	// the device name defined in that application's charm devices metadata.
	BundleDevices map[string]map[string]devices.Constraints

	// Resources is a map of resource name to filename to be uploaded on deploy.
	Resources map[string]string

	Bindings map[string]string
	Steps    []DeployStep

	// UseExisting machines when deploying the bundle.
	UseExisting bool
	// BundleMachines is a mapping for machines in the bundle to machines
	// in the model.
	BundleMachines map[string]string

	// NewAPIRoot stores a function which returns a new API root.
	NewAPIRoot func() (DeployAPI, error)

	// When deploying a charm, Trust signifies that the charm should be
	// deployed with access to trusted credentials. That is, hooks run by
	// the charm can access cloud credentials and other trusted access
	// credentials. On the other hand, when deploying a bundle, Trust
	// signifies that each application from the bundle that requires access
	// to trusted credentials will be granted access.
	Trust bool

	machineMap string
	flagSet    *gnuflag.FlagSet

	unknownModel bool
}

const kubernetesSeriesName = "kubernetes"

const deployDoc = `
A charm can be referred to by its simple name and a series can optionally be
specified:

  juju deploy postgresql
  juju deploy bionic/postgresql
  juju deploy cs:postgresql
  juju deploy cs:bionic/postgresql
  juju deploy postgresql --series bionic

All the above deployments use remote charms found in the Charm Store (denoted
by 'cs') and therefore also make use of "charm URLs".

A versioned charm URL will be expanded as expected. For example, 'mysql-56'
becomes 'cs:bionic/mysql-56'.

A local charm may be deployed by giving the path to its directory:

  juju deploy /path/to/charm
  juju deploy /path/to/charm --series bionic

You will need to be explicit if there is an ambiguity between a local and a
remote charm:

  juju deploy ./pig
  juju deploy cs:pig

An error is emitted if the determined series is not supported by the charm. Use
the '--force' option to override this check:

  juju deploy charm --series bionic --force

A bundle can be expressed similarly to a charm, but not by series:

  juju deploy mediawiki-single
  juju deploy bundle/mediawiki-single
  juju deploy cs:bundle/mediawiki-single

A local bundle may be deployed by specifying the path to its YAML file:

  juju deploy /path/to/bundle.yaml

The final charm/machine series is determined using an order of precedence (most
preferred to least):

 - the '--series' command option
 - the series stated in the charm URL
 - for a bundle, the series stated in each charm URL (in the bundle file)
 - for a bundle, the series given at the top level (in the bundle file)
 - the 'default-series' model key
 - the top-most series specified in the charm's metadata file
   (this sets the charm's 'preferred series' in the Charm Store)

An 'application name' provides an alternate name for the application. It works
only for charms; it is silently ignored for bundles (although the same can be
done at the bundle file level). Such a name must consist only of lower-case
letters (a-z), numbers (0-9), and single hyphens (-). The name must begin with
a letter and not have a group of all numbers follow a hyphen:

  Valid:   myappname, custom-app, app2-scat-23skidoo
  Invalid: myAppName, custom--app, app2-scat-23, areacode-555-info

Use the '--constraints' option to specify hardware requirements for new machines.
These become the application's default constraints (i.e. they are used if the
application is later scaled out with the ` + "`add-unit`" + ` command). To overcome this
behaviour use the ` + "`set-constraints`" + ` command to change the application's default
constraints or add a machine (` + "`add-machine`" + `) with a certain constraint and then
target that machine with ` + "`add-unit`" + ` by using the '--to' option.

Use the '--device' option to specify GPU device requirements (with Kubernetes).
The below format is used for this option's value, where the 'label' is named in
the charm metadata file:

  <label>=[<count>,]<device-class>|<vendor/type>[,<attributes>]

Use the '--config' option to specify application configuration values. This
option accepts either a path to a YAML-formatted file or a key=value pair. A
file should be of this format:

  <charm name>:
	<option name>: <option value>
	...

For example, to deploy 'mediawiki' with file 'mycfg.yaml' that contains:

  mediawiki:
	name: my media wiki
	admins: me:pwdOne
	debug: true

use

  juju deploy mediawiki --config mycfg.yaml

Key=value pairs can also be passed directly in the command. For example, to
declare the 'name' key:

  juju deploy mediawiki --config name='my media wiki'

To define multiple keys:

  juju deploy mediawiki --config name='my media wiki' --config debug=true

If a key gets defined multiple times the last value will override any earlier
values. For example,

  juju deploy mediawiki --config name='my media wiki' --config mycfg.yaml

if mycfg.yaml contains a value for 'name', it will override the earlier 'my
media wiki' value. The same applies to single value options. For example,

  juju deploy mediawiki --config name='a media wiki' --config name='my wiki'

the value of 'my wiki' will be used.

Use the '--resource' option to upload resources needed by the charm. This
option may be repeated if multiple resources are needed:

  juju deploy foo --resource bar=/some/file.tgz --resource baz=./docs/cfg.xml

Where 'bar' and 'baz' are named in the metadata file for charm 'foo'.

Use the '--to' option to deploy to an existing machine or container by
specifying a "placement directive". The ` + "`status`" + ` command should be used for
guidance on how to refer to machines. A few placement directives are
provider-dependent (e.g.: 'zone').

In more complex scenarios, "network spaces" are used to partition the cloud
networking layer into sets of subnets. Instances hosting units inside the same
space can communicate with each other without any firewalls. Traffic crossing
space boundaries could be subject to firewall and access restrictions. Using
spaces as deployment targets, rather than their individual subnets, allows Juju
to perform automatic distribution of units across availability zones to support
high availability for applications. Spaces help isolate applications and their
units, both for security purposes and to manage both traffic segregation and
congestion.

When deploying an application or adding machines, the 'spaces' constraint can
be used to define a comma-delimited list of required and forbidden spaces (the
latter prefixed with '^', similar to the 'tags' constraint).

When deploying bundles, machines specified in the bundle are added to the model
as new machines. Use the '--map-machines=existing' option to make use of any
existing machines. To map particular existing machines to machines defined in
the bundle, multiple comma separated values of the form 'bundle-id=existing-id'
can be passed. For example, for a bundle that specifies machines 1, 2, and 3;
and a model that has existing machines 1, 2, 3, and 4, the below deployment
would have existing machines 1 and 2 assigned to machines 1 and 2 defined in
the bundle and have existing machine 4 assigned to machine 3 defined in the
bundle.

  juju deploy mybundle --map-machines=existing,3=4

Only top level machines can be mapped in this way, just as only top level
machines can be defined in the machines section of the bundle.

When charms that include LXD profiles are deployed the profiles are validated
for security purposes by allowing only certain configurations and devices. Use
the '--force' option to bypass this check. Doing so is not recommended as it
can lead to unexpected behaviour.

Further reading: https://docs.jujucharms.com/stable/charms-deploying

Examples:

Deploy to a new machine:

    juju deploy apache2

Deploy to machine 23:

    juju deploy mysql --to 23

Deploy to a new LXD container on a new machine:

    juju deploy mysql --to lxd

Deploy to a new LXD container on machine 25:

    juju deploy mysql --to lxd:25

Deploy to LXD container 3 on machine 24:

    juju deploy mysql --to 24/lxd/3

Deploy 2 units, one on machine 3 and one to a new LXD container on machine 5:

    juju deploy mysql -n 2 --to 3,lxd:5

Deploy 3 units, one on machine 3 and the remaining two on new machines:

    juju deploy mysql -n 3 --to 3

Deploy to a machine with at least 8 GiB of memory:

    juju deploy postgresql --constraints mem=8G

Deploy to a specific availability zone (provider-dependent):

    juju deploy mysql --to zone=us-east-1a

Deploy to a specific MAAS node:

    juju deploy mysql --to host.maas

Deploy to a machine that is in the 'dmz' network space but not in either the
'cms' nor the 'database' spaces:

    juju deploy haproxy -n 2 --constraints spaces=dmz,^cms,^database

Deploy a Kubernetes charm that requires a single Nvidia GPU:

    juju deploy mycharm --device miner=1,nvidia.com/gpu

Deploy a Kubernetes charm that requires two Nvidia GPUs that have an
attribute of 'gpu=nvidia-tesla-p100':

    juju deploy mycharm --device \
       twingpu=2,nvidia.com/gpu,gpu=nvidia-tesla-p100

See also:
    add-relation
    add-unit
    config
    expose
    get-constraints
    set-constraints
    spaces
`

//go:generate mockgen -package mocks -destination mocks/deploystepapi_mock.go github.com/juju/juju/cmd/juju/application DeployStepAPI

// DeployStepAPI represents a API required for deploying using the step
// deployment code.
type DeployStepAPI interface {
	MeteredDeployAPI
}

// DeployStep is an action that needs to be taken during charm deployment.
type DeployStep interface {
	// SetFlags sets flags necessary for the deploy step.
	SetFlags(*gnuflag.FlagSet)

	// SetPlanURL sets the plan URL prefix.
	SetPlanURL(planURL string)

	// RunPre runs before the call is made to add the charm to the environment.
	RunPre(DeployStepAPI, *httpbakery.Client, *cmd.Context, DeploymentInfo) error

	// RunPost runs after the call is made to add the charm to the environment.
	// The error parameter is used to notify the step of a previously occurred error.
	RunPost(DeployStepAPI, *httpbakery.Client, *cmd.Context, DeploymentInfo, error) error
}

// DeploymentInfo is used to maintain all deployment information for
// deployment steps.
type DeploymentInfo struct {
	CharmID         charmstore.CharmID
	ApplicationName string
	ModelUUID       string
	CharmInfo       *apicharms.CharmInfo
	ApplicationPlan string
	Force           bool
}

func (c *DeployCommand) Info() *cmd.Info {
	return jujucmd.Info(&cmd.Info{
		Name:    "deploy",
		Args:    "<charm or bundle> [<application name>]",
		Purpose: "Deploys a new application or bundle.",
		Doc:     deployDoc,
	})
}

var (
	// TODO(thumper): support dry-run for apps as well as bundles.
	bundleOnlyFlags = []string{
		"overlay", "dry-run", "map-machines",
	}
)

// charmOnlyFlags and bundleOnlyFlags are used to validate flags based on
// whether we are deploying a charm or a bundle.
func charmOnlyFlags() []string {
	charmOnlyFlags := []string{
		"bind", "config", "constraints", "n", "num-units",
		"series", "to", "resource", "attach-storage",
	}

	return charmOnlyFlags
}

func (c *DeployCommand) SetFlags(f *gnuflag.FlagSet) {
	c.ConfigOptions.SetPreserveStringValue(true)
	// Keep above charmOnlyFlags and bundleOnlyFlags lists updated when adding
	// new flags.
	c.UnitCommandBase.SetFlags(f)
	c.ModelCommandBase.SetFlags(f)
	f.IntVar(&c.NumUnits, "n", 1, "Number of application units to deploy for principal charms")
	f.StringVar((*string)(&c.Channel), "channel", "", "Channel to use when getting the charm or bundle from the charm store")
	f.Var(&c.ConfigOptions, "config", "Either a path to yaml-formatted application config file or a key=value pair ")

	f.BoolVar(&c.Trust, "trust", false, "Allows charm to run hooks that require access credentials")

	f.Var(cmd.NewAppendStringsValue(&c.BundleOverlayFile), "overlay", "Bundles to overlay on the primary bundle, applied in order")
	f.StringVar(&c.ConstraintsStr, "constraints", "", "Set application constraints")
	f.StringVar(&c.Series, "series", "", "The series on which to deploy")
	f.BoolVar(&c.DryRun, "dry-run", false, "Just show what the bundle deploy would do")
	f.BoolVar(&c.Force, "force", false, "Allow a charm/bundle to be deployed which bypasses checks such as supported series or LXD profile allow list")
	f.Var(storageFlag{&c.Storage, &c.BundleStorage}, "storage", "Charm storage constraints")
	f.Var(devicesFlag{&c.Devices, &c.BundleDevices}, "device", "Charm device constraints")
	f.Var(stringMap{&c.Resources}, "resource", "Resource to be uploaded to the controller")
	f.StringVar(&c.BindToSpaces, "bind", "", "Configure application endpoint bindings to spaces")
	f.StringVar(&c.machineMap, "map-machines", "", "Specify the existing machines to use for bundle deployments")

	for _, step := range c.Steps {
		step.SetFlags(f)
	}
	c.flagSet = f
}

func (c *DeployCommand) Init(args []string) error {
	if err := c.validateStorageByModelType(); err != nil {
		if !errors.IsNotFound(err) {
			return errors.Trace(err)
		}
		// It is possible that we will not be able to get model type to validate with.
		// For example, if current client does not know about a model, we
		// would have queried the controller about the model. However,
		// at Init() we do not yet have an API connection.
		// So we do not want to fail here if we encountered NotFoundErr, we want to
		// do a late validation at Run().
		c.unknownModel = true
	}
	switch len(args) {
	case 2:
		if !names.IsValidApplication(args[1]) {
			return errors.Errorf("invalid application name %q", args[1])
		}
		c.ApplicationName = args[1]
		fallthrough
	case 1:
		c.CharmOrBundle = args[0]
	case 0:
		return errors.New("no charm or bundle specified")
	default:
		return cmd.CheckEmpty(args[2:])
	}

	if err := c.parseBind(); err != nil {
		return err
	}

	useExisting, mapping, err := parseMachineMap(c.machineMap)
	if err != nil {
		return errors.Annotate(err, "error in --map-machines")
	}
	c.UseExisting = useExisting
	c.BundleMachines = mapping

	if err := c.UnitCommandBase.Init(args); err != nil {
		return err
	}
	if err := c.validatePlacementByModelType(); err != nil {
		if !errors.IsNotFound(err) {
			return errors.Trace(err)
		}
		// It is possible that we will not be able to get model type to validate with.
		// For example, if current client does not know about a model, we
		// would have queried the controller about the model. However,
		// at Init() we do not yet have an API connection.
		// So we do not want to fail here if we encountered NotFoundErr, we want to
		// do a late validation at Run().
		c.unknownModel = true
	}
	return nil
}

func (c *DeployCommand) validateStorageByModelType() error {
	modelType, err := c.ModelType()
	if err != nil {
		return err
	}
	if modelType == model.IAAS {
		return nil
	}
	if len(c.AttachStorage) > 0 {
		return errors.New("--attach-storage cannot be used on kubernetes models")
	}
	return nil
}

func (c *DeployCommand) validatePlacementByModelType() error {
	modelType, err := c.ModelType()
	if err != nil {
		return err
	}
	if modelType == model.IAAS {
		return nil
	}
	if len(c.Placement) > 0 {
		return errors.New("--to cannot be used on kubernetes models")
	}
	return nil
}

func parseMachineMap(value string) (bool, map[string]string, error) {
	parts := strings.Split(value, ",")
	useExisting := false
	mapping := make(map[string]string)
	for _, part := range parts {
		part = strings.TrimSpace(part)
		switch part {
		case "":
			// No-op.
		case "existing":
			useExisting = true
		default:
			otherParts := strings.Split(part, "=")
			if len(otherParts) != 2 {
				return false, nil, errors.Errorf("expected \"existing\" or \"<bundle-id>=<machine-id>\", got %q", part)
			}
			bundleID, machineID := strings.TrimSpace(otherParts[0]), strings.TrimSpace(otherParts[1])

			if i, err := strconv.Atoi(bundleID); err != nil || i < 0 {
				return false, nil, errors.Errorf("bundle-id %q is not a top level machine id", bundleID)
			}
			if i, err := strconv.Atoi(machineID); err != nil || i < 0 {
				return false, nil, errors.Errorf("machine-id %q is not a top level machine id", machineID)
			}
			mapping[bundleID] = machineID
		}
	}
	return useExisting, mapping, nil
}

type ModelConfigGetter interface {
	ModelGet() (map[string]interface{}, error)
}

var getModelConfig = func(api ModelConfigGetter) (*config.Config, error) {
	// Separated into a variable for easy overrides
	attrs, err := api.ModelGet()
	if err != nil {
		return nil, errors.Wrap(err, errors.New("cannot fetch model settings"))
	}

	return config.New(config.NoDefaults, attrs)
}

func (c *DeployCommand) deployBundle(spec bundleDeploySpec) (rErr error) {
	bakeryClient, err := c.BakeryClient()
	if err != nil {
		return errors.Trace(err)
	}
	modelUUID, ok := spec.apiRoot.ModelUUID()
	if !ok {
		return errors.New("API connection is controller-only (should never happen)")
	}

<<<<<<< HEAD
	if spec.targetModelName, _, err = c.ModelDetails(); err != nil {
		return errors.Annotatef(err, "could not retrieve model name")
	}

	spec.controllerName, err = c.ControllerName()
	if err != nil {
		return errors.Trace(err)
	}
	accountDetails, err := c.CurrentAccountDetails()
	if err != nil {
		return errors.Trace(err)
	}
	spec.accountUser = accountDetails.User

=======
>>>>>>> 1c2caa93
	// Short-circuit trust checks if the operator specifies '--force'
	if !c.Trust {
		if tl := appsRequiringTrust(spec.bundleData.Applications); len(tl) != 0 && !c.Force {
			return errors.Errorf(`Bundle cannot be deployed without trusting applications with your cloud credentials.
Please repeat the deploy command with the --trust argument if you consent to trust the following application(s):
  - %s`, strings.Join(tl, "\n  - "))
		}
	}

	for application, applicationSpec := range spec.bundleData.Applications {
		if applicationSpec.Plan != "" {
			for _, step := range c.Steps {
				s := step
				charmURL, err := charm.ParseURL(applicationSpec.Charm)
				if err != nil {
					return errors.Trace(err)
				}

				deployInfo := DeploymentInfo{
					CharmID:         charmstore.CharmID{URL: charmURL},
					ApplicationName: application,
					ApplicationPlan: applicationSpec.Plan,
					ModelUUID:       modelUUID,
					Force:           c.Force,
				}

				err = s.RunPre(spec.apiRoot, bakeryClient, spec.ctx, deployInfo)
				if err != nil {
					return errors.Trace(err)
				}

				defer func() {
					err = errors.Trace(s.RunPost(spec.apiRoot, bakeryClient, spec.ctx, deployInfo, rErr))
					if err != nil {
						rErr = err
					}
				}()
			}
		}
	}

	// TODO(ericsnow) Do something with the CS macaroons that were returned?
	// Deploying bundles does not allow the use force, it's expected that the
	// bundle is correct and therefore the charms are also.
	if _, err := deployBundle(spec); err != nil {
		return errors.Annotate(err, "cannot deploy bundle")
	}
	return nil
}

func (c *DeployCommand) deployCharm(
	id charmstore.CharmID,
	csMac *macaroon.Macaroon,
	series string,
	ctx *cmd.Context,
	apiRoot DeployAPI,
) (rErr error) {
	charmInfo, err := apiRoot.CharmInfo(id.URL.String())
	if err != nil {
		return err
	}

	if len(c.AttachStorage) > 0 && apiRoot.BestFacadeVersion("Application") < 5 {
		// DeployArgs.AttachStorage is only supported from
		// Application API version 5 and onwards.
		return errors.New("this juju controller does not support --attach-storage")
	}

	// Storage cannot be added to a container.
	if len(c.Storage) > 0 || len(c.AttachStorage) > 0 {
		for _, placement := range c.Placement {
			if t, err := instance.ParseContainerType(placement.Scope); err == nil {
				return errors.NotSupportedf("adding storage to %s container", string(t))
			}
		}
	}

	numUnits := c.NumUnits
	if charmInfo.Meta.Subordinate {
		if !constraints.IsEmpty(&c.Constraints) {
			return errors.New("cannot use --constraints with subordinate application")
		}
		if numUnits == 1 && c.PlacementSpec == "" {
			numUnits = 0
		} else {
			return errors.New("cannot use --num-units or --to with subordinate application")
		}
	}
	applicationName := c.ApplicationName
	if applicationName == "" {
		applicationName = charmInfo.Meta.Name
	}

	// Process the --config args.
	// We may have a single file arg specified, in which case
	// it points to a YAML file keyed on the charm name and
	// containing values for any charm settings.
	// We may also have key/value pairs representing
	// charm settings which overrides anything in the YAML file.
	// If more than one file is specified, that is an error.
	var configYAML []byte
	files, err := c.ConfigOptions.AbsoluteFileNames(ctx)
	if err != nil {
		return errors.Trace(err)
	}
	if len(files) > 1 {
		return errors.Errorf("only a single config YAML file can be specified, got %d", len(files))
	}
	if len(files) == 1 {
		configYAML, err = ioutil.ReadFile(files[0])
		if err != nil {
			return errors.Trace(err)
		}
	}
	attr, err := c.ConfigOptions.ReadConfigPairs(ctx)
	if err != nil {
		return errors.Trace(err)
	}
	appConfig := make(map[string]string)
	for k, v := range attr {
		appConfig[k] = v.(string)
	}

	// Expand the trust flag into the appConfig
	if c.Trust {
		appConfig[app.TrustConfigOptionName] = strconv.FormatBool(c.Trust)
	}

	// Application facade V5 expects charm config to either all be in YAML
	// or config map. If config map is specified, that overrides YAML.
	// So we need to combine the two here to have only one.
	if apiRoot.BestFacadeVersion("Application") < 6 && len(appConfig) > 0 {
		var configFromFile map[string]map[string]string
		err := yaml.Unmarshal(configYAML, &configFromFile)
		if err != nil {
			return errors.Annotate(err, "badly formatted YAML config file")
		}
		if configFromFile == nil {
			configFromFile = make(map[string]map[string]string)
		}
		charmSettings, ok := configFromFile[applicationName]
		if !ok {
			charmSettings = make(map[string]string)
		}
		for k, v := range appConfig {
			charmSettings[k] = v
		}
		appConfig = nil
		configFromFile[applicationName] = charmSettings
		configYAML, err = yaml.Marshal(configFromFile)
		if err != nil {
			return errors.Trace(err)
		}
	}

	bakeryClient, err := c.BakeryClient()
	if err != nil {
		return errors.Trace(err)
	}

	uuid, ok := apiRoot.ModelUUID()
	if !ok {
		return errors.New("API connection is controller-only (should never happen)")
	}

	deployInfo := DeploymentInfo{
		CharmID:         id,
		ApplicationName: applicationName,
		ModelUUID:       uuid,
		CharmInfo:       charmInfo,
		Force:           c.Force,
	}

	for _, step := range c.Steps {
		err = step.RunPre(apiRoot, bakeryClient, ctx, deployInfo)
		if err != nil {
			return errors.Trace(err)
		}
	}

	defer func() {
		for _, step := range c.Steps {
			err = errors.Trace(step.RunPost(apiRoot, bakeryClient, ctx, deployInfo, rErr))
			if err != nil {
				rErr = err
			}
		}
	}()

	if id.URL != nil && id.URL.Schema != "local" && len(charmInfo.Meta.Terms) > 0 {
		ctx.Infof("Deployment under prior agreement to terms: %s",
			strings.Join(charmInfo.Meta.Terms, " "))
	}

	ids, err := resourceadapters.DeployResources(
		applicationName,
		id,
		csMac,
		c.Resources,
		charmInfo.Meta.Resources,
		apiRoot,
	)
	if err != nil {
		return errors.Trace(err)
	}

	if len(appConfig) == 0 {
		appConfig = nil
	}

	args := application.DeployArgs{
		CharmID:          id,
		Cons:             c.Constraints,
		ApplicationName:  applicationName,
		Series:           series,
		NumUnits:         numUnits,
		ConfigYAML:       string(configYAML),
		Config:           appConfig,
		Placement:        c.Placement,
		Storage:          c.Storage,
		Devices:          c.Devices,
		AttachStorage:    c.AttachStorage,
		Resources:        ids,
		EndpointBindings: c.Bindings,
	}
	return errors.Trace(apiRoot.Deploy(args))
}

const parseBindErrorPrefix = "--bind must be in the form '[<default-space>] [<endpoint-name>=<space> ...]'. "

// parseBind parses the --bind option. Valid forms are:
// * relation-name=space-name
// * extra-binding-name=space-name
// * space-name (equivalent to binding all endpoints to the same space, i.e. application-default)
// * The above in a space separated list to specify multiple bindings,
//   e.g. "rel1=space1 ext1=space2 space3"
func (c *DeployCommand) parseBind() error {
	bindings := make(map[string]string)
	if c.BindToSpaces == "" {
		return nil
	}

	for _, s := range strings.Split(c.BindToSpaces, " ") {
		s = strings.TrimSpace(s)
		if s == "" {
			continue
		}

		v := strings.Split(s, "=")
		var endpoint, space string
		switch len(v) {
		case 1:
			endpoint = ""
			space = v[0]
		case 2:
			if v[0] == "" {
				return errors.New(parseBindErrorPrefix + "Found = without endpoint name. Use a lone space name to set the default.")
			}
			endpoint = v[0]
			space = v[1]
		default:
			return errors.New(parseBindErrorPrefix + "Found multiple = in binding. Did you forget to space-separate the binding list?")
		}

		if !names.IsValidSpace(space) {
			return errors.New(parseBindErrorPrefix + "Space name invalid.")
		}
		bindings[endpoint] = space
	}
	c.Bindings = bindings
	return nil
}

func (c *DeployCommand) Run(ctx *cmd.Context) error {
	if c.unknownModel {
		if err := c.validateStorageByModelType(); err != nil {
			return errors.Trace(err)
		}
		if err := c.validatePlacementByModelType(); err != nil {
			return errors.Trace(err)
		}
	}
	var err error
	c.Constraints, err = common.ParseConstraints(ctx, c.ConstraintsStr)
	if err != nil {
		return err
	}
	apiRoot, err := c.NewAPIRoot()
	if err != nil {
		return errors.Trace(err)
	}
	defer apiRoot.Close()

	for _, step := range c.Steps {
		step.SetPlanURL(apiRoot.PlanURL())
	}

	deploy, err := findDeployerFIFO(
		func() (deployFn, error) { return c.maybeReadLocalBundle(ctx) },
		func() (deployFn, error) { return c.maybeReadLocalCharm(apiRoot) },
		c.maybePredeployedLocalCharm,
		c.maybeReadCharmstoreBundleFn(apiRoot),
		c.charmStoreCharm, // This always returns a deployer
	)
	if err != nil {
		return errors.Trace(err)
	}

	return block.ProcessBlockedError(deploy(ctx, apiRoot), block.BlockChange)
}

func findDeployerFIFO(maybeDeployers ...func() (deployFn, error)) (deployFn, error) {
	for _, d := range maybeDeployers {
		if deploy, err := d(); err != nil {
			return nil, errors.Trace(err)
		} else if deploy != nil {
			return deploy, nil
		}
	}
	return nil, errors.NotFoundf("suitable deployer")
}

type deployFn func(*cmd.Context, DeployAPI) error

func (c *DeployCommand) validateBundleFlags() error {
	if flags := getFlags(c.flagSet, charmOnlyFlags()); len(flags) > 0 {
		return errors.Errorf("options provided but not supported when deploying a bundle: %s", strings.Join(flags, ", "))
	}
	return nil
}

func (c *DeployCommand) validateCharmFlags() error {
	if flags := getFlags(c.flagSet, bundleOnlyFlags); len(flags) > 0 {
		return errors.Errorf("options provided but not supported when deploying a charm: %s", strings.Join(flags, ", "))
	}
	return nil
}

func (c *DeployCommand) validateCharmSeries(seriesName string) error {
	// attempt to locate the charm series from the list of known juju series
	// that we currently support.
	var found bool
	for _, name := range supportedJujuSeries() {
		if name == seriesName {
			found = true
			break
		}
	}
	if !found && !c.Force {
		return errors.NotSupportedf("series: %s", seriesName)
	}

	modelType, err := c.ModelType()
	if err != nil {
		return errors.Trace(err)
	}
	return model.ValidateSeries(modelType, seriesName)
}

func (c *DeployCommand) validateResourcesNeededForLocalDeploy(charmMeta *charm.Meta) error {
	modelType, err := c.ModelType()
	if err != nil {
		return errors.Trace(err)
	}
	if modelType != model.CAAS {
		return nil
	}
	var missingImages []string
	for resName, resMeta := range charmMeta.Resources {
		if resMeta.Type == resource.TypeContainerImage {
			if _, ok := c.Resources[resName]; !ok {
				missingImages = append(missingImages, resName)
			}
		}
	}
	if len(missingImages) > 0 {
		return errors.Errorf("local charm missing OCI images for: %v", strings.Join(missingImages, ", "))
	}
	return nil
}

func (c *DeployCommand) maybePredeployedLocalCharm() (deployFn, error) {
	// If the charm's schema is local, we should definitively attempt
	// to deploy a charm that's already deployed in the
	// environment.
	userCharmURL, err := charm.ParseURL(c.CharmOrBundle)
	if err != nil {
		return nil, errors.Trace(err)
	} else if userCharmURL.Schema != "local" {
		logger.Debugf("cannot interpret as a redeployment of a local charm from the controller")
		return nil, nil
	}

	// Avoid deploying charm if it's not valid for the model.
	if err := c.validateCharmSeriesWithName(userCharmURL.Series, userCharmURL.Name); err != nil {
		return nil, errors.Trace(err)
	}

	return func(ctx *cmd.Context, api DeployAPI) error {
		if err := c.validateCharmFlags(); err != nil {
			return errors.Trace(err)
		}
		charmInfo, err := api.CharmInfo(userCharmURL.String())
		if err != nil {
			return err
		}
		if err := c.validateResourcesNeededForLocalDeploy(charmInfo.Meta); err != nil {
			return errors.Trace(err)
		}
		formattedCharmURL := userCharmURL.String()
		ctx.Infof("Located charm %q.", formattedCharmURL)
		ctx.Infof("Deploying charm %q.", formattedCharmURL)
		return errors.Trace(c.deployCharm(
			charmstore.CharmID{URL: userCharmURL},
			(*macaroon.Macaroon)(nil),
			userCharmURL.Series,
			ctx,
			api,
		))
	}, nil
}

// readLocalBundle returns the bundle data and bundle dir (for
// resolving includes) for the bundleFile passed in. If the bundle
// file doesn't exist we return nil.
func readLocalBundle(ctx *cmd.Context, bundleFile string) (*charm.BundleData, string, error) {
	bundleData, err := charmrepo.ReadBundleFile(bundleFile)
	if err == nil {
		// If the bundle is defined with just a yaml file, the bundle
		// path is the directory that holds the file.
		return bundleData, filepath.Dir(ctx.AbsPath(bundleFile)), nil
	}

	// We may have been given a local bundle archive or exploded directory.
	bundle, _, pathErr := charmrepo.NewBundleAtPath(bundleFile)
	if charmrepo.IsInvalidPathError(pathErr) {
		return nil, "", pathErr
	}
	if pathErr != nil {
		// If the bundle files existed but we couldn't read them,
		// then return that error rather than trying to interpret
		// as a charm.
		if info, statErr := os.Stat(bundleFile); statErr == nil {
			if info.IsDir() {
				if _, ok := pathErr.(*charmrepo.NotFoundError); !ok {
					return nil, "", errors.Trace(pathErr)
				}
			}
		}

		logger.Debugf("cannot interpret as local bundle: %v", err)
		return nil, "", errors.NotValidf("local bundle %q", bundleFile)
	}
	bundleData = bundle.Data()

	// If we get to here bundleFile is a directory, in which case
	// we should use the absolute path as the bundFilePath, or it is
	// an archive, in which case we should pass the empty string.
	var bundleDir string
	if info, err := os.Stat(bundleFile); err == nil && info.IsDir() {
		bundleDir = ctx.AbsPath(bundleFile)
	}

	return bundleData, bundleDir, nil
}

func (c *DeployCommand) maybeReadLocalBundle(ctx *cmd.Context) (deployFn, error) {
	bundleFile := c.CharmOrBundle
	bundleData, bundleDir, err := readLocalBundle(ctx, bundleFile)
	if charmrepo.IsInvalidPathError(err) {
		return nil, errors.Errorf(""+
			"The charm or bundle %q is ambiguous.\n"+
			"To deploy a local charm or bundle, run `juju deploy ./%[1]s`.\n"+
			"To deploy a charm or bundle from the store, run `juju deploy cs:%[1]s`.",
			bundleFile,
		)
	}
	if errors.IsNotValid(err) {
		// No problem reading it, but it's not a local bundle. Return
		// nil, nil to indicate the fallback pipeline should try the
		// next possibility.
		return nil, nil
	}
	if err != nil {
		return nil, errors.Annotate(err, "cannot deploy bundle")
	}
	if err := c.validateBundleFlags(); err != nil {
		return nil, errors.Trace(err)
	}

	return func(ctx *cmd.Context, apiRoot DeployAPI) error {
		return errors.Trace(c.deployBundle(bundleDeploySpec{
			ctx:                 ctx,
			dryRun:              c.DryRun,
			force:               c.Force,
			trust:               c.Trust,
			bundleDir:           bundleDir,
			bundleData:          bundleData,
			bundleOverlayFile:   c.BundleOverlayFile,
			channel:             c.Channel,
			apiRoot:             apiRoot,
			useExistingMachines: c.UseExisting,
			bundleMachines:      c.BundleMachines,
			bundleStorage:       c.BundleStorage,
			bundleDevices:       c.BundleDevices,
		}))
	}, nil
}

func (c *DeployCommand) maybeReadLocalCharm(apiRoot DeployAPI) (deployFn, error) {
	// NOTE: Here we select the series using the algorithm defined by
	// `seriesSelector.CharmSeries`. This serves to override the algorithm found in
	// `charmrepo.NewCharmAtPath` which is outdated (but must still be
	// called since the code is coupled with path interpretation logic which
	// cannot easily be factored out).

	// NOTE: Reading the charm here is only meant to aid in inferring the correct
	// series, if this fails we fall back to the argument series. If reading
	// the charm fails here it will also fail below (the charm is read again
	// below) where it is handled properly. This is just an expedient to get
	// the correct series. A proper refactoring of the charmrepo package is
	// needed for a more elegant fix.

	ch, err := charm.ReadCharm(c.CharmOrBundle)
	seriesName := c.Series
	if err == nil {
		modelCfg, err := getModelConfig(apiRoot)
		if err != nil {
			return nil, errors.Trace(err)
		}

		seriesSelector := seriesSelector{
			seriesFlag:          seriesName,
			supportedSeries:     ch.Meta().Series,
			supportedJujuSeries: supportedJujuSeries(),
			force:               c.Force,
			conf:                modelCfg,
			fromBundle:          false,
		}

		if len(ch.Meta().Series) == 0 {
			logger.Warningf("%s does not declare supported series in metadata.yml", ch.Meta().Name)
		}

		seriesName, err = seriesSelector.charmSeries()
		if err = charmValidationError(seriesName, ch.Meta().Name, errors.Trace(err)); err != nil {
			return nil, errors.Trace(err)
		}
	}

	// Charm may have been supplied via a path reference.
	ch, curl, err := charmrepo.NewCharmAtPathForceSeries(c.CharmOrBundle, seriesName, c.Force)
	// We check for several types of known error which indicate
	// that the supplied reference was indeed a path but there was
	// an issue reading the charm located there.
	if charm.IsMissingSeriesError(err) {
		return nil, err
	} else if charm.IsUnsupportedSeriesError(err) {
		return nil, errors.Trace(err)
	} else if errors.Cause(err) == zip.ErrFormat {
		return nil, errors.Errorf("invalid charm or bundle provided at %q", c.CharmOrBundle)
	} else if _, ok := err.(*charmrepo.NotFoundError); ok {
		return nil, errors.Wrap(err, errors.NotFoundf("charm or bundle at %q", c.CharmOrBundle))
	} else if err != nil && err != os.ErrNotExist {
		// If we get a "not exists" error then we attempt to interpret
		// the supplied charm reference as a URL elsewhere, otherwise
		// we return the error.
		return nil, errors.Trace(err)
	} else if err != nil {
		logger.Debugf("cannot interpret as local charm: %v", err)
		return nil, nil
	}

	// Avoid deploying charm if it's not valid for the model.
	if err := c.validateCharmSeriesWithName(seriesName, curl.Name); err != nil {
		return nil, errors.Trace(err)
	}
	if err := c.validateResourcesNeededForLocalDeploy(ch.Meta()); err != nil {
		return nil, errors.Trace(err)
	}

	return func(ctx *cmd.Context, apiRoot DeployAPI) error {
		if err := c.validateCharmFlags(); err != nil {
			return errors.Trace(err)
		}

		if curl, err = apiRoot.AddLocalCharm(curl, ch, c.Force); err != nil {
			return errors.Trace(err)
		}

		id := charmstore.CharmID{
			URL: curl,
			// Local charms don't need a channel.
		}

		ctx.Infof("Deploying charm %q.", curl.String())
		return errors.Trace(c.deployCharm(
			id,
			(*macaroon.Macaroon)(nil), // local charms don't need one.
			curl.Series,
			ctx,
			apiRoot,
		))
	}, nil
}

// URLResolver is the part of charmrepo.Charmstore that we need to
// resolve a charm url.
type URLResolver interface {
	ResolveWithChannel(*charm.URL) (*charm.URL, params.Channel, []string, error)
}

// resolveBundleURL tries to interpret maybeBundle as a charmstore
// bundle. If it turns out to be a bundle, the resolved URL and
// channel are returned. If it isn't but there wasn't a problem
// checking it, it returns a nil charm URL.
func resolveBundleURL(store URLResolver, maybeBundle string) (*charm.URL, params.Channel, error) {
	userRequestedURL, err := charm.ParseURL(maybeBundle)
	if err != nil {
		return nil, "", errors.Trace(err)
	}

	// Charm or bundle has been supplied as a URL so we resolve and
	// deploy using the store.
	storeCharmOrBundleURL, channel, _, err := resolveCharm(store.ResolveWithChannel, userRequestedURL)
	if err != nil {
		return nil, "", errors.Trace(err)
	}
	if storeCharmOrBundleURL.Series != "bundle" {
		logger.Debugf(
			`cannot interpret as charmstore bundle: %v (series) != "bundle"`,
			storeCharmOrBundleURL.Series,
		)
		return nil, "", errors.NotValidf("charmstore bundle %q", maybeBundle)
	}
	return storeCharmOrBundleURL, channel, nil
}

func (c *DeployCommand) maybeReadCharmstoreBundleFn(apiRoot DeployAPI) func() (deployFn, error) {
	return func() (deployFn, error) {
		bundleURL, channel, err := resolveBundleURL(apiRoot, c.CharmOrBundle)
		if charm.IsUnsupportedSeriesError(errors.Cause(err)) {
			return nil, errors.Errorf("%v. Use --force to deploy the charm anyway.", err)
		}
		if errors.IsNotValid(err) {
			// The URL resolved alright, but not to a bundle.
			return nil, nil
		}
		if err != nil {
			return nil, errors.Trace(err)
		}
		if err := c.validateBundleFlags(); err != nil {
			return nil, errors.Trace(err)
		}

		return func(ctx *cmd.Context, apiRoot DeployAPI) error {
			bundle, err := apiRoot.GetBundle(bundleURL)
			if err != nil {
				return errors.Trace(err)
			}
			ctx.Infof("Located bundle %q", bundleURL)
			data := bundle.Data()

			return errors.Trace(c.deployBundle(bundleDeploySpec{
				ctx:                 ctx,
				dryRun:              c.DryRun,
				force:               c.Force,
				trust:               c.Trust,
				bundleData:          data,
				bundleURL:           bundleURL,
				bundleOverlayFile:   c.BundleOverlayFile,
				channel:             channel,
				apiRoot:             apiRoot,
				useExistingMachines: c.UseExisting,
				bundleMachines:      c.BundleMachines,
				bundleStorage:       c.BundleStorage,
				bundleDevices:       c.BundleDevices,
			}))
		}, nil
	}
}

func (c *DeployCommand) getMeteringAPIURL(controllerAPIRoot api.Connection) (string, error) {
	controllerAPI := controller.NewClient(controllerAPIRoot)
	controllerCfg, err := controllerAPI.ControllerConfig()
	if err != nil {
		return "", errors.Trace(err)
	}
	return controllerCfg.MeteringURL(), nil
}

func (c *DeployCommand) charmStoreCharm() (deployFn, error) {
	userRequestedURL, err := charm.ParseURL(c.CharmOrBundle)
	if err != nil {
		return nil, errors.Trace(err)
	}

	return func(ctx *cmd.Context, apiRoot DeployAPI) error {
		// resolver.resolve potentially updates the series of anything
		// passed in. Store this for use in seriesSelector.
		userRequestedSeries := userRequestedURL.Series

		modelCfg, err := getModelConfig(apiRoot)
		if err != nil {
			return errors.Trace(err)
		}

		// Charm or bundle has been supplied as a URL so we resolve and deploy using the store.
		storeCharmOrBundleURL, channel, supportedSeries, err := resolveCharm(
			apiRoot.ResolveWithChannel, userRequestedURL,
		)
		if charm.IsUnsupportedSeriesError(err) {
			return errors.Errorf("%v. Use --force to deploy the charm anyway.", err)
		} else if err != nil {
			return errors.Trace(err)
		}

		if err := c.validateCharmFlags(); err != nil {
			return errors.Trace(err)
		}

		selector := seriesSelector{
			charmURLSeries:      userRequestedSeries,
			seriesFlag:          c.Series,
			supportedSeries:     supportedSeries,
			supportedJujuSeries: supportedJujuSeries(),
			force:               c.Force,
			conf:                modelCfg,
			fromBundle:          false,
		}

		// Get the series to use.
		series, err := selector.charmSeries()

		// Avoid deploying charm if it's not valid for the model.
		// We check this first before possibly suggesting --force.
		if err == nil {
			if err2 := c.validateCharmSeriesWithName(series, storeCharmOrBundleURL.Name); err2 != nil {
				return errors.Trace(err2)
			}
		}

		if charm.IsUnsupportedSeriesError(err) {
			return errors.Errorf("%v. Use --force to deploy the charm anyway.", err)
		}
		// although we try and get the charmSeries from the charm series
		// selector it will return an error and an empty string for the series.
		// So we need to approximate what the seriesName should be when
		// displaying an error to the user. We do this by getting the potential
		// series name.
		seriesName := getPotentialSeriesName(series, storeCharmOrBundleURL.Series, userRequestedSeries)
		if validationErr := charmValidationError(seriesName, storeCharmOrBundleURL.Name, errors.Trace(err)); validationErr != nil {
			return errors.Trace(validationErr)
		}

		// Store the charm in the controller
		curl, csMac, err := addCharmFromURL(apiRoot, storeCharmOrBundleURL, channel, c.Force)
		if err != nil {
			if termErr, ok := errors.Cause(err).(*common.TermsRequiredError); ok {
				return errors.Trace(termErr.UserErr())
			}
			return errors.Annotatef(err, "storing charm for URL %q", storeCharmOrBundleURL)
		}

		// If the original series was empty, so we couldn't validate the original
		// charm series, but the charm url wasn't nil, we can check and validate
		// what that one says.
		//
		// Note: it's interesting that the charm url and the series can diverge and
		// tell different things when deploying a charm and in sake of understanding
		// what we deploy, we should converge the two so that both report identical
		// values.
		if curl != nil && series == "" {
			if err := c.validateCharmSeriesWithName(curl.Series, storeCharmOrBundleURL.Name); err != nil {
				return errors.Trace(err)
			}
		}

		formattedCharmURL := curl.String()
		ctx.Infof("Located charm %q.", formattedCharmURL)
		ctx.Infof("Deploying charm %q.", formattedCharmURL)
		id := charmstore.CharmID{
			URL:     curl,
			Channel: channel,
		}
		return errors.Trace(c.deployCharm(
			id,
			csMac,
			series,
			ctx,
			apiRoot,
		))
	}, nil
}

// Returns the first string that isn't empty.
// If all strings are empty, then return an empty string.
func getPotentialSeriesName(series ...string) string {
	for _, s := range series {
		if s != "" {
			return s
		}
	}
	return ""
}

// validateCharmSeriesWithName calls the validateCharmSeries, but handles the
// error return value to check for NotSupported error and returns a custom error
// message if that's found.
func (c *DeployCommand) validateCharmSeriesWithName(series, name string) error {
	err := c.validateCharmSeries(series)
	return charmValidationError(series, name, errors.Trace(err))
}

// charmValidationError consumes an error along with a charmSeries and name
// to help provide better feedback to the user when somethings gone wrong around
// validating a charm validation
func charmValidationError(charmSeries, name string, err error) error {
	if err != nil {
		if errors.IsNotSupported(err) {
			// output the warning information to help track down the error.
			// see: lp:1833763
			if warningInfo := series.SeriesWarningInfo(charmSeries); len(warningInfo) > 0 {
				logger.Warningf(
					"Parsing issues occurred when extracting the distro-info.\n\n"+
						"  - %s\n"+
						"\nYou may want to try updating your distro-info using `apt-get update distro-info`\n",
					strings.Join(warningInfo, "\n  - "),
				)
			}
			return errors.Errorf("%v is not available on the following %v", name, err)
		}
		return errors.Trace(err)
	}
	return nil
}

// getFlags returns the flags with the given names. Only flags that are set and
// whose name is included in flagNames are included.
func getFlags(flagSet *gnuflag.FlagSet, flagNames []string) []string {
	flags := make([]string, 0, flagSet.NFlag())
	flagSet.Visit(func(flag *gnuflag.Flag) {
		for _, name := range flagNames {
			if flag.Name == name {
				flags = append(flags, flagWithMinus(name))
			}
		}
	})
	return flags
}

func flagWithMinus(name string) string {
	if len(name) > 1 {
		return "--" + name
	}
	return "-" + name
}

func appsRequiringTrust(appSpecList map[string]*charm.ApplicationSpec) []string {
	var tl []string
	for app, appSpec := range appSpecList {
		if applicationRequiresTrust(appSpec) {
			tl = append(tl, app)
		}
	}

	// Since map iterations are random we should sort the list to ensure
	// consistent output in any errors containing the returned list contents.
	sort.Strings(tl)
	return tl
}<|MERGE_RESOLUTION|>--- conflicted
+++ resolved
@@ -91,17 +91,6 @@
 	CharmInfo(string) (*apicharms.CharmInfo, error)
 }
 
-<<<<<<< HEAD
-// OfferAPI represents the methods of the API the deploy command needs
-// for creating offers.
-type OfferAPI interface {
-	Offer(modelUUID, application string, endpoints []string, offerName, descr string) ([]apiparams.ErrorResult, error)
-	GetConsumeDetails(url string) (apiparams.ConsumeOfferDetails, error)
-	GrantOffer(user, access string, offerURLs ...string) error
-}
-
-=======
->>>>>>> 1c2caa93
 var supportedJujuSeries = func() []string {
 	// We support all of the juju series AND all the ESM supported series.
 	// Juju is congruant with the Ubuntu release cycle for it's own series (not
@@ -854,23 +843,6 @@
 		return errors.New("API connection is controller-only (should never happen)")
 	}
 
-<<<<<<< HEAD
-	if spec.targetModelName, _, err = c.ModelDetails(); err != nil {
-		return errors.Annotatef(err, "could not retrieve model name")
-	}
-
-	spec.controllerName, err = c.ControllerName()
-	if err != nil {
-		return errors.Trace(err)
-	}
-	accountDetails, err := c.CurrentAccountDetails()
-	if err != nil {
-		return errors.Trace(err)
-	}
-	spec.accountUser = accountDetails.User
-
-=======
->>>>>>> 1c2caa93
 	// Short-circuit trust checks if the operator specifies '--force'
 	if !c.Trust {
 		if tl := appsRequiringTrust(spec.bundleData.Applications); len(tl) != 0 && !c.Force {
