// Copyright 2015 Canonical Ltd.
// Licensed under the AGPLv3, see LICENCE file for details.

package application

import (
	"time"

	jujuclock "github.com/juju/clock"
	"github.com/juju/cmd"
	"github.com/juju/collections/set"
	"github.com/juju/errors"
	gc "gopkg.in/check.v1"
	charmresource "gopkg.in/juju/charm.v6/resource"
	"gopkg.in/juju/charmrepo.v4"
	"gopkg.in/macaroon.v2"

	"github.com/juju/juju/api"
	"github.com/juju/juju/api/annotations"
	"github.com/juju/juju/api/application"
	"github.com/juju/juju/api/base"
	apicharms "github.com/juju/juju/api/charms"
	"github.com/juju/juju/api/modelconfig"
	jujucharmstore "github.com/juju/juju/charmstore"
	"github.com/juju/juju/cmd/modelcmd"
	jujutesting "github.com/juju/juju/juju/testing"
	"github.com/juju/juju/jujuclient"
	"github.com/juju/juju/resource/resourceadapters"
)

// NewDeployCommandForTest returns a command to deploy applications intended to be used only in tests.
func NewDeployCommandForTest(fakeApi *fakeDeployAPI) modelcmd.ModelCommand {
	deployCmd := &DeployCommand{
<<<<<<< HEAD
		NewAPIRoot: func() (DeployAPI, error) {
			return fakeApi, nil
		},
		DeployResources: func(
			applicationID string,
			chID jujucharmstore.CharmID,
			csMac *macaroon.Macaroon,
			filesAndRevisions map[string]string,
			resources map[string]charmresource.Meta,
			conn base.APICallCloser,
		) (ids map[string]string, err error) {
			return nil, nil
		},
		NewCharmRepo: func() (*charmStoreAdaptor, error) {
			return fakeApi.charmStoreAdaptor, nil
		},
=======
		Steps:      steps,
		NewAPIRoot: newAPIRoot,
		clock:      jujuclock.WallClock,
>>>>>>> 8a81b986
	}
	if fakeApi == nil {
		deployCmd.NewAPIRoot = func() (DeployAPI, error) {
			apiRoot, err := deployCmd.ModelCommandBase.NewAPIRoot()
			if err != nil {
				return nil, errors.Trace(err)
			}
			controllerAPIRoot, err := deployCmd.NewControllerAPIRoot()
			if err != nil {
				return nil, errors.Trace(err)
			}
			mURL, err := deployCmd.getMeteringAPIURL(controllerAPIRoot)
			if err != nil {
				return nil, errors.Trace(err)
			}

			return &deployAPIAdapter{
				Connection:        apiRoot,
				apiClient:         &apiClient{Client: apiRoot.Client()},
				charmsClient:      &charmsClient{Client: apicharms.NewClient(apiRoot)},
				applicationClient: &applicationClient{Client: application.NewClient(apiRoot)},
				modelConfigClient: &modelConfigClient{Client: modelconfig.NewClient(apiRoot)},
				annotationsClient: &annotationsClient{Client: annotations.NewClient(apiRoot)},
				plansClient:       &plansClient{planURL: mURL},
			}, nil
		}
<<<<<<< HEAD
		deployCmd.NewCharmRepo = func() (*charmStoreAdaptor, error) {
			controllerAPIRoot, err := deployCmd.NewControllerAPIRoot()
			if err != nil {
				return nil, errors.Trace(err)
			}
			bakeryClient, err := deployCmd.BakeryClient()
			if err != nil {
				return nil, errors.Trace(err)
			}
			csURL, err := getCharmStoreAPIURL(controllerAPIRoot)
			if err != nil {
				return nil, errors.Trace(err)
			}
			cstoreClient := newCharmStoreClient(bakeryClient, csURL).WithChannel(deployCmd.Channel)
			return &charmStoreAdaptor{
				macaroonGetter:     cstoreClient,
				charmrepoForDeploy: charmrepo.NewCharmStoreFromClient(cstoreClient),
			}, nil
=======
	}
	return modelcmd.Wrap(deployCmd)
}

// NewDeployCommandForTest2 returns a command to deploy applications intended to be used only in tests
// that do not use gomock.
func NewDeployCommandForTest2(charmstore charmstoreForDeploy, charmrepo *charmstore.Repository) modelcmd.ModelCommand {
	deployCmd := &DeployCommand{
		Steps: []DeployStep{
			&RegisterMeteredCharm{
				PlanURL:      romulus.DefaultAPIRoot,
				RegisterPath: "/plan/authorize",
				QueryPath:    "/charm",
			},
			&ValidateLXDProfileCharm{},
		},
		clock: jujuclock.WallClock,
	}

	deployCmd.NewAPIRoot = func() (DeployAPI, error) {
		if charmstore == nil {
			return nil, errors.NotValidf("charmstore argument must be supplied")
		}

		if charmrepo == nil {
			return nil, errors.NotValidf("charmrepo argument must be supplied")
		}

		apiRoot, err := deployCmd.ModelCommandBase.NewAPIRoot()
		if err != nil {
			return nil, errors.Trace(err)
		}
		controllerAPIRoot, err := deployCmd.NewControllerAPIRoot()
		if err != nil {
			return nil, errors.Trace(err)
		}
		mURL, err := deployCmd.getMeteringAPIURL(controllerAPIRoot)
		if err != nil {
			return nil, errors.Trace(err)
>>>>>>> 8a81b986
		}
	}
	return modelcmd.Wrap(deployCmd)
}

func NewUpgradeCharmCommandForTest(
	store jujuclient.ClientStore,
	apiOpen api.OpenFunc,
	deployResources resourceadapters.DeployResourcesFunc,
	resolveCharm ResolveCharmFunc,
	newCharmStore NewCharmStoreFunc,
	newCharmAdder NewCharmAdderFunc,
	newCharmClient func(base.APICallCloser) CharmClient,
	newCharmUpgradeClient func(base.APICallCloser) CharmAPIClient,
	newResourceLister func(base.APICallCloser) (ResourceLister, error),
	charmStoreURLGetter func(base.APICallCloser) (string, error),
	newSpacesClient func(base.APICallCloser) SpacesAPI,
) cmd.Command {
	cmd := &upgradeCharmCommand{
		DeployResources:       deployResources,
		ResolveCharm:          resolveCharm,
		NewCharmAdder:         newCharmAdder,
		NewCharmClient:        newCharmClient,
		NewCharmUpgradeClient: newCharmUpgradeClient,
		NewResourceLister:     newResourceLister,
		CharmStoreURLGetter:   charmStoreURLGetter,
		NewSpacesClient:       newSpacesClient,
		NewCharmStore:         newCharmStore,
	}
	cmd.SetClientStore(store)
	cmd.SetAPIOpen(apiOpen)
	return modelcmd.Wrap(cmd)
}

func NewUpgradeCharmCommandForStateTest(
	newCharmStore NewCharmStoreFunc,
	newCharmAdder NewCharmAdderFunc,
	newCharmClient func(base.APICallCloser) CharmClient,
	deployResources resourceadapters.DeployResourcesFunc,
	newCharmAPIClient func(conn base.APICallCloser) CharmAPIClient,
) cmd.Command {
	cmd := newUpgradeCharmCommand()
	cmd.NewCharmStore = newCharmStore
	cmd.NewCharmAdder = newCharmAdder
	cmd.NewCharmClient = newCharmClient
	if newCharmAPIClient != nil {
		cmd.NewCharmUpgradeClient = newCharmAPIClient
	}
	cmd.DeployResources = deployResources
	return modelcmd.Wrap(cmd)
}

func NewBindCommandForTest(
	store jujuclient.ClientStore,
	apiOpen api.OpenFunc,
	newApplicationClient func(base.APICallCloser) ApplicationBindClient,
	newSpacesClient func(base.APICallCloser) SpacesAPI,
) cmd.Command {
	cmd := &bindCommand{
		NewApplicationClient: newApplicationClient,
		NewSpacesClient:      newSpacesClient,
	}
	cmd.SetClientStore(store)
	cmd.SetAPIOpen(apiOpen)
	return modelcmd.Wrap(cmd)
}

// NewResolvedCommandForTest returns a ResolvedCommand with the api provided as specified.
func NewResolvedCommandForTest(applicationResolveAPI applicationResolveAPI, clientAPI clientAPI, store jujuclient.ClientStore) modelcmd.ModelCommand {
	cmd := &resolvedCommand{applicationResolveAPI: applicationResolveAPI, clientAPI: clientAPI}
	cmd.SetClientStore(store)
	return modelcmd.Wrap(cmd)
}

// NewAddUnitCommandForTest returns an AddUnitCommand with the api provided as specified.
func NewAddUnitCommandForTest(api applicationAddUnitAPI, store jujuclient.ClientStore) modelcmd.ModelCommand {
	cmd := &addUnitCommand{api: api}
	cmd.SetClientStore(store)
	return modelcmd.Wrap(cmd)
}

// NewAddUnitCommandForTest returns an AddUnitCommand with the api provided as specified as well as overrides the refresh function.
func NewAddUnitCommandForTestWithRefresh(api applicationAddUnitAPI, store jujuclient.ClientStore, refreshFunc func(jujuclient.ClientStore, string) error) modelcmd.ModelCommand {
	cmd := &addUnitCommand{api: api}
	cmd.SetClientStore(store)
	cmd.SetModelRefresh(refreshFunc)
	return modelcmd.Wrap(cmd)
}

// NewRemoveUnitCommandForTest returns a RemoveUnitCommand with the api provided as specified.
func NewRemoveUnitCommandForTest(api RemoveApplicationAPI, store jujuclient.ClientStore) modelcmd.ModelCommand {
	cmd := &removeUnitCommand{api: api}
	cmd.SetClientStore(store)
	return modelcmd.Wrap(cmd)
}

type removeAPIFunc func() (RemoveApplicationAPI, int, error)

// NewRemoveApplicationCommandForTest returns a RemoveApplicationCommand.
func NewRemoveApplicationCommandForTest(f removeAPIFunc, store jujuclient.ClientStore) modelcmd.ModelCommand {
	c := &removeApplicationCommand{}
	c.newAPIFunc = f
	c.SetClientStore(store)
	return modelcmd.Wrap(c)
}

// NewAddRelationCommandForTest returns an AddRelationCommand with the api provided as specified.
func NewAddRelationCommandForTest(addAPI applicationAddRelationAPI, consumeAPI applicationConsumeDetailsAPI) modelcmd.ModelCommand {
	cmd := &addRelationCommand{addRelationAPI: addAPI, consumeDetailsAPI: consumeAPI}
	return modelcmd.Wrap(cmd)
}

// NewRemoveRelationCommandForTest returns an RemoveRelationCommand with the api provided as specified.
func NewRemoveRelationCommandForTest(api ApplicationDestroyRelationAPI, store jujuclient.ClientStore) modelcmd.ModelCommand {
	cmd := &removeRelationCommand{newAPIFunc: func() (ApplicationDestroyRelationAPI, error) {
		return api, nil
	}}
	cmd.SetClientStore(store)
	return modelcmd.Wrap(cmd)
}

// NewConsumeCommandForTest returns a ConsumeCommand with the specified api.
func NewConsumeCommandForTest(
	store jujuclient.ClientStore,
	sourceAPI applicationConsumeDetailsAPI,
	targetAPI applicationConsumeAPI,
) cmd.Command {
	c := &consumeCommand{sourceAPI: sourceAPI, targetAPI: targetAPI}
	c.SetClientStore(store)
	return modelcmd.Wrap(c)
}

// NewSetSeriesCommandForTest returns a SetSeriesCommand with the specified api.
func NewSetSeriesCommandForTest(
	seriesAPI setSeriesAPI,
	store jujuclient.ClientStore,
) modelcmd.ModelCommand {
	cmd := &setSeriesCommand{
		setSeriesClient: seriesAPI,
	}
	cmd.SetClientStore(store)
	return modelcmd.Wrap(cmd)
}

// NewSuspendRelationCommandForTest returns a SuspendRelationCommand with the api provided as specified.
func NewSuspendRelationCommandForTest(api SetRelationSuspendedAPI, store jujuclient.ClientStore) modelcmd.ModelCommand {
	cmd := &suspendRelationCommand{newAPIFunc: func() (SetRelationSuspendedAPI, error) {
		return api, nil
	}}
	cmd.SetClientStore(store)
	return modelcmd.Wrap(cmd)
}

// NewResumeRelationCommandForTest returns a ResumeRelationCommand with the api provided as specified.
func NewResumeRelationCommandForTest(api SetRelationSuspendedAPI, store jujuclient.ClientStore) modelcmd.ModelCommand {
	cmd := &resumeRelationCommand{newAPIFunc: func() (SetRelationSuspendedAPI, error) {
		return api, nil
	}}
	cmd.SetClientStore(store)
	return modelcmd.Wrap(cmd)
}

// NewRemoveSaasCommandForTest returns a RemoveSaasCommand with the api provided as specified.
func NewRemoveSaasCommandForTest(api RemoveSaasAPI, store jujuclient.ClientStore) modelcmd.ModelCommand {
	cmd := &removeSaasCommand{newAPIFunc: func() (RemoveSaasAPI, error) {
		return api, nil
	}}
	cmd.SetClientStore(store)
	return modelcmd.Wrap(cmd)
}

// NewScaleCommandForTest returns a ScaleCommand with the api provided as specified.
func NewScaleCommandForTest(api scaleApplicationAPI, store jujuclient.ClientStore) modelcmd.ModelCommand {
	cmd := &scaleApplicationCommand{newAPIFunc: func() (scaleApplicationAPI, error) {
		return api, nil
	}}
	cmd.SetClientStore(store)
	return modelcmd.Wrap(cmd)
}

func NewBundleDiffCommandForTest(api base.APICallCloser, charmStore BundleResolver, store jujuclient.ClientStore) modelcmd.ModelCommand {
	cmd := &bundleDiffCommand{
		_apiRoot:    api,
		_charmStore: charmStore,
	}
	cmd.SetClientStore(store)
	return modelcmd.Wrap(cmd)
}

func NewShowCommandForTest(api ApplicationsInfoAPI, store jujuclient.ClientStore) cmd.Command {
	cmd := &showApplicationCommand{newAPIFunc: func() (ApplicationsInfoAPI, error) {
		return api, nil
	}}
	cmd.SetClientStore(store)
	return modelcmd.Wrap(cmd)
}

// RepoSuiteBaseSuite allows the patching of the supported juju suite for
// each test.
type RepoSuiteBaseSuite struct {
	jujutesting.RepoSuite
}

func (s *RepoSuiteBaseSuite) SetUpTest(c *gc.C) {
	s.RepoSuite.SetUpTest(c)
	s.PatchValue(&supportedJujuSeries, func(time.Time, string, string) (set.Strings, error) {
		return defaultSupportedJujuSeries, nil
	})
<<<<<<< HEAD
=======
}

// JujuConnBaseSuite allows the patching of the supported juju suite for
// each test.
type JujuConnBaseSuite struct {
	jujutesting.JujuConnSuite
}

func (s *JujuConnBaseSuite) SetUpTest(c *gc.C) {
	s.JujuConnSuite.SetUpTest(c)
	s.PatchValue(&supportedJujuSeries, func(time.Time, string, string) (set.Strings, error) {
		return defaultSupportedJujuSeries, nil
	})
>>>>>>> 8a81b986
}<|MERGE_RESOLUTION|>--- conflicted
+++ resolved
@@ -31,7 +31,6 @@
 // NewDeployCommandForTest returns a command to deploy applications intended to be used only in tests.
 func NewDeployCommandForTest(fakeApi *fakeDeployAPI) modelcmd.ModelCommand {
 	deployCmd := &DeployCommand{
-<<<<<<< HEAD
 		NewAPIRoot: func() (DeployAPI, error) {
 			return fakeApi, nil
 		},
@@ -48,11 +47,7 @@
 		NewCharmRepo: func() (*charmStoreAdaptor, error) {
 			return fakeApi.charmStoreAdaptor, nil
 		},
-=======
-		Steps:      steps,
-		NewAPIRoot: newAPIRoot,
-		clock:      jujuclock.WallClock,
->>>>>>> 8a81b986
+		clock: jujuclock.WallClock,
 	}
 	if fakeApi == nil {
 		deployCmd.NewAPIRoot = func() (DeployAPI, error) {
@@ -79,7 +74,6 @@
 				plansClient:       &plansClient{planURL: mURL},
 			}, nil
 		}
-<<<<<<< HEAD
 		deployCmd.NewCharmRepo = func() (*charmStoreAdaptor, error) {
 			controllerAPIRoot, err := deployCmd.NewControllerAPIRoot()
 			if err != nil {
@@ -98,47 +92,6 @@
 				macaroonGetter:     cstoreClient,
 				charmrepoForDeploy: charmrepo.NewCharmStoreFromClient(cstoreClient),
 			}, nil
-=======
-	}
-	return modelcmd.Wrap(deployCmd)
-}
-
-// NewDeployCommandForTest2 returns a command to deploy applications intended to be used only in tests
-// that do not use gomock.
-func NewDeployCommandForTest2(charmstore charmstoreForDeploy, charmrepo *charmstore.Repository) modelcmd.ModelCommand {
-	deployCmd := &DeployCommand{
-		Steps: []DeployStep{
-			&RegisterMeteredCharm{
-				PlanURL:      romulus.DefaultAPIRoot,
-				RegisterPath: "/plan/authorize",
-				QueryPath:    "/charm",
-			},
-			&ValidateLXDProfileCharm{},
-		},
-		clock: jujuclock.WallClock,
-	}
-
-	deployCmd.NewAPIRoot = func() (DeployAPI, error) {
-		if charmstore == nil {
-			return nil, errors.NotValidf("charmstore argument must be supplied")
-		}
-
-		if charmrepo == nil {
-			return nil, errors.NotValidf("charmrepo argument must be supplied")
-		}
-
-		apiRoot, err := deployCmd.ModelCommandBase.NewAPIRoot()
-		if err != nil {
-			return nil, errors.Trace(err)
-		}
-		controllerAPIRoot, err := deployCmd.NewControllerAPIRoot()
-		if err != nil {
-			return nil, errors.Trace(err)
-		}
-		mURL, err := deployCmd.getMeteringAPIURL(controllerAPIRoot)
-		if err != nil {
-			return nil, errors.Trace(err)
->>>>>>> 8a81b986
 		}
 	}
 	return modelcmd.Wrap(deployCmd)
@@ -347,20 +300,4 @@
 	s.PatchValue(&supportedJujuSeries, func(time.Time, string, string) (set.Strings, error) {
 		return defaultSupportedJujuSeries, nil
 	})
-<<<<<<< HEAD
-=======
-}
-
-// JujuConnBaseSuite allows the patching of the supported juju suite for
-// each test.
-type JujuConnBaseSuite struct {
-	jujutesting.JujuConnSuite
-}
-
-func (s *JujuConnBaseSuite) SetUpTest(c *gc.C) {
-	s.JujuConnSuite.SetUpTest(c)
-	s.PatchValue(&supportedJujuSeries, func(time.Time, string, string) (set.Strings, error) {
-		return defaultSupportedJujuSeries, nil
-	})
->>>>>>> 8a81b986
 }