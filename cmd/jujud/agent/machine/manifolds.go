--- conflicted
+++ resolved
@@ -23,11 +23,7 @@
 	"github.com/juju/juju/worker/machiner"
 	"github.com/juju/juju/worker/proxyupdater"
 	"github.com/juju/juju/worker/reboot"
-<<<<<<< HEAD
 	"github.com/juju/juju/worker/storageprovisioner"
-=======
-	"github.com/juju/juju/worker/resumer"
->>>>>>> 92294a02
 	"github.com/juju/juju/worker/terminationworker"
 	"github.com/juju/juju/worker/upgrader"
 	"github.com/juju/juju/worker/upgradesteps"
@@ -277,7 +273,6 @@
 			UpgradeWaiterName: upgradeWaiterName,
 		}),
 
-<<<<<<< HEAD
 		// The storageProvisioner worker manages provisioning
 		// (deprovisioning), and attachment (detachment) of first-class
 		// volumes and filesystems.
@@ -287,12 +282,6 @@
 				APICallerName:     apiCallerName,
 				UpgradeWaiterName: upgradeWaiterName},
 			Clock: config.Clock,
-=======
-		resumerName: resumer.Manifold(resumer.ManifoldConfig{
-			AgentName:         agentName,
-			APICallerName:     apiCallerName,
-			UpgradeWaiterName: upgradeWaiterName,
->>>>>>> 92294a02
 		}),
 	}
 }
@@ -319,9 +308,6 @@
 	logSenderName            = "log-sender"
 	deployerName             = "deployer"
 	authenticationworkerName = "authenticationworker"
-<<<<<<< HEAD
 	storageprovisionerName   = "storage-provisioner-machine"
-=======
 	resumerName              = "resumer"
->>>>>>> 92294a02
 )