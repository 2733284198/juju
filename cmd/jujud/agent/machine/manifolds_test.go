--- conflicted
+++ resolved
@@ -4,6 +4,8 @@
 package machine_test
 
 import (
+	"sort"
+
 	jc "github.com/juju/testing/checkers"
 	gc "gopkg.in/check.v1"
 
@@ -37,19 +39,11 @@
 	for k := range manifolds {
 		keys = append(keys, k)
 	}
+	sort.Strings(keys)
 	expectedKeys := []string{
 		"agent",
 		"api-address-updater",
 		"api-caller",
-<<<<<<< HEAD
-		"upgrade-steps-gate",
-		"upgrade-check-gate",
-		"upgrader",
-		"upgradesteps",
-		"upgradewaiter",
-		"serving-info-setter",
-=======
->>>>>>> d253078e
 		"apiworkers",
 		"authenticationworker",
 		"deployer",
@@ -68,7 +62,6 @@
 		"storage-provisioner-machine",
 		"termination",
 		"tools-version-checker",
-		"uninstaller",
 		"upgrade-check-gate",
 		"upgrade-steps-gate",
 		"upgrader",
