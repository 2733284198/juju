--- conflicted
+++ resolved
@@ -110,7 +110,7 @@
 		// The discover spaces gate is used to coordinate workers which
 		// shouldn't do anything until the discoverspaces worker has completed
 		// its first discovery attempt.
-		discovertSpacesCheckGateName: gate.ManifoldEx(config.DiscoverSpacesCheckLock),
+		discoverSpacesCheckGateName: gate.ManifoldEx(config.DiscoverSpacesCheckLock),
 
 		// All other manifolds should depend on at least one of these
 		// three, which handle all the tasks that are safe and sane
@@ -181,21 +181,19 @@
 		})),
 
 		// All the rest depend on ifNotDead.
-<<<<<<< HEAD
 		migrationMasterName: ifNotDead(migrationmaster.Manifold(migrationmaster.ManifoldConfig{
 			APICallerName: apiCallerName,
 		})),
-		spaceImporterName: ifNotDead(discoverspaces.Manifold(discoverspaces.ManifoldConfig{
-=======
+
 		discoverSpacesName: ifNotDead(discoverspaces.Manifold(discoverspaces.ManifoldConfig{
->>>>>>> a6246fed
 			EnvironName:   environTrackerName,
 			APICallerName: apiCallerName,
-			UnlockerName:  discovertSpacesCheckGateName,
+			UnlockerName:  discoverSpacesCheckGateName,
 
 			NewFacade: discoverspaces.NewFacade,
 			NewWorker: discoverspaces.NewWorker,
 		})),
+
 		computeProvisionerName: ifNotDead(provisioner.Manifold(provisioner.ManifoldConfig{
 			AgentName:     agentName,
 			APICallerName: apiCallerName,
@@ -285,24 +283,20 @@
 	notDeadFlagName       = "not-dead-flag"
 	notAliveFlagName      = "not-alive-flag"
 
-	environTrackerName       = "environ-tracker"
-	undertakerName           = "undertaker"
-	computeProvisionerName   = "compute-provisioner"
-	storageProvisionerName   = "storage-provisioner"
-	firewallerName           = "firewaller"
-	unitAssignerName         = "unit-assigner"
-	serviceScalerName        = "service-scaler"
-	instancePollerName       = "instance-poller"
-	charmRevisionUpdaterName = "charm-revision-updater"
-	metricWorkerName         = "metric-worker"
-	stateCleanerName         = "state-cleaner"
-	addressCleanerName       = "address-cleaner"
-	statusHistoryPrunerName  = "status-history-pruner"
-<<<<<<< HEAD
-	migrationMasterName      = "migration-master"
-=======
-
-	discovertSpacesCheckGateName = "discover-spaces-check-gate"
-	discoverSpacesName           = "discover-spaces"
->>>>>>> a6246fed
+	environTrackerName          = "environ-tracker"
+	undertakerName              = "undertaker"
+	computeProvisionerName      = "compute-provisioner"
+	storageProvisionerName      = "storage-provisioner"
+	firewallerName              = "firewaller"
+	unitAssignerName            = "unit-assigner"
+	serviceScalerName           = "service-scaler"
+	instancePollerName          = "instance-poller"
+	charmRevisionUpdaterName    = "charm-revision-updater"
+	metricWorkerName            = "metric-worker"
+	stateCleanerName            = "state-cleaner"
+	addressCleanerName          = "address-cleaner"
+	statusHistoryPrunerName     = "status-history-pruner"
+	migrationMasterName         = "migration-master"
+	discoverSpacesCheckGateName = "discover-spaces-check-gate"
+	discoverSpacesName          = "discover-spaces"
 )