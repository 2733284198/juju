--- conflicted
+++ resolved
@@ -5,11 +5,7 @@
 
 	"launchpad.net/gnuflag"
 	"launchpad.net/juju-core/cmd"
-<<<<<<< HEAD
-	"launchpad.net/juju-core/cmd/service"
-=======
 	"launchpad.net/juju-core/service/provisioner"
->>>>>>> 4a9dc737
 	"launchpad.net/juju-core/log"
 
 	// register providers
@@ -40,11 +36,7 @@
 // Run runs a provisioning agent.
 func (a *ProvisioningAgent) Run(_ *cmd.Context) error {
 	for {
-<<<<<<< HEAD
-		p, err := service.NewProvisioner(&a.Conf.StateInfo)
-=======
 		p, err := provisioner.NewProvisioner(&a.Conf.StateInfo)
->>>>>>> 4a9dc737
 		if err == nil {
 			if err = p.Wait(); err == nil {
 				// if Wait returns nil then we consider that a signal
